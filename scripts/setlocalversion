#!/bin/sh
# SPDX-License-Identifier: GPL-2.0
#
# This scripts adds local version information from the version
# control systems git, mercurial (hg) and subversion (svn).
#
# If something goes wrong, send a mail the kernel build mailinglist
# (see MAINTAINERS) and CC Nico Schottelius
# <nico-linuxsetlocalversion -at- schottelius.org>.
#
#

usage() {
	echo "Usage: $0 [--save-scmversion] [srctree]" >&2
	exit 1
}

scm_only=false
srctree=.
if test "$1" = "--save-scmversion"; then
	scm_only=true
	shift
fi
if test $# -gt 0; then
	srctree=$1
	shift
fi
if test $# -gt 0 -o ! -d "$srctree"; then
	usage
fi

scm_version()
{
	local short
	short=false

	cd "$srctree"
	if test -e .scmversion; then
		cat .scmversion
		return
	fi
	if test "$1" = "--short"; then
		short=true
	fi

	# Check for git and a git repo.
	if test -z "$(git rev-parse --show-cdup 2>/dev/null)" &&
	   head=`git rev-parse --verify --short HEAD 2>/dev/null`; then

		# If we are at a tagged commit (like "v2.6.30-rc6"), we ignore
		# it, because this version is defined in the top level Makefile.
		if [ -z "`git describe --exact-match 2>/dev/null`" ]; then

			# If only the short version is requested, don't bother
			# running further git commands
			if $short; then
				echo "+"
				return
			fi
			# If we are past a tagged commit (like
			# "v2.6.30-rc5-302-g72357d5"), we pretty print it.
			if atag="`git describe 2>/dev/null`"; then
				echo "$atag" | awk -F- '{printf("-%05d-%s", $(NF-1),$(NF))}'

			# If we don't have a tag at all we print -g{commitish}.
			else
				printf '%s%s' -g $head
			fi
		fi

		# Is this git on svn?
		if git config --get svn-remote.svn.url >/dev/null; then
			printf -- '-svn%s' "`git svn find-rev $head`"
		fi

<<<<<<< HEAD
		# Check for uncommitted changes
		if git diff-index --name-only HEAD | grep -qv "^scripts/package"; then
=======
		# Check for uncommitted changes.
		# First, with git-status, but --no-optional-locks is only
		# supported in git >= 2.14, so fall back to git-diff-index if
		# it fails. Note that git-diff-index does not refresh the
		# index, so it may give misleading results. See
		# git-update-index(1), git-diff-index(1), and git-status(1).
		if {
			git --no-optional-locks status -uno --porcelain 2>/dev/null ||
			git diff-index --name-only HEAD
		} | grep -qvE '^(.. )?scripts/package'; then
>>>>>>> cf26057a
			printf '%s' -dirty
		fi

		# All done with git
		return
	fi

	# Check for mercurial and a mercurial repo.
	if test -d .hg && hgid=`hg id 2>/dev/null`; then
		# Do we have an tagged version?  If so, latesttagdistance == 1
		if [ "`hg log -r . --template '{latesttagdistance}'`" == "1" ]; then
			id=`hg log -r . --template '{latesttag}'`
			printf '%s%s' -hg "$id"
		else
			tag=`printf '%s' "$hgid" | cut -d' ' -f2`
			if [ -z "$tag" -o "$tag" = tip ]; then
				id=`printf '%s' "$hgid" | sed 's/[+ ].*//'`
				printf '%s%s' -hg "$id"
			fi
		fi

		# Are there uncommitted changes?
		# These are represented by + after the changeset id.
		case "$hgid" in
			*+|*+\ *) printf '%s' -dirty ;;
		esac

		# All done with mercurial
		return
	fi

	# Check for svn and a svn repo.
	if rev=`LANG= LC_ALL= LC_MESSAGES=C svn info 2>/dev/null | grep '^Last Changed Rev'`; then
		rev=`echo $rev | awk '{print $NF}'`
		printf -- '-svn%s' "$rev"

		# All done with svn
		return
	fi
}

collect_files()
{
	local file res

	for file; do
		case "$file" in
		*\~*)
			continue
			;;
		esac
		if test -e "$file"; then
			res="$res$(cat "$file")"
		fi
	done
	echo "$res"
}

if $scm_only; then
	if test ! -e .scmversion; then
		res=$(scm_version)
		echo "$res" >.scmversion
	fi
	exit
fi

if test -e include/config/auto.conf; then
	. include/config/auto.conf
else
	echo "Error: kernelrelease not valid - run 'make prepare' to update it" >&2
	exit 1
fi

# localversion* files in the build and source directory
res="$(collect_files localversion*)"
if test ! "$srctree" -ef .; then
	res="$res$(collect_files "$srctree"/localversion*)"
fi

# CONFIG_LOCALVERSION and LOCALVERSION (if set)
res="${res}${CONFIG_LOCALVERSION}${LOCALVERSION}"

# scm version string if not at a tagged commit
if test "$CONFIG_LOCALVERSION_AUTO" = "y"; then
	# full scm version string
	res="$res$(scm_version)"
else
	# append a plus sign if the repository is not in a clean
	# annotated or signed tagged state (as git describe only
	# looks at signed or annotated tags - git tag -a/-s) and
	# LOCALVERSION= is not specified
	if test "${LOCALVERSION+set}" != "set"; then
		scm=$(scm_version --short)
		res="$res${scm:++}"
	fi
fi

echo "$res"<|MERGE_RESOLUTION|>--- conflicted
+++ resolved
@@ -73,10 +73,6 @@
 			printf -- '-svn%s' "`git svn find-rev $head`"
 		fi
 
-<<<<<<< HEAD
-		# Check for uncommitted changes
-		if git diff-index --name-only HEAD | grep -qv "^scripts/package"; then
-=======
 		# Check for uncommitted changes.
 		# First, with git-status, but --no-optional-locks is only
 		# supported in git >= 2.14, so fall back to git-diff-index if
@@ -87,7 +83,6 @@
 			git --no-optional-locks status -uno --porcelain 2>/dev/null ||
 			git diff-index --name-only HEAD
 		} | grep -qvE '^(.. )?scripts/package'; then
->>>>>>> cf26057a
 			printf '%s' -dirty
 		fi
 
