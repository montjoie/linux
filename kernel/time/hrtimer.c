/*
 *  linux/kernel/hrtimer.c
 *
 *  Copyright(C) 2005-2006, Thomas Gleixner <tglx@linutronix.de>
 *  Copyright(C) 2005-2007, Red Hat, Inc., Ingo Molnar
 *  Copyright(C) 2006-2007  Timesys Corp., Thomas Gleixner
 *
 *  High-resolution kernel timers
 *
 *  In contrast to the low-resolution timeout API implemented in
 *  kernel/timer.c, hrtimers provide finer resolution and accuracy
 *  depending on system configuration and capabilities.
 *
 *  These timers are currently used for:
 *   - itimers
 *   - POSIX timers
 *   - nanosleep
 *   - precise in-kernel timing
 *
 *  Started by: Thomas Gleixner and Ingo Molnar
 *
 *  Credits:
 *	based on kernel/timer.c
 *
 *	Help, testing, suggestions, bugfixes, improvements were
 *	provided by:
 *
 *	George Anzinger, Andrew Morton, Steven Rostedt, Roman Zippel
 *	et. al.
 *
 *  For licencing details see kernel-base/COPYING
 */

#include <linux/cpu.h>
#include <linux/export.h>
#include <linux/percpu.h>
#include <linux/hrtimer.h>
#include <linux/notifier.h>
#include <linux/syscalls.h>
#include <linux/interrupt.h>
#include <linux/tick.h>
#include <linux/seq_file.h>
#include <linux/err.h>
#include <linux/debugobjects.h>
#include <linux/sched/signal.h>
#include <linux/sched/sysctl.h>
#include <linux/sched/rt.h>
#include <linux/sched/deadline.h>
#include <linux/sched/nohz.h>
#include <linux/sched/debug.h>
#include <linux/timer.h>
#include <linux/freezer.h>
#include <linux/compat.h>

#include <linux/uaccess.h>

#include <trace/events/timer.h>

#include "tick-internal.h"

/*
 * Masks for selecting the soft and hard context timers from
 * cpu_base->active
 */
#define MASK_SHIFT		(HRTIMER_BASE_MONOTONIC_SOFT)
#define HRTIMER_ACTIVE_HARD	((1U << MASK_SHIFT) - 1)
#define HRTIMER_ACTIVE_SOFT	(HRTIMER_ACTIVE_HARD << MASK_SHIFT)
#define HRTIMER_ACTIVE_ALL	(HRTIMER_ACTIVE_SOFT | HRTIMER_ACTIVE_HARD)

/*
 * The timer bases:
 *
 * There are more clockids than hrtimer bases. Thus, we index
 * into the timer bases by the hrtimer_base_type enum. When trying
 * to reach a base using a clockid, hrtimer_clockid_to_base()
 * is used to convert from clockid to the proper hrtimer_base_type.
 */
DEFINE_PER_CPU(struct hrtimer_cpu_base, hrtimer_bases) =
{
	.lock = __RAW_SPIN_LOCK_UNLOCKED(hrtimer_bases.lock),
	.clock_base =
	{
		{
			.index = HRTIMER_BASE_MONOTONIC,
			.clockid = CLOCK_MONOTONIC,
			.get_time = &ktime_get,
		},
		{
			.index = HRTIMER_BASE_REALTIME,
			.clockid = CLOCK_REALTIME,
			.get_time = &ktime_get_real,
		},
		{
			.index = HRTIMER_BASE_BOOTTIME,
			.clockid = CLOCK_BOOTTIME,
			.get_time = &ktime_get_boottime,
		},
		{
			.index = HRTIMER_BASE_TAI,
			.clockid = CLOCK_TAI,
			.get_time = &ktime_get_clocktai,
		},
		{
			.index = HRTIMER_BASE_MONOTONIC_SOFT,
			.clockid = CLOCK_MONOTONIC,
			.get_time = &ktime_get,
		},
		{
			.index = HRTIMER_BASE_REALTIME_SOFT,
			.clockid = CLOCK_REALTIME,
			.get_time = &ktime_get_real,
		},
		{
			.index = HRTIMER_BASE_BOOTTIME_SOFT,
			.clockid = CLOCK_BOOTTIME,
			.get_time = &ktime_get_boottime,
		},
		{
			.index = HRTIMER_BASE_TAI_SOFT,
			.clockid = CLOCK_TAI,
			.get_time = &ktime_get_clocktai,
		},
	}
};

static const int hrtimer_clock_to_base_table[MAX_CLOCKS] = {
	/* Make sure we catch unsupported clockids */
	[0 ... MAX_CLOCKS - 1]	= HRTIMER_MAX_CLOCK_BASES,

	[CLOCK_REALTIME]	= HRTIMER_BASE_REALTIME,
	[CLOCK_MONOTONIC]	= HRTIMER_BASE_MONOTONIC,
	[CLOCK_BOOTTIME]	= HRTIMER_BASE_BOOTTIME,
	[CLOCK_TAI]		= HRTIMER_BASE_TAI,
};

/*
 * Functions and macros which are different for UP/SMP systems are kept in a
 * single place
 */
#ifdef CONFIG_SMP

/*
 * We require the migration_base for lock_hrtimer_base()/switch_hrtimer_base()
 * such that hrtimer_callback_running() can unconditionally dereference
 * timer->base->cpu_base
 */
static struct hrtimer_cpu_base migration_cpu_base = {
	.clock_base = { { .cpu_base = &migration_cpu_base, }, },
};

#define migration_base	migration_cpu_base.clock_base[0]

/*
 * We are using hashed locking: holding per_cpu(hrtimer_bases)[n].lock
 * means that all timers which are tied to this base via timer->base are
 * locked, and the base itself is locked too.
 *
 * So __run_timers/migrate_timers can safely modify all timers which could
 * be found on the lists/queues.
 *
 * When the timer's base is locked, and the timer removed from list, it is
 * possible to set timer->base = &migration_base and drop the lock: the timer
 * remains locked.
 */
static
struct hrtimer_clock_base *lock_hrtimer_base(const struct hrtimer *timer,
					     unsigned long *flags)
{
	struct hrtimer_clock_base *base;

	for (;;) {
		base = timer->base;
		if (likely(base != &migration_base)) {
			raw_spin_lock_irqsave(&base->cpu_base->lock, *flags);
			if (likely(base == timer->base))
				return base;
			/* The timer has migrated to another CPU: */
			raw_spin_unlock_irqrestore(&base->cpu_base->lock, *flags);
		}
		cpu_relax();
	}
}

/*
 * We do not migrate the timer when it is expiring before the next
 * event on the target cpu. When high resolution is enabled, we cannot
 * reprogram the target cpu hardware and we would cause it to fire
 * late. To keep it simple, we handle the high resolution enabled and
 * disabled case similar.
 *
 * Called with cpu_base->lock of target cpu held.
 */
static int
hrtimer_check_target(struct hrtimer *timer, struct hrtimer_clock_base *new_base)
{
	ktime_t expires;

	expires = ktime_sub(hrtimer_get_expires(timer), new_base->offset);
	return expires < new_base->cpu_base->expires_next;
}

static inline
struct hrtimer_cpu_base *get_target_base(struct hrtimer_cpu_base *base,
					 int pinned)
{
#if defined(CONFIG_SMP) && defined(CONFIG_NO_HZ_COMMON)
	if (static_branch_likely(&timers_migration_enabled) && !pinned)
		return &per_cpu(hrtimer_bases, get_nohz_timer_target());
#endif
	return base;
}

/*
 * We switch the timer base to a power-optimized selected CPU target,
 * if:
 *	- NO_HZ_COMMON is enabled
 *	- timer migration is enabled
 *	- the timer callback is not running
 *	- the timer is not the first expiring timer on the new target
 *
 * If one of the above requirements is not fulfilled we move the timer
 * to the current CPU or leave it on the previously assigned CPU if
 * the timer callback is currently running.
 */
static inline struct hrtimer_clock_base *
switch_hrtimer_base(struct hrtimer *timer, struct hrtimer_clock_base *base,
		    int pinned)
{
	struct hrtimer_cpu_base *new_cpu_base, *this_cpu_base;
	struct hrtimer_clock_base *new_base;
	int basenum = base->index;

	this_cpu_base = this_cpu_ptr(&hrtimer_bases);
	new_cpu_base = get_target_base(this_cpu_base, pinned);
again:
	new_base = &new_cpu_base->clock_base[basenum];

	if (base != new_base) {
		/*
		 * We are trying to move timer to new_base.
		 * However we can't change timer's base while it is running,
		 * so we keep it on the same CPU. No hassle vs. reprogramming
		 * the event source in the high resolution case. The softirq
		 * code will take care of this when the timer function has
		 * completed. There is no conflict as we hold the lock until
		 * the timer is enqueued.
		 */
		if (unlikely(hrtimer_callback_running(timer)))
			return base;

		/* See the comment in lock_hrtimer_base() */
		timer->base = &migration_base;
		raw_spin_unlock(&base->cpu_base->lock);
		raw_spin_lock(&new_base->cpu_base->lock);

		if (new_cpu_base != this_cpu_base &&
		    hrtimer_check_target(timer, new_base)) {
			raw_spin_unlock(&new_base->cpu_base->lock);
			raw_spin_lock(&base->cpu_base->lock);
			new_cpu_base = this_cpu_base;
			timer->base = base;
			goto again;
		}
		timer->base = new_base;
	} else {
		if (new_cpu_base != this_cpu_base &&
		    hrtimer_check_target(timer, new_base)) {
			new_cpu_base = this_cpu_base;
			goto again;
		}
	}
	return new_base;
}

#else /* CONFIG_SMP */

static inline struct hrtimer_clock_base *
lock_hrtimer_base(const struct hrtimer *timer, unsigned long *flags)
{
	struct hrtimer_clock_base *base = timer->base;

	raw_spin_lock_irqsave(&base->cpu_base->lock, *flags);

	return base;
}

# define switch_hrtimer_base(t, b, p)	(b)

#endif	/* !CONFIG_SMP */

/*
 * Functions for the union type storage format of ktime_t which are
 * too large for inlining:
 */
#if BITS_PER_LONG < 64
/*
 * Divide a ktime value by a nanosecond value
 */
s64 __ktime_divns(const ktime_t kt, s64 div)
{
	int sft = 0;
	s64 dclc;
	u64 tmp;

	dclc = ktime_to_ns(kt);
	tmp = dclc < 0 ? -dclc : dclc;

	/* Make sure the divisor is less than 2^32: */
	while (div >> 32) {
		sft++;
		div >>= 1;
	}
	tmp >>= sft;
	do_div(tmp, (unsigned long) div);
	return dclc < 0 ? -tmp : tmp;
}
EXPORT_SYMBOL_GPL(__ktime_divns);
#endif /* BITS_PER_LONG >= 64 */

/*
 * Add two ktime values and do a safety check for overflow:
 */
ktime_t ktime_add_safe(const ktime_t lhs, const ktime_t rhs)
{
	ktime_t res = ktime_add_unsafe(lhs, rhs);

	/*
	 * We use KTIME_SEC_MAX here, the maximum timeout which we can
	 * return to user space in a timespec:
	 */
	if (res < 0 || res < lhs || res < rhs)
		res = ktime_set(KTIME_SEC_MAX, 0);

	return res;
}

EXPORT_SYMBOL_GPL(ktime_add_safe);

#ifdef CONFIG_DEBUG_OBJECTS_TIMERS

static struct debug_obj_descr hrtimer_debug_descr;

static void *hrtimer_debug_hint(void *addr)
{
	return ((struct hrtimer *) addr)->function;
}

/*
 * fixup_init is called when:
 * - an active object is initialized
 */
static bool hrtimer_fixup_init(void *addr, enum debug_obj_state state)
{
	struct hrtimer *timer = addr;

	switch (state) {
	case ODEBUG_STATE_ACTIVE:
		hrtimer_cancel(timer);
		debug_object_init(timer, &hrtimer_debug_descr);
		return true;
	default:
		return false;
	}
}

/*
 * fixup_activate is called when:
 * - an active object is activated
 * - an unknown non-static object is activated
 */
static bool hrtimer_fixup_activate(void *addr, enum debug_obj_state state)
{
	switch (state) {
	case ODEBUG_STATE_ACTIVE:
		WARN_ON(1);

	default:
		return false;
	}
}

/*
 * fixup_free is called when:
 * - an active object is freed
 */
static bool hrtimer_fixup_free(void *addr, enum debug_obj_state state)
{
	struct hrtimer *timer = addr;

	switch (state) {
	case ODEBUG_STATE_ACTIVE:
		hrtimer_cancel(timer);
		debug_object_free(timer, &hrtimer_debug_descr);
		return true;
	default:
		return false;
	}
}

static struct debug_obj_descr hrtimer_debug_descr = {
	.name		= "hrtimer",
	.debug_hint	= hrtimer_debug_hint,
	.fixup_init	= hrtimer_fixup_init,
	.fixup_activate	= hrtimer_fixup_activate,
	.fixup_free	= hrtimer_fixup_free,
};

static inline void debug_hrtimer_init(struct hrtimer *timer)
{
	debug_object_init(timer, &hrtimer_debug_descr);
}

static inline void debug_hrtimer_activate(struct hrtimer *timer,
					  enum hrtimer_mode mode)
{
	debug_object_activate(timer, &hrtimer_debug_descr);
}

static inline void debug_hrtimer_deactivate(struct hrtimer *timer)
{
	debug_object_deactivate(timer, &hrtimer_debug_descr);
}

static inline void debug_hrtimer_free(struct hrtimer *timer)
{
	debug_object_free(timer, &hrtimer_debug_descr);
}

static void __hrtimer_init(struct hrtimer *timer, clockid_t clock_id,
			   enum hrtimer_mode mode);

void hrtimer_init_on_stack(struct hrtimer *timer, clockid_t clock_id,
			   enum hrtimer_mode mode)
{
	debug_object_init_on_stack(timer, &hrtimer_debug_descr);
	__hrtimer_init(timer, clock_id, mode);
}
EXPORT_SYMBOL_GPL(hrtimer_init_on_stack);

void destroy_hrtimer_on_stack(struct hrtimer *timer)
{
	debug_object_free(timer, &hrtimer_debug_descr);
}
EXPORT_SYMBOL_GPL(destroy_hrtimer_on_stack);

#else

static inline void debug_hrtimer_init(struct hrtimer *timer) { }
static inline void debug_hrtimer_activate(struct hrtimer *timer,
					  enum hrtimer_mode mode) { }
static inline void debug_hrtimer_deactivate(struct hrtimer *timer) { }
#endif

static inline void
debug_init(struct hrtimer *timer, clockid_t clockid,
	   enum hrtimer_mode mode)
{
	debug_hrtimer_init(timer);
	trace_hrtimer_init(timer, clockid, mode);
}

static inline void debug_activate(struct hrtimer *timer,
				  enum hrtimer_mode mode)
{
	debug_hrtimer_activate(timer, mode);
	trace_hrtimer_start(timer, mode);
}

static inline void debug_deactivate(struct hrtimer *timer)
{
	debug_hrtimer_deactivate(timer);
	trace_hrtimer_cancel(timer);
}

static struct hrtimer_clock_base *
__next_base(struct hrtimer_cpu_base *cpu_base, unsigned int *active)
{
	unsigned int idx;

	if (!*active)
		return NULL;

	idx = __ffs(*active);
	*active &= ~(1U << idx);

	return &cpu_base->clock_base[idx];
}

#define for_each_active_base(base, cpu_base, active)	\
	while ((base = __next_base((cpu_base), &(active))))

static ktime_t __hrtimer_next_event_base(struct hrtimer_cpu_base *cpu_base,
					 unsigned int active,
					 ktime_t expires_next)
{
	struct hrtimer_clock_base *base;
	ktime_t expires;

	for_each_active_base(base, cpu_base, active) {
		struct timerqueue_node *next;
		struct hrtimer *timer;

		next = timerqueue_getnext(&base->active);
		timer = container_of(next, struct hrtimer, node);
		expires = ktime_sub(hrtimer_get_expires(timer), base->offset);
		if (expires < expires_next) {
			expires_next = expires;
			if (timer->is_soft)
				cpu_base->softirq_next_timer = timer;
			else
				cpu_base->next_timer = timer;
		}
	}
	/*
	 * clock_was_set() might have changed base->offset of any of
	 * the clock bases so the result might be negative. Fix it up
	 * to prevent a false positive in clockevents_program_event().
	 */
	if (expires_next < 0)
		expires_next = 0;
	return expires_next;
}

/*
 * Recomputes cpu_base::*next_timer and returns the earliest expires_next but
 * does not set cpu_base::*expires_next, that is done by hrtimer_reprogram.
 *
 * When a softirq is pending, we can ignore the HRTIMER_ACTIVE_SOFT bases,
 * those timers will get run whenever the softirq gets handled, at the end of
 * hrtimer_run_softirq(), hrtimer_update_softirq_timer() will re-add these bases.
 *
 * Therefore softirq values are those from the HRTIMER_ACTIVE_SOFT clock bases.
 * The !softirq values are the minima across HRTIMER_ACTIVE_ALL, unless an actual
 * softirq is pending, in which case they're the minima of HRTIMER_ACTIVE_HARD.
 *
 * @active_mask must be one of:
 *  - HRTIMER_ACTIVE_ALL,
 *  - HRTIMER_ACTIVE_SOFT, or
 *  - HRTIMER_ACTIVE_HARD.
 */
static ktime_t
__hrtimer_get_next_event(struct hrtimer_cpu_base *cpu_base, unsigned int active_mask)
{
	unsigned int active;
	struct hrtimer *next_timer = NULL;
	ktime_t expires_next = KTIME_MAX;

	if (!cpu_base->softirq_activated && (active_mask & HRTIMER_ACTIVE_SOFT)) {
		active = cpu_base->active_bases & HRTIMER_ACTIVE_SOFT;
		cpu_base->softirq_next_timer = NULL;
		expires_next = __hrtimer_next_event_base(cpu_base, active, KTIME_MAX);

		next_timer = cpu_base->softirq_next_timer;
	}

	if (active_mask & HRTIMER_ACTIVE_HARD) {
		active = cpu_base->active_bases & HRTIMER_ACTIVE_HARD;
		cpu_base->next_timer = next_timer;
		expires_next = __hrtimer_next_event_base(cpu_base, active, expires_next);
	}

	return expires_next;
}

static inline ktime_t hrtimer_update_base(struct hrtimer_cpu_base *base)
{
	ktime_t *offs_real = &base->clock_base[HRTIMER_BASE_REALTIME].offset;
	ktime_t *offs_boot = &base->clock_base[HRTIMER_BASE_BOOTTIME].offset;
	ktime_t *offs_tai = &base->clock_base[HRTIMER_BASE_TAI].offset;

	ktime_t now = ktime_get_update_offsets_now(&base->clock_was_set_seq,
					    offs_real, offs_boot, offs_tai);

	base->clock_base[HRTIMER_BASE_REALTIME_SOFT].offset = *offs_real;
	base->clock_base[HRTIMER_BASE_BOOTTIME_SOFT].offset = *offs_boot;
	base->clock_base[HRTIMER_BASE_TAI_SOFT].offset = *offs_tai;

	return now;
}

/*
 * Is the high resolution mode active ?
 */
static inline int __hrtimer_hres_active(struct hrtimer_cpu_base *cpu_base)
{
	return IS_ENABLED(CONFIG_HIGH_RES_TIMERS) ?
		cpu_base->hres_active : 0;
}

static inline int hrtimer_hres_active(void)
{
	return __hrtimer_hres_active(this_cpu_ptr(&hrtimer_bases));
}

/*
 * Reprogram the event source with checking both queues for the
 * next event
 * Called with interrupts disabled and base->lock held
 */
static void
hrtimer_force_reprogram(struct hrtimer_cpu_base *cpu_base, int skip_equal)
{
	ktime_t expires_next;

	/*
	 * Find the current next expiration time.
	 */
	expires_next = __hrtimer_get_next_event(cpu_base, HRTIMER_ACTIVE_ALL);

	if (cpu_base->next_timer && cpu_base->next_timer->is_soft) {
		/*
		 * When the softirq is activated, hrtimer has to be
		 * programmed with the first hard hrtimer because soft
		 * timer interrupt could occur too late.
		 */
		if (cpu_base->softirq_activated)
			expires_next = __hrtimer_get_next_event(cpu_base,
								HRTIMER_ACTIVE_HARD);
		else
			cpu_base->softirq_expires_next = expires_next;
	}

	if (skip_equal && expires_next == cpu_base->expires_next)
		return;

	cpu_base->expires_next = expires_next;

	/*
	 * If hres is not active, hardware does not have to be
	 * reprogrammed yet.
	 *
	 * If a hang was detected in the last timer interrupt then we
	 * leave the hang delay active in the hardware. We want the
	 * system to make progress. That also prevents the following
	 * scenario:
	 * T1 expires 50ms from now
	 * T2 expires 5s from now
	 *
	 * T1 is removed, so this code is called and would reprogram
	 * the hardware to 5s from now. Any hrtimer_start after that
	 * will not reprogram the hardware due to hang_detected being
	 * set. So we'd effectivly block all timers until the T2 event
	 * fires.
	 */
	if (!__hrtimer_hres_active(cpu_base) || cpu_base->hang_detected)
		return;

	tick_program_event(cpu_base->expires_next, 1);
}

/* High resolution timer related functions */
#ifdef CONFIG_HIGH_RES_TIMERS

/*
 * High resolution timer enabled ?
 */
static bool hrtimer_hres_enabled __read_mostly  = true;
unsigned int hrtimer_resolution __read_mostly = LOW_RES_NSEC;
EXPORT_SYMBOL_GPL(hrtimer_resolution);

/*
 * Enable / Disable high resolution mode
 */
static int __init setup_hrtimer_hres(char *str)
{
	return (kstrtobool(str, &hrtimer_hres_enabled) == 0);
}

__setup("highres=", setup_hrtimer_hres);

/*
 * hrtimer_high_res_enabled - query, if the highres mode is enabled
 */
static inline int hrtimer_is_hres_enabled(void)
{
<<<<<<< HEAD
	base->expires_next = KTIME_MAX;
	base->hang_detected = 0;
	base->hres_active = 0;
	base->next_timer = NULL;
=======
	return hrtimer_hres_enabled;
>>>>>>> cc01df3d
}

/*
 * Retrigger next event is called after clock was set
 *
 * Called with interrupts disabled via on_each_cpu()
 */
static void retrigger_next_event(void *arg)
{
	struct hrtimer_cpu_base *base = this_cpu_ptr(&hrtimer_bases);

	if (!__hrtimer_hres_active(base))
		return;

	raw_spin_lock(&base->lock);
	hrtimer_update_base(base);
	hrtimer_force_reprogram(base, 0);
	raw_spin_unlock(&base->lock);
}

/*
 * Switch to high resolution mode
 */
static void hrtimer_switch_to_hres(void)
{
	struct hrtimer_cpu_base *base = this_cpu_ptr(&hrtimer_bases);

	if (tick_init_highres()) {
		printk(KERN_WARNING "Could not switch to high resolution "
				    "mode on CPU %d\n", base->cpu);
		return;
	}
	base->hres_active = 1;
	hrtimer_resolution = HIGH_RES_NSEC;

	tick_setup_sched_timer();
	/* "Retrigger" the interrupt to get things going */
	retrigger_next_event(NULL);
}

static void clock_was_set_work(struct work_struct *work)
{
	clock_was_set();
}

static DECLARE_WORK(hrtimer_work, clock_was_set_work);

/*
 * Called from timekeeping and resume code to reprogram the hrtimer
 * interrupt device on all cpus.
 */
void clock_was_set_delayed(void)
{
	schedule_work(&hrtimer_work);
}

#else

static inline int hrtimer_is_hres_enabled(void) { return 0; }
static inline void hrtimer_switch_to_hres(void) { }
static inline void retrigger_next_event(void *arg) { }

#endif /* CONFIG_HIGH_RES_TIMERS */

/*
 * When a timer is enqueued and expires earlier than the already enqueued
 * timers, we have to check, whether it expires earlier than the timer for
 * which the clock event device was armed.
 *
 * Called with interrupts disabled and base->cpu_base.lock held
 */
static void hrtimer_reprogram(struct hrtimer *timer, bool reprogram)
{
	struct hrtimer_cpu_base *cpu_base = this_cpu_ptr(&hrtimer_bases);
	struct hrtimer_clock_base *base = timer->base;
	ktime_t expires = ktime_sub(hrtimer_get_expires(timer), base->offset);

	WARN_ON_ONCE(hrtimer_get_expires_tv64(timer) < 0);

	/*
	 * CLOCK_REALTIME timer might be requested with an absolute
	 * expiry time which is less than base->offset. Set it to 0.
	 */
	if (expires < 0)
		expires = 0;

	if (timer->is_soft) {
		/*
		 * soft hrtimer could be started on a remote CPU. In this
		 * case softirq_expires_next needs to be updated on the
		 * remote CPU. The soft hrtimer will not expire before the
		 * first hard hrtimer on the remote CPU -
		 * hrtimer_check_target() prevents this case.
		 */
		struct hrtimer_cpu_base *timer_cpu_base = base->cpu_base;

		if (timer_cpu_base->softirq_activated)
			return;

		if (!ktime_before(expires, timer_cpu_base->softirq_expires_next))
			return;

		timer_cpu_base->softirq_next_timer = timer;
		timer_cpu_base->softirq_expires_next = expires;

		if (!ktime_before(expires, timer_cpu_base->expires_next) ||
		    !reprogram)
			return;
	}

	/*
	 * If the timer is not on the current cpu, we cannot reprogram
	 * the other cpus clock event device.
	 */
	if (base->cpu_base != cpu_base)
		return;

	/*
	 * If the hrtimer interrupt is running, then it will
	 * reevaluate the clock bases and reprogram the clock event
	 * device. The callbacks are always executed in hard interrupt
	 * context so we don't need an extra check for a running
	 * callback.
	 */
	if (cpu_base->in_hrtirq)
		return;

	if (expires >= cpu_base->expires_next)
		return;

	/* Update the pointer to the next expiring timer */
	cpu_base->next_timer = timer;
	cpu_base->expires_next = expires;

	/*
	 * If hres is not active, hardware does not have to be
	 * programmed yet.
	 *
	 * If a hang was detected in the last timer interrupt then we
	 * do not schedule a timer which is earlier than the expiry
	 * which we enforced in the hang detection. We want the system
	 * to make progress.
	 */
	if (!__hrtimer_hres_active(cpu_base) || cpu_base->hang_detected)
		return;

	/*
	 * Program the timer hardware. We enforce the expiry for
	 * events which are already in the past.
	 */
	tick_program_event(expires, 1);
}

/*
 * Clock realtime was set
 *
 * Change the offset of the realtime clock vs. the monotonic
 * clock.
 *
 * We might have to reprogram the high resolution timer interrupt. On
 * SMP we call the architecture specific code to retrigger _all_ high
 * resolution timer interrupts. On UP we just disable interrupts and
 * call the high resolution interrupt code.
 */
void clock_was_set(void)
{
#ifdef CONFIG_HIGH_RES_TIMERS
	/* Retrigger the CPU local events everywhere */
	on_each_cpu(retrigger_next_event, NULL, 1);
#endif
	timerfd_clock_was_set();
}

/*
 * During resume we might have to reprogram the high resolution timer
 * interrupt on all online CPUs.  However, all other CPUs will be
 * stopped with IRQs interrupts disabled so the clock_was_set() call
 * must be deferred.
 */
void hrtimers_resume(void)
{
	lockdep_assert_irqs_disabled();
	/* Retrigger on the local CPU */
	retrigger_next_event(NULL);
	/* And schedule a retrigger for all others */
	clock_was_set_delayed();
}

/*
 * Counterpart to lock_hrtimer_base above:
 */
static inline
void unlock_hrtimer_base(const struct hrtimer *timer, unsigned long *flags)
{
	raw_spin_unlock_irqrestore(&timer->base->cpu_base->lock, *flags);
}

/**
 * hrtimer_forward - forward the timer expiry
 * @timer:	hrtimer to forward
 * @now:	forward past this time
 * @interval:	the interval to forward
 *
 * Forward the timer expiry so it will expire in the future.
 * Returns the number of overruns.
 *
 * Can be safely called from the callback function of @timer. If
 * called from other contexts @timer must neither be enqueued nor
 * running the callback and the caller needs to take care of
 * serialization.
 *
 * Note: This only updates the timer expiry value and does not requeue
 * the timer.
 */
u64 hrtimer_forward(struct hrtimer *timer, ktime_t now, ktime_t interval)
{
	u64 orun = 1;
	ktime_t delta;

	delta = ktime_sub(now, hrtimer_get_expires(timer));

	if (delta < 0)
		return 0;

	if (WARN_ON(timer->state & HRTIMER_STATE_ENQUEUED))
		return 0;

	if (interval < hrtimer_resolution)
		interval = hrtimer_resolution;

	if (unlikely(delta >= interval)) {
		s64 incr = ktime_to_ns(interval);

		orun = ktime_divns(delta, incr);
		hrtimer_add_expires_ns(timer, incr * orun);
		if (hrtimer_get_expires_tv64(timer) > now)
			return orun;
		/*
		 * This (and the ktime_add() below) is the
		 * correction for exact:
		 */
		orun++;
	}
	hrtimer_add_expires(timer, interval);

	return orun;
}
EXPORT_SYMBOL_GPL(hrtimer_forward);

/*
 * enqueue_hrtimer - internal function to (re)start a timer
 *
 * The timer is inserted in expiry order. Insertion into the
 * red black tree is O(log(n)). Must hold the base lock.
 *
 * Returns 1 when the new timer is the leftmost timer in the tree.
 */
static int enqueue_hrtimer(struct hrtimer *timer,
			   struct hrtimer_clock_base *base,
			   enum hrtimer_mode mode)
{
	debug_activate(timer, mode);

	base->cpu_base->active_bases |= 1 << base->index;

	timer->state = HRTIMER_STATE_ENQUEUED;

	return timerqueue_add(&base->active, &timer->node);
}

/*
 * __remove_hrtimer - internal function to remove a timer
 *
 * Caller must hold the base lock.
 *
 * High resolution timer mode reprograms the clock event device when the
 * timer is the one which expires next. The caller can disable this by setting
 * reprogram to zero. This is useful, when the context does a reprogramming
 * anyway (e.g. timer interrupt)
 */
static void __remove_hrtimer(struct hrtimer *timer,
			     struct hrtimer_clock_base *base,
			     u8 newstate, int reprogram)
{
	struct hrtimer_cpu_base *cpu_base = base->cpu_base;
	u8 state = timer->state;

	timer->state = newstate;
	if (!(state & HRTIMER_STATE_ENQUEUED))
		return;

	if (!timerqueue_del(&base->active, &timer->node))
		cpu_base->active_bases &= ~(1 << base->index);

	/*
	 * Note: If reprogram is false we do not update
	 * cpu_base->next_timer. This happens when we remove the first
	 * timer on a remote cpu. No harm as we never dereference
	 * cpu_base->next_timer. So the worst thing what can happen is
	 * an superflous call to hrtimer_force_reprogram() on the
	 * remote cpu later on if the same timer gets enqueued again.
	 */
	if (reprogram && timer == cpu_base->next_timer)
		hrtimer_force_reprogram(cpu_base, 1);
}

/*
 * remove hrtimer, called with base lock held
 */
static inline int
remove_hrtimer(struct hrtimer *timer, struct hrtimer_clock_base *base, bool restart)
{
	if (hrtimer_is_queued(timer)) {
		u8 state = timer->state;
		int reprogram;

		/*
		 * Remove the timer and force reprogramming when high
		 * resolution mode is active and the timer is on the current
		 * CPU. If we remove a timer on another CPU, reprogramming is
		 * skipped. The interrupt event on this CPU is fired and
		 * reprogramming happens in the interrupt handler. This is a
		 * rare case and less expensive than a smp call.
		 */
		debug_deactivate(timer);
		reprogram = base->cpu_base == this_cpu_ptr(&hrtimer_bases);

		if (!restart)
			state = HRTIMER_STATE_INACTIVE;

		__remove_hrtimer(timer, base, state, reprogram);
		return 1;
	}
	return 0;
}

static inline ktime_t hrtimer_update_lowres(struct hrtimer *timer, ktime_t tim,
					    const enum hrtimer_mode mode)
{
#ifdef CONFIG_TIME_LOW_RES
	/*
	 * CONFIG_TIME_LOW_RES indicates that the system has no way to return
	 * granular time values. For relative timers we add hrtimer_resolution
	 * (i.e. one jiffie) to prevent short timeouts.
	 */
	timer->is_rel = mode & HRTIMER_MODE_REL;
	if (timer->is_rel)
		tim = ktime_add_safe(tim, hrtimer_resolution);
#endif
	return tim;
}

static void
hrtimer_update_softirq_timer(struct hrtimer_cpu_base *cpu_base, bool reprogram)
{
	ktime_t expires;

	/*
	 * Find the next SOFT expiration.
	 */
	expires = __hrtimer_get_next_event(cpu_base, HRTIMER_ACTIVE_SOFT);

	/*
	 * reprogramming needs to be triggered, even if the next soft
	 * hrtimer expires at the same time than the next hard
	 * hrtimer. cpu_base->softirq_expires_next needs to be updated!
	 */
	if (expires == KTIME_MAX)
		return;

	/*
	 * cpu_base->*next_timer is recomputed by __hrtimer_get_next_event()
	 * cpu_base->*expires_next is only set by hrtimer_reprogram()
	 */
	hrtimer_reprogram(cpu_base->softirq_next_timer, reprogram);
}

static int __hrtimer_start_range_ns(struct hrtimer *timer, ktime_t tim,
				    u64 delta_ns, const enum hrtimer_mode mode,
				    struct hrtimer_clock_base *base)
{
	struct hrtimer_clock_base *new_base;

	/* Remove an active timer from the queue: */
	remove_hrtimer(timer, base, true);

	if (mode & HRTIMER_MODE_REL)
		tim = ktime_add_safe(tim, base->get_time());

	tim = hrtimer_update_lowres(timer, tim, mode);

	hrtimer_set_expires_range_ns(timer, tim, delta_ns);

	/* Switch the timer base, if necessary: */
	new_base = switch_hrtimer_base(timer, base, mode & HRTIMER_MODE_PINNED);

	return enqueue_hrtimer(timer, new_base, mode);
}

/**
 * hrtimer_start_range_ns - (re)start an hrtimer
 * @timer:	the timer to be added
 * @tim:	expiry time
 * @delta_ns:	"slack" range for the timer
 * @mode:	timer mode: absolute (HRTIMER_MODE_ABS) or
 *		relative (HRTIMER_MODE_REL), and pinned (HRTIMER_MODE_PINNED);
 *		softirq based mode is considered for debug purpose only!
 */
void hrtimer_start_range_ns(struct hrtimer *timer, ktime_t tim,
			    u64 delta_ns, const enum hrtimer_mode mode)
{
	struct hrtimer_clock_base *base;
	unsigned long flags;

	/*
	 * Check whether the HRTIMER_MODE_SOFT bit and hrtimer.is_soft
	 * match.
	 */
	WARN_ON_ONCE(!(mode & HRTIMER_MODE_SOFT) ^ !timer->is_soft);

	base = lock_hrtimer_base(timer, &flags);

	if (__hrtimer_start_range_ns(timer, tim, delta_ns, mode, base))
		hrtimer_reprogram(timer, true);

	unlock_hrtimer_base(timer, &flags);
}
EXPORT_SYMBOL_GPL(hrtimer_start_range_ns);

/**
 * hrtimer_try_to_cancel - try to deactivate a timer
 * @timer:	hrtimer to stop
 *
 * Returns:
 *  0 when the timer was not active
 *  1 when the timer was active
 * -1 when the timer is currently executing the callback function and
 *    cannot be stopped
 */
int hrtimer_try_to_cancel(struct hrtimer *timer)
{
	struct hrtimer_clock_base *base;
	unsigned long flags;
	int ret = -1;

	/*
	 * Check lockless first. If the timer is not active (neither
	 * enqueued nor running the callback, nothing to do here.  The
	 * base lock does not serialize against a concurrent enqueue,
	 * so we can avoid taking it.
	 */
	if (!hrtimer_active(timer))
		return 0;

	base = lock_hrtimer_base(timer, &flags);

	if (!hrtimer_callback_running(timer))
		ret = remove_hrtimer(timer, base, false);

	unlock_hrtimer_base(timer, &flags);

	return ret;

}
EXPORT_SYMBOL_GPL(hrtimer_try_to_cancel);

/**
 * hrtimer_cancel - cancel a timer and wait for the handler to finish.
 * @timer:	the timer to be cancelled
 *
 * Returns:
 *  0 when the timer was not active
 *  1 when the timer was active
 */
int hrtimer_cancel(struct hrtimer *timer)
{
	for (;;) {
		int ret = hrtimer_try_to_cancel(timer);

		if (ret >= 0)
			return ret;
		cpu_relax();
	}
}
EXPORT_SYMBOL_GPL(hrtimer_cancel);

/**
 * hrtimer_get_remaining - get remaining time for the timer
 * @timer:	the timer to read
 * @adjust:	adjust relative timers when CONFIG_TIME_LOW_RES=y
 */
ktime_t __hrtimer_get_remaining(const struct hrtimer *timer, bool adjust)
{
	unsigned long flags;
	ktime_t rem;

	lock_hrtimer_base(timer, &flags);
	if (IS_ENABLED(CONFIG_TIME_LOW_RES) && adjust)
		rem = hrtimer_expires_remaining_adjusted(timer);
	else
		rem = hrtimer_expires_remaining(timer);
	unlock_hrtimer_base(timer, &flags);

	return rem;
}
EXPORT_SYMBOL_GPL(__hrtimer_get_remaining);

#ifdef CONFIG_NO_HZ_COMMON
/**
 * hrtimer_get_next_event - get the time until next expiry event
 *
 * Returns the next expiry time or KTIME_MAX if no timer is pending.
 */
u64 hrtimer_get_next_event(void)
{
	struct hrtimer_cpu_base *cpu_base = this_cpu_ptr(&hrtimer_bases);
	u64 expires = KTIME_MAX;
	unsigned long flags;

	raw_spin_lock_irqsave(&cpu_base->lock, flags);

	if (!__hrtimer_hres_active(cpu_base))
		expires = __hrtimer_get_next_event(cpu_base, HRTIMER_ACTIVE_ALL);

	raw_spin_unlock_irqrestore(&cpu_base->lock, flags);

	return expires;
}
#endif

static inline int hrtimer_clockid_to_base(clockid_t clock_id)
{
	if (likely(clock_id < MAX_CLOCKS)) {
		int base = hrtimer_clock_to_base_table[clock_id];

		if (likely(base != HRTIMER_MAX_CLOCK_BASES))
			return base;
	}
	WARN(1, "Invalid clockid %d. Using MONOTONIC\n", clock_id);
	return HRTIMER_BASE_MONOTONIC;
}

static void __hrtimer_init(struct hrtimer *timer, clockid_t clock_id,
			   enum hrtimer_mode mode)
{
	bool softtimer = !!(mode & HRTIMER_MODE_SOFT);
	int base = softtimer ? HRTIMER_MAX_CLOCK_BASES / 2 : 0;
	struct hrtimer_cpu_base *cpu_base;

	memset(timer, 0, sizeof(struct hrtimer));

	cpu_base = raw_cpu_ptr(&hrtimer_bases);

	/*
	 * POSIX magic: Relative CLOCK_REALTIME timers are not affected by
	 * clock modifications, so they needs to become CLOCK_MONOTONIC to
	 * ensure POSIX compliance.
	 */
	if (clock_id == CLOCK_REALTIME && mode & HRTIMER_MODE_REL)
		clock_id = CLOCK_MONOTONIC;

	base += hrtimer_clockid_to_base(clock_id);
	timer->is_soft = softtimer;
	timer->base = &cpu_base->clock_base[base];
	timerqueue_init(&timer->node);
}

/**
 * hrtimer_init - initialize a timer to the given clock
 * @timer:	the timer to be initialized
 * @clock_id:	the clock to be used
 * @mode:       The modes which are relevant for intitialization:
 *              HRTIMER_MODE_ABS, HRTIMER_MODE_REL, HRTIMER_MODE_ABS_SOFT,
 *              HRTIMER_MODE_REL_SOFT
 *
 *              The PINNED variants of the above can be handed in,
 *              but the PINNED bit is ignored as pinning happens
 *              when the hrtimer is started
 */
void hrtimer_init(struct hrtimer *timer, clockid_t clock_id,
		  enum hrtimer_mode mode)
{
	debug_init(timer, clock_id, mode);
	__hrtimer_init(timer, clock_id, mode);
}
EXPORT_SYMBOL_GPL(hrtimer_init);

/*
 * A timer is active, when it is enqueued into the rbtree or the
 * callback function is running or it's in the state of being migrated
 * to another cpu.
 *
 * It is important for this function to not return a false negative.
 */
bool hrtimer_active(const struct hrtimer *timer)
{
	struct hrtimer_clock_base *base;
	unsigned int seq;

	do {
		base = READ_ONCE(timer->base);
		seq = raw_read_seqcount_begin(&base->seq);

		if (timer->state != HRTIMER_STATE_INACTIVE ||
		    base->running == timer)
			return true;

	} while (read_seqcount_retry(&base->seq, seq) ||
		 base != READ_ONCE(timer->base));

	return false;
}
EXPORT_SYMBOL_GPL(hrtimer_active);

/*
 * The write_seqcount_barrier()s in __run_hrtimer() split the thing into 3
 * distinct sections:
 *
 *  - queued:	the timer is queued
 *  - callback:	the timer is being ran
 *  - post:	the timer is inactive or (re)queued
 *
 * On the read side we ensure we observe timer->state and cpu_base->running
 * from the same section, if anything changed while we looked at it, we retry.
 * This includes timer->base changing because sequence numbers alone are
 * insufficient for that.
 *
 * The sequence numbers are required because otherwise we could still observe
 * a false negative if the read side got smeared over multiple consequtive
 * __run_hrtimer() invocations.
 */

static void __run_hrtimer(struct hrtimer_cpu_base *cpu_base,
			  struct hrtimer_clock_base *base,
			  struct hrtimer *timer, ktime_t *now,
			  unsigned long flags)
{
	enum hrtimer_restart (*fn)(struct hrtimer *);
	int restart;

	lockdep_assert_held(&cpu_base->lock);

	debug_deactivate(timer);
	base->running = timer;

	/*
	 * Separate the ->running assignment from the ->state assignment.
	 *
	 * As with a regular write barrier, this ensures the read side in
	 * hrtimer_active() cannot observe base->running == NULL &&
	 * timer->state == INACTIVE.
	 */
	raw_write_seqcount_barrier(&base->seq);

	__remove_hrtimer(timer, base, HRTIMER_STATE_INACTIVE, 0);
	fn = timer->function;

	/*
	 * Clear the 'is relative' flag for the TIME_LOW_RES case. If the
	 * timer is restarted with a period then it becomes an absolute
	 * timer. If its not restarted it does not matter.
	 */
	if (IS_ENABLED(CONFIG_TIME_LOW_RES))
		timer->is_rel = false;

	/*
	 * The timer is marked as running in the CPU base, so it is
	 * protected against migration to a different CPU even if the lock
	 * is dropped.
	 */
	raw_spin_unlock_irqrestore(&cpu_base->lock, flags);
	trace_hrtimer_expire_entry(timer, now);
	restart = fn(timer);
	trace_hrtimer_expire_exit(timer);
	raw_spin_lock_irq(&cpu_base->lock);

	/*
	 * Note: We clear the running state after enqueue_hrtimer and
	 * we do not reprogram the event hardware. Happens either in
	 * hrtimer_start_range_ns() or in hrtimer_interrupt()
	 *
	 * Note: Because we dropped the cpu_base->lock above,
	 * hrtimer_start_range_ns() can have popped in and enqueued the timer
	 * for us already.
	 */
	if (restart != HRTIMER_NORESTART &&
	    !(timer->state & HRTIMER_STATE_ENQUEUED))
		enqueue_hrtimer(timer, base, HRTIMER_MODE_ABS);

	/*
	 * Separate the ->running assignment from the ->state assignment.
	 *
	 * As with a regular write barrier, this ensures the read side in
	 * hrtimer_active() cannot observe base->running.timer == NULL &&
	 * timer->state == INACTIVE.
	 */
	raw_write_seqcount_barrier(&base->seq);

	WARN_ON_ONCE(base->running != timer);
	base->running = NULL;
}

static void __hrtimer_run_queues(struct hrtimer_cpu_base *cpu_base, ktime_t now,
				 unsigned long flags, unsigned int active_mask)
{
	struct hrtimer_clock_base *base;
	unsigned int active = cpu_base->active_bases & active_mask;

	for_each_active_base(base, cpu_base, active) {
		struct timerqueue_node *node;
		ktime_t basenow;

		basenow = ktime_add(now, base->offset);

		while ((node = timerqueue_getnext(&base->active))) {
			struct hrtimer *timer;

			timer = container_of(node, struct hrtimer, node);

			/*
			 * The immediate goal for using the softexpires is
			 * minimizing wakeups, not running timers at the
			 * earliest interrupt after their soft expiration.
			 * This allows us to avoid using a Priority Search
			 * Tree, which can answer a stabbing querry for
			 * overlapping intervals and instead use the simple
			 * BST we already have.
			 * We don't add extra wakeups by delaying timers that
			 * are right-of a not yet expired timer, because that
			 * timer will have to trigger a wakeup anyway.
			 */
			if (basenow < hrtimer_get_softexpires_tv64(timer))
				break;

			__run_hrtimer(cpu_base, base, timer, &basenow, flags);
		}
	}
}

static __latent_entropy void hrtimer_run_softirq(struct softirq_action *h)
{
	struct hrtimer_cpu_base *cpu_base = this_cpu_ptr(&hrtimer_bases);
	unsigned long flags;
	ktime_t now;

	raw_spin_lock_irqsave(&cpu_base->lock, flags);

	now = hrtimer_update_base(cpu_base);
	__hrtimer_run_queues(cpu_base, now, flags, HRTIMER_ACTIVE_SOFT);

	cpu_base->softirq_activated = 0;
	hrtimer_update_softirq_timer(cpu_base, true);

	raw_spin_unlock_irqrestore(&cpu_base->lock, flags);
}

#ifdef CONFIG_HIGH_RES_TIMERS

/*
 * High resolution timer interrupt
 * Called with interrupts disabled
 */
void hrtimer_interrupt(struct clock_event_device *dev)
{
	struct hrtimer_cpu_base *cpu_base = this_cpu_ptr(&hrtimer_bases);
	ktime_t expires_next, now, entry_time, delta;
	unsigned long flags;
	int retries = 0;

	BUG_ON(!cpu_base->hres_active);
	cpu_base->nr_events++;
	dev->next_event = KTIME_MAX;

	raw_spin_lock_irqsave(&cpu_base->lock, flags);
	entry_time = now = hrtimer_update_base(cpu_base);
retry:
	cpu_base->in_hrtirq = 1;
	/*
	 * We set expires_next to KTIME_MAX here with cpu_base->lock
	 * held to prevent that a timer is enqueued in our queue via
	 * the migration code. This does not affect enqueueing of
	 * timers which run their callback and need to be requeued on
	 * this CPU.
	 */
	cpu_base->expires_next = KTIME_MAX;

	if (!ktime_before(now, cpu_base->softirq_expires_next)) {
		cpu_base->softirq_expires_next = KTIME_MAX;
		cpu_base->softirq_activated = 1;
		raise_softirq_irqoff(HRTIMER_SOFTIRQ);
	}

	__hrtimer_run_queues(cpu_base, now, flags, HRTIMER_ACTIVE_HARD);

	/* Reevaluate the clock bases for the next expiry */
	expires_next = __hrtimer_get_next_event(cpu_base, HRTIMER_ACTIVE_ALL);
	/*
	 * Store the new expiry value so the migration code can verify
	 * against it.
	 */
	cpu_base->expires_next = expires_next;
	cpu_base->in_hrtirq = 0;
	raw_spin_unlock_irqrestore(&cpu_base->lock, flags);

	/* Reprogramming necessary ? */
	if (!tick_program_event(expires_next, 0)) {
		cpu_base->hang_detected = 0;
		return;
	}

	/*
	 * The next timer was already expired due to:
	 * - tracing
	 * - long lasting callbacks
	 * - being scheduled away when running in a VM
	 *
	 * We need to prevent that we loop forever in the hrtimer
	 * interrupt routine. We give it 3 attempts to avoid
	 * overreacting on some spurious event.
	 *
	 * Acquire base lock for updating the offsets and retrieving
	 * the current time.
	 */
	raw_spin_lock_irqsave(&cpu_base->lock, flags);
	now = hrtimer_update_base(cpu_base);
	cpu_base->nr_retries++;
	if (++retries < 3)
		goto retry;
	/*
	 * Give the system a chance to do something else than looping
	 * here. We stored the entry time, so we know exactly how long
	 * we spent here. We schedule the next event this amount of
	 * time away.
	 */
	cpu_base->nr_hangs++;
	cpu_base->hang_detected = 1;
	raw_spin_unlock_irqrestore(&cpu_base->lock, flags);

	delta = ktime_sub(now, entry_time);
	if ((unsigned int)delta > cpu_base->max_hang_time)
		cpu_base->max_hang_time = (unsigned int) delta;
	/*
	 * Limit it to a sensible value as we enforce a longer
	 * delay. Give the CPU at least 100ms to catch up.
	 */
	if (delta > 100 * NSEC_PER_MSEC)
		expires_next = ktime_add_ns(now, 100 * NSEC_PER_MSEC);
	else
		expires_next = ktime_add(now, delta);
	tick_program_event(expires_next, 1);
	printk_once(KERN_WARNING "hrtimer: interrupt took %llu ns\n",
		    ktime_to_ns(delta));
}

/* called with interrupts disabled */
static inline void __hrtimer_peek_ahead_timers(void)
{
	struct tick_device *td;

	if (!hrtimer_hres_active())
		return;

	td = this_cpu_ptr(&tick_cpu_device);
	if (td && td->evtdev)
		hrtimer_interrupt(td->evtdev);
}

#else /* CONFIG_HIGH_RES_TIMERS */

static inline void __hrtimer_peek_ahead_timers(void) { }

#endif	/* !CONFIG_HIGH_RES_TIMERS */

/*
 * Called from run_local_timers in hardirq context every jiffy
 */
void hrtimer_run_queues(void)
{
	struct hrtimer_cpu_base *cpu_base = this_cpu_ptr(&hrtimer_bases);
	unsigned long flags;
	ktime_t now;

	if (__hrtimer_hres_active(cpu_base))
		return;

	/*
	 * This _is_ ugly: We have to check periodically, whether we
	 * can switch to highres and / or nohz mode. The clocksource
	 * switch happens with xtime_lock held. Notification from
	 * there only sets the check bit in the tick_oneshot code,
	 * otherwise we might deadlock vs. xtime_lock.
	 */
	if (tick_check_oneshot_change(!hrtimer_is_hres_enabled())) {
		hrtimer_switch_to_hres();
		return;
	}

	raw_spin_lock_irqsave(&cpu_base->lock, flags);
	now = hrtimer_update_base(cpu_base);

	if (!ktime_before(now, cpu_base->softirq_expires_next)) {
		cpu_base->softirq_expires_next = KTIME_MAX;
		cpu_base->softirq_activated = 1;
		raise_softirq_irqoff(HRTIMER_SOFTIRQ);
	}

	__hrtimer_run_queues(cpu_base, now, flags, HRTIMER_ACTIVE_HARD);
	raw_spin_unlock_irqrestore(&cpu_base->lock, flags);
}

/*
 * Sleep related functions:
 */
static enum hrtimer_restart hrtimer_wakeup(struct hrtimer *timer)
{
	struct hrtimer_sleeper *t =
		container_of(timer, struct hrtimer_sleeper, timer);
	struct task_struct *task = t->task;

	t->task = NULL;
	if (task)
		wake_up_process(task);

	return HRTIMER_NORESTART;
}

void hrtimer_init_sleeper(struct hrtimer_sleeper *sl, struct task_struct *task)
{
	sl->timer.function = hrtimer_wakeup;
	sl->task = task;
}
EXPORT_SYMBOL_GPL(hrtimer_init_sleeper);

int nanosleep_copyout(struct restart_block *restart, struct timespec64 *ts)
{
	switch(restart->nanosleep.type) {
#ifdef CONFIG_COMPAT
	case TT_COMPAT:
		if (compat_put_timespec64(ts, restart->nanosleep.compat_rmtp))
			return -EFAULT;
		break;
#endif
	case TT_NATIVE:
		if (put_timespec64(ts, restart->nanosleep.rmtp))
			return -EFAULT;
		break;
	default:
		BUG();
	}
	return -ERESTART_RESTARTBLOCK;
}

static int __sched do_nanosleep(struct hrtimer_sleeper *t, enum hrtimer_mode mode)
{
	struct restart_block *restart;

	hrtimer_init_sleeper(t, current);

	do {
		set_current_state(TASK_INTERRUPTIBLE);
		hrtimer_start_expires(&t->timer, mode);

		if (likely(t->task))
			freezable_schedule();

		hrtimer_cancel(&t->timer);
		mode = HRTIMER_MODE_ABS;

	} while (t->task && !signal_pending(current));

	__set_current_state(TASK_RUNNING);

	if (!t->task)
		return 0;

	restart = &current->restart_block;
	if (restart->nanosleep.type != TT_NONE) {
		ktime_t rem = hrtimer_expires_remaining(&t->timer);
		struct timespec64 rmt;

		if (rem <= 0)
			return 0;
		rmt = ktime_to_timespec64(rem);

		return nanosleep_copyout(restart, &rmt);
	}
	return -ERESTART_RESTARTBLOCK;
}

static long __sched hrtimer_nanosleep_restart(struct restart_block *restart)
{
	struct hrtimer_sleeper t;
	int ret;

	hrtimer_init_on_stack(&t.timer, restart->nanosleep.clockid,
				HRTIMER_MODE_ABS);
	hrtimer_set_expires_tv64(&t.timer, restart->nanosleep.expires);

	ret = do_nanosleep(&t, HRTIMER_MODE_ABS);
	destroy_hrtimer_on_stack(&t.timer);
	return ret;
}

long hrtimer_nanosleep(const struct timespec64 *rqtp,
		       const enum hrtimer_mode mode, const clockid_t clockid)
{
	struct restart_block *restart;
	struct hrtimer_sleeper t;
	int ret = 0;
	u64 slack;

	slack = current->timer_slack_ns;
	if (dl_task(current) || rt_task(current))
		slack = 0;

	hrtimer_init_on_stack(&t.timer, clockid, mode);
	hrtimer_set_expires_range_ns(&t.timer, timespec64_to_ktime(*rqtp), slack);
	ret = do_nanosleep(&t, mode);
	if (ret != -ERESTART_RESTARTBLOCK)
		goto out;

	/* Absolute timers do not update the rmtp value and restart: */
	if (mode == HRTIMER_MODE_ABS) {
		ret = -ERESTARTNOHAND;
		goto out;
	}

	restart = &current->restart_block;
	restart->fn = hrtimer_nanosleep_restart;
	restart->nanosleep.clockid = t.timer.base->clockid;
	restart->nanosleep.expires = hrtimer_get_expires_tv64(&t.timer);
out:
	destroy_hrtimer_on_stack(&t.timer);
	return ret;
}

SYSCALL_DEFINE2(nanosleep, struct timespec __user *, rqtp,
		struct timespec __user *, rmtp)
{
	struct timespec64 tu;

	if (get_timespec64(&tu, rqtp))
		return -EFAULT;

	if (!timespec64_valid(&tu))
		return -EINVAL;

	current->restart_block.nanosleep.type = rmtp ? TT_NATIVE : TT_NONE;
	current->restart_block.nanosleep.rmtp = rmtp;
	return hrtimer_nanosleep(&tu, HRTIMER_MODE_REL, CLOCK_MONOTONIC);
}

#ifdef CONFIG_COMPAT

COMPAT_SYSCALL_DEFINE2(nanosleep, struct compat_timespec __user *, rqtp,
		       struct compat_timespec __user *, rmtp)
{
	struct timespec64 tu;

	if (compat_get_timespec64(&tu, rqtp))
		return -EFAULT;

	if (!timespec64_valid(&tu))
		return -EINVAL;

	current->restart_block.nanosleep.type = rmtp ? TT_COMPAT : TT_NONE;
	current->restart_block.nanosleep.compat_rmtp = rmtp;
	return hrtimer_nanosleep(&tu, HRTIMER_MODE_REL, CLOCK_MONOTONIC);
}
#endif

/*
 * Functions related to boot-time initialization:
 */
int hrtimers_prepare_cpu(unsigned int cpu)
{
	struct hrtimer_cpu_base *cpu_base = &per_cpu(hrtimer_bases, cpu);
	int i;

	for (i = 0; i < HRTIMER_MAX_CLOCK_BASES; i++) {
		cpu_base->clock_base[i].cpu_base = cpu_base;
		timerqueue_init_head(&cpu_base->clock_base[i].active);
	}

	cpu_base->active_bases = 0;
	cpu_base->cpu = cpu;
	cpu_base->active_bases = 0;
	cpu_base->hres_active = 0;
	cpu_base->hang_detected = 0;
	cpu_base->next_timer = NULL;
	cpu_base->softirq_next_timer = NULL;
	cpu_base->expires_next = KTIME_MAX;
	cpu_base->softirq_expires_next = KTIME_MAX;
	return 0;
}

#ifdef CONFIG_HOTPLUG_CPU

static void migrate_hrtimer_list(struct hrtimer_clock_base *old_base,
				struct hrtimer_clock_base *new_base)
{
	struct hrtimer *timer;
	struct timerqueue_node *node;

	while ((node = timerqueue_getnext(&old_base->active))) {
		timer = container_of(node, struct hrtimer, node);
		BUG_ON(hrtimer_callback_running(timer));
		debug_deactivate(timer);

		/*
		 * Mark it as ENQUEUED not INACTIVE otherwise the
		 * timer could be seen as !active and just vanish away
		 * under us on another CPU
		 */
		__remove_hrtimer(timer, old_base, HRTIMER_STATE_ENQUEUED, 0);
		timer->base = new_base;
		/*
		 * Enqueue the timers on the new cpu. This does not
		 * reprogram the event device in case the timer
		 * expires before the earliest on this CPU, but we run
		 * hrtimer_interrupt after we migrated everything to
		 * sort out already expired timers and reprogram the
		 * event device.
		 */
		enqueue_hrtimer(timer, new_base, HRTIMER_MODE_ABS);
	}
}

int hrtimers_dead_cpu(unsigned int scpu)
{
	struct hrtimer_cpu_base *old_base, *new_base;
	int i;

	BUG_ON(cpu_online(scpu));
	tick_cancel_sched_timer(scpu);

	/*
	 * this BH disable ensures that raise_softirq_irqoff() does
	 * not wakeup ksoftirqd (and acquire the pi-lock) while
	 * holding the cpu_base lock
	 */
	local_bh_disable();
	local_irq_disable();
	old_base = &per_cpu(hrtimer_bases, scpu);
	new_base = this_cpu_ptr(&hrtimer_bases);
	/*
	 * The caller is globally serialized and nobody else
	 * takes two locks at once, deadlock is not possible.
	 */
	raw_spin_lock(&new_base->lock);
	raw_spin_lock_nested(&old_base->lock, SINGLE_DEPTH_NESTING);

	for (i = 0; i < HRTIMER_MAX_CLOCK_BASES; i++) {
		migrate_hrtimer_list(&old_base->clock_base[i],
				     &new_base->clock_base[i]);
	}

	/*
	 * The migration might have changed the first expiring softirq
	 * timer on this CPU. Update it.
	 */
	hrtimer_update_softirq_timer(new_base, false);

	raw_spin_unlock(&old_base->lock);
	raw_spin_unlock(&new_base->lock);

	/* Check, if we got expired work to do */
	__hrtimer_peek_ahead_timers();
	local_irq_enable();
	local_bh_enable();
	return 0;
}

#endif /* CONFIG_HOTPLUG_CPU */

void __init hrtimers_init(void)
{
	hrtimers_prepare_cpu(smp_processor_id());
	open_softirq(HRTIMER_SOFTIRQ, hrtimer_run_softirq);
}

/**
 * schedule_hrtimeout_range_clock - sleep until timeout
 * @expires:	timeout value (ktime_t)
 * @delta:	slack in expires timeout (ktime_t)
 * @mode:	timer mode
 * @clock_id:	timer clock to be used
 */
int __sched
schedule_hrtimeout_range_clock(ktime_t *expires, u64 delta,
			       const enum hrtimer_mode mode, clockid_t clock_id)
{
	struct hrtimer_sleeper t;

	/*
	 * Optimize when a zero timeout value is given. It does not
	 * matter whether this is an absolute or a relative time.
	 */
	if (expires && *expires == 0) {
		__set_current_state(TASK_RUNNING);
		return 0;
	}

	/*
	 * A NULL parameter means "infinite"
	 */
	if (!expires) {
		schedule();
		return -EINTR;
	}

	hrtimer_init_on_stack(&t.timer, clock_id, mode);
	hrtimer_set_expires_range_ns(&t.timer, *expires, delta);

	hrtimer_init_sleeper(&t, current);

	hrtimer_start_expires(&t.timer, mode);

	if (likely(t.task))
		schedule();

	hrtimer_cancel(&t.timer);
	destroy_hrtimer_on_stack(&t.timer);

	__set_current_state(TASK_RUNNING);

	return !t.task ? 0 : -EINTR;
}

/**
 * schedule_hrtimeout_range - sleep until timeout
 * @expires:	timeout value (ktime_t)
 * @delta:	slack in expires timeout (ktime_t)
 * @mode:	timer mode
 *
 * Make the current task sleep until the given expiry time has
 * elapsed. The routine will return immediately unless
 * the current task state has been set (see set_current_state()).
 *
 * The @delta argument gives the kernel the freedom to schedule the
 * actual wakeup to a time that is both power and performance friendly.
 * The kernel give the normal best effort behavior for "@expires+@delta",
 * but may decide to fire the timer earlier, but no earlier than @expires.
 *
 * You can set the task state as follows -
 *
 * %TASK_UNINTERRUPTIBLE - at least @timeout time is guaranteed to
 * pass before the routine returns unless the current task is explicitly
 * woken up, (e.g. by wake_up_process()).
 *
 * %TASK_INTERRUPTIBLE - the routine may return early if a signal is
 * delivered to the current task or the current task is explicitly woken
 * up.
 *
 * The current task state is guaranteed to be TASK_RUNNING when this
 * routine returns.
 *
 * Returns 0 when the timer has expired. If the task was woken before the
 * timer expired by a signal (only possible in state TASK_INTERRUPTIBLE) or
 * by an explicit wakeup, it returns -EINTR.
 */
int __sched schedule_hrtimeout_range(ktime_t *expires, u64 delta,
				     const enum hrtimer_mode mode)
{
	return schedule_hrtimeout_range_clock(expires, delta, mode,
					      CLOCK_MONOTONIC);
}
EXPORT_SYMBOL_GPL(schedule_hrtimeout_range);

/**
 * schedule_hrtimeout - sleep until timeout
 * @expires:	timeout value (ktime_t)
 * @mode:	timer mode
 *
 * Make the current task sleep until the given expiry time has
 * elapsed. The routine will return immediately unless
 * the current task state has been set (see set_current_state()).
 *
 * You can set the task state as follows -
 *
 * %TASK_UNINTERRUPTIBLE - at least @timeout time is guaranteed to
 * pass before the routine returns unless the current task is explicitly
 * woken up, (e.g. by wake_up_process()).
 *
 * %TASK_INTERRUPTIBLE - the routine may return early if a signal is
 * delivered to the current task or the current task is explicitly woken
 * up.
 *
 * The current task state is guaranteed to be TASK_RUNNING when this
 * routine returns.
 *
 * Returns 0 when the timer has expired. If the task was woken before the
 * timer expired by a signal (only possible in state TASK_INTERRUPTIBLE) or
 * by an explicit wakeup, it returns -EINTR.
 */
int __sched schedule_hrtimeout(ktime_t *expires,
			       const enum hrtimer_mode mode)
{
	return schedule_hrtimeout_range(expires, 0, mode);
}
EXPORT_SYMBOL_GPL(schedule_hrtimeout);<|MERGE_RESOLUTION|>--- conflicted
+++ resolved
@@ -673,14 +673,7 @@
  */
 static inline int hrtimer_is_hres_enabled(void)
 {
-<<<<<<< HEAD
-	base->expires_next = KTIME_MAX;
-	base->hang_detected = 0;
-	base->hres_active = 0;
-	base->next_timer = NULL;
-=======
 	return hrtimer_hres_enabled;
->>>>>>> cc01df3d
 }
 
 /*
@@ -1765,7 +1758,6 @@
 		timerqueue_init_head(&cpu_base->clock_base[i].active);
 	}
 
-	cpu_base->active_bases = 0;
 	cpu_base->cpu = cpu;
 	cpu_base->active_bases = 0;
 	cpu_base->hres_active = 0;
