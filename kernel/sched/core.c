// SPDX-License-Identifier: GPL-2.0-only
/*
 *  kernel/sched/core.c
 *
 *  Core kernel scheduler code and related syscalls
 *
 *  Copyright (C) 1991-2002  Linus Torvalds
 */
#include <linux/highmem.h>
#include <linux/hrtimer_api.h>
#include <linux/ktime_api.h>
#include <linux/sched/signal.h>
#include <linux/syscalls_api.h>
#include <linux/debug_locks.h>
#include <linux/prefetch.h>
#include <linux/capability.h>
#include <linux/pgtable_api.h>
#include <linux/wait_bit.h>
#include <linux/jiffies.h>
#include <linux/spinlock_api.h>
#include <linux/cpumask_api.h>
#include <linux/lockdep_api.h>
#include <linux/hardirq.h>
#include <linux/softirq.h>
#include <linux/refcount_api.h>
#include <linux/topology.h>
#include <linux/sched/clock.h>
#include <linux/sched/cond_resched.h>
#include <linux/sched/cputime.h>
#include <linux/sched/debug.h>
#include <linux/sched/hotplug.h>
#include <linux/sched/init.h>
#include <linux/sched/isolation.h>
#include <linux/sched/loadavg.h>
#include <linux/sched/mm.h>
#include <linux/sched/nohz.h>
#include <linux/sched/rseq_api.h>
#include <linux/sched/rt.h>

#include <linux/blkdev.h>
#include <linux/context_tracking.h>
#include <linux/cpuset.h>
#include <linux/delayacct.h>
#include <linux/init_task.h>
#include <linux/interrupt.h>
#include <linux/ioprio.h>
#include <linux/kallsyms.h>
#include <linux/kcov.h>
#include <linux/kprobes.h>
#include <linux/llist_api.h>
#include <linux/mmu_context.h>
#include <linux/mmzone.h>
#include <linux/mutex_api.h>
#include <linux/nmi.h>
#include <linux/nospec.h>
#include <linux/perf_event_api.h>
#include <linux/profile.h>
#include <linux/psi.h>
#include <linux/rcuwait_api.h>
#include <linux/sched/wake_q.h>
#include <linux/scs.h>
#include <linux/slab.h>
#include <linux/syscalls.h>
#include <linux/vtime.h>
#include <linux/wait_api.h>
#include <linux/workqueue_api.h>

#ifdef CONFIG_PREEMPT_DYNAMIC
# ifdef CONFIG_GENERIC_ENTRY
#  include <linux/entry-common.h>
# endif
#endif

#include <uapi/linux/sched/types.h>

#include <asm/irq_regs.h>
#include <asm/switch_to.h>
#include <asm/tlb.h>

#define CREATE_TRACE_POINTS
#include <linux/sched/rseq_api.h>
#include <trace/events/sched.h>
#undef CREATE_TRACE_POINTS

#include "sched.h"
#include "stats.h"
#include "autogroup.h"

#include "autogroup.h"
#include "pelt.h"
#include "smp.h"
#include "stats.h"

#include "../workqueue_internal.h"
#include "../../io_uring/io-wq.h"
#include "../smpboot.h"

/*
 * Export tracepoints that act as a bare tracehook (ie: have no trace event
 * associated with them) to allow external modules to probe them.
 */
EXPORT_TRACEPOINT_SYMBOL_GPL(pelt_cfs_tp);
EXPORT_TRACEPOINT_SYMBOL_GPL(pelt_rt_tp);
EXPORT_TRACEPOINT_SYMBOL_GPL(pelt_dl_tp);
EXPORT_TRACEPOINT_SYMBOL_GPL(pelt_irq_tp);
EXPORT_TRACEPOINT_SYMBOL_GPL(pelt_se_tp);
EXPORT_TRACEPOINT_SYMBOL_GPL(pelt_thermal_tp);
EXPORT_TRACEPOINT_SYMBOL_GPL(sched_cpu_capacity_tp);
EXPORT_TRACEPOINT_SYMBOL_GPL(sched_overutilized_tp);
EXPORT_TRACEPOINT_SYMBOL_GPL(sched_util_est_cfs_tp);
EXPORT_TRACEPOINT_SYMBOL_GPL(sched_util_est_se_tp);
EXPORT_TRACEPOINT_SYMBOL_GPL(sched_update_nr_running_tp);

DEFINE_PER_CPU_SHARED_ALIGNED(struct rq, runqueues);

#ifdef CONFIG_SCHED_DEBUG
/*
 * Debugging: various feature bits
 *
 * If SCHED_DEBUG is disabled, each compilation unit has its own copy of
 * sysctl_sched_features, defined in sched.h, to allow constants propagation
 * at compile time and compiler optimization based on features default.
 */
#define SCHED_FEAT(name, enabled)	\
	(1UL << __SCHED_FEAT_##name) * enabled |
const_debug unsigned int sysctl_sched_features =
#include "features.h"
	0;
#undef SCHED_FEAT

/*
 * Print a warning if need_resched is set for the given duration (if
 * LATENCY_WARN is enabled).
 *
 * If sysctl_resched_latency_warn_once is set, only one warning will be shown
 * per boot.
 */
__read_mostly int sysctl_resched_latency_warn_ms = 100;
__read_mostly int sysctl_resched_latency_warn_once = 1;
#endif /* CONFIG_SCHED_DEBUG */

/*
 * Number of tasks to iterate in a single balance run.
 * Limited because this is done with IRQs disabled.
 */
<<<<<<< HEAD
#ifdef CONFIG_PREEMPT_RT
const_debug unsigned int sysctl_sched_nr_migrate = 8;
#else
const_debug unsigned int sysctl_sched_nr_migrate = 32;
#endif
=======
const_debug unsigned int sysctl_sched_nr_migrate = SCHED_NR_MIGRATE_BREAK;
>>>>>>> 7365df19

__read_mostly int scheduler_running;

#ifdef CONFIG_SCHED_CORE

DEFINE_STATIC_KEY_FALSE(__sched_core_enabled);

/* kernel prio, less is more */
static inline int __task_prio(struct task_struct *p)
{
	if (p->sched_class == &stop_sched_class) /* trumps deadline */
		return -2;

	if (rt_prio(p->prio)) /* includes deadline */
		return p->prio; /* [-1, 99] */

	if (p->sched_class == &idle_sched_class)
		return MAX_RT_PRIO + NICE_WIDTH; /* 140 */

	return MAX_RT_PRIO + MAX_NICE; /* 120, squash fair */
}

/*
 * l(a,b)
 * le(a,b) := !l(b,a)
 * g(a,b)  := l(b,a)
 * ge(a,b) := !l(a,b)
 */

/* real prio, less is less */
static inline bool prio_less(struct task_struct *a, struct task_struct *b, bool in_fi)
{

	int pa = __task_prio(a), pb = __task_prio(b);

	if (-pa < -pb)
		return true;

	if (-pb < -pa)
		return false;

	if (pa == -1) /* dl_prio() doesn't work because of stop_class above */
		return !dl_time_before(a->dl.deadline, b->dl.deadline);

	if (pa == MAX_RT_PRIO + MAX_NICE)	/* fair */
		return cfs_prio_less(a, b, in_fi);

	return false;
}

static inline bool __sched_core_less(struct task_struct *a, struct task_struct *b)
{
	if (a->core_cookie < b->core_cookie)
		return true;

	if (a->core_cookie > b->core_cookie)
		return false;

	/* flip prio, so high prio is leftmost */
	if (prio_less(b, a, !!task_rq(a)->core->core_forceidle_count))
		return true;

	return false;
}

#define __node_2_sc(node) rb_entry((node), struct task_struct, core_node)

static inline bool rb_sched_core_less(struct rb_node *a, const struct rb_node *b)
{
	return __sched_core_less(__node_2_sc(a), __node_2_sc(b));
}

static inline int rb_sched_core_cmp(const void *key, const struct rb_node *node)
{
	const struct task_struct *p = __node_2_sc(node);
	unsigned long cookie = (unsigned long)key;

	if (cookie < p->core_cookie)
		return -1;

	if (cookie > p->core_cookie)
		return 1;

	return 0;
}

void sched_core_enqueue(struct rq *rq, struct task_struct *p)
{
	rq->core->core_task_seq++;

	if (!p->core_cookie)
		return;

	rb_add(&p->core_node, &rq->core_tree, rb_sched_core_less);
}

void sched_core_dequeue(struct rq *rq, struct task_struct *p, int flags)
{
	rq->core->core_task_seq++;

	if (sched_core_enqueued(p)) {
		rb_erase(&p->core_node, &rq->core_tree);
		RB_CLEAR_NODE(&p->core_node);
	}

	/*
	 * Migrating the last task off the cpu, with the cpu in forced idle
	 * state. Reschedule to create an accounting edge for forced idle,
	 * and re-examine whether the core is still in forced idle state.
	 */
	if (!(flags & DEQUEUE_SAVE) && rq->nr_running == 1 &&
	    rq->core->core_forceidle_count && rq->curr == rq->idle)
		resched_curr(rq);
}

/*
 * Find left-most (aka, highest priority) task matching @cookie.
 */
static struct task_struct *sched_core_find(struct rq *rq, unsigned long cookie)
{
	struct rb_node *node;

	node = rb_find_first((void *)cookie, &rq->core_tree, rb_sched_core_cmp);
	/*
	 * The idle task always matches any cookie!
	 */
	if (!node)
		return idle_sched_class.pick_task(rq);

	return __node_2_sc(node);
}

static struct task_struct *sched_core_next(struct task_struct *p, unsigned long cookie)
{
	struct rb_node *node = &p->core_node;

	node = rb_next(node);
	if (!node)
		return NULL;

	p = container_of(node, struct task_struct, core_node);
	if (p->core_cookie != cookie)
		return NULL;

	return p;
}

/*
 * Magic required such that:
 *
 *	raw_spin_rq_lock(rq);
 *	...
 *	raw_spin_rq_unlock(rq);
 *
 * ends up locking and unlocking the _same_ lock, and all CPUs
 * always agree on what rq has what lock.
 *
 * XXX entirely possible to selectively enable cores, don't bother for now.
 */

static DEFINE_MUTEX(sched_core_mutex);
static atomic_t sched_core_count;
static struct cpumask sched_core_mask;

static void sched_core_lock(int cpu, unsigned long *flags)
{
	const struct cpumask *smt_mask = cpu_smt_mask(cpu);
	int t, i = 0;

	local_irq_save(*flags);
	for_each_cpu(t, smt_mask)
		raw_spin_lock_nested(&cpu_rq(t)->__lock, i++);
}

static void sched_core_unlock(int cpu, unsigned long *flags)
{
	const struct cpumask *smt_mask = cpu_smt_mask(cpu);
	int t;

	for_each_cpu(t, smt_mask)
		raw_spin_unlock(&cpu_rq(t)->__lock);
	local_irq_restore(*flags);
}

static void __sched_core_flip(bool enabled)
{
	unsigned long flags;
	int cpu, t;

	cpus_read_lock();

	/*
	 * Toggle the online cores, one by one.
	 */
	cpumask_copy(&sched_core_mask, cpu_online_mask);
	for_each_cpu(cpu, &sched_core_mask) {
		const struct cpumask *smt_mask = cpu_smt_mask(cpu);

		sched_core_lock(cpu, &flags);

		for_each_cpu(t, smt_mask)
			cpu_rq(t)->core_enabled = enabled;

		cpu_rq(cpu)->core->core_forceidle_start = 0;

		sched_core_unlock(cpu, &flags);

		cpumask_andnot(&sched_core_mask, &sched_core_mask, smt_mask);
	}

	/*
	 * Toggle the offline CPUs.
	 */
	cpumask_copy(&sched_core_mask, cpu_possible_mask);
	cpumask_andnot(&sched_core_mask, &sched_core_mask, cpu_online_mask);

	for_each_cpu(cpu, &sched_core_mask)
		cpu_rq(cpu)->core_enabled = enabled;

	cpus_read_unlock();
}

static void sched_core_assert_empty(void)
{
	int cpu;

	for_each_possible_cpu(cpu)
		WARN_ON_ONCE(!RB_EMPTY_ROOT(&cpu_rq(cpu)->core_tree));
}

static void __sched_core_enable(void)
{
	static_branch_enable(&__sched_core_enabled);
	/*
	 * Ensure all previous instances of raw_spin_rq_*lock() have finished
	 * and future ones will observe !sched_core_disabled().
	 */
	synchronize_rcu();
	__sched_core_flip(true);
	sched_core_assert_empty();
}

static void __sched_core_disable(void)
{
	sched_core_assert_empty();
	__sched_core_flip(false);
	static_branch_disable(&__sched_core_enabled);
}

void sched_core_get(void)
{
	if (atomic_inc_not_zero(&sched_core_count))
		return;

	mutex_lock(&sched_core_mutex);
	if (!atomic_read(&sched_core_count))
		__sched_core_enable();

	smp_mb__before_atomic();
	atomic_inc(&sched_core_count);
	mutex_unlock(&sched_core_mutex);
}

static void __sched_core_put(struct work_struct *work)
{
	if (atomic_dec_and_mutex_lock(&sched_core_count, &sched_core_mutex)) {
		__sched_core_disable();
		mutex_unlock(&sched_core_mutex);
	}
}

void sched_core_put(void)
{
	static DECLARE_WORK(_work, __sched_core_put);

	/*
	 * "There can be only one"
	 *
	 * Either this is the last one, or we don't actually need to do any
	 * 'work'. If it is the last *again*, we rely on
	 * WORK_STRUCT_PENDING_BIT.
	 */
	if (!atomic_add_unless(&sched_core_count, -1, 1))
		schedule_work(&_work);
}

#else /* !CONFIG_SCHED_CORE */

static inline void sched_core_enqueue(struct rq *rq, struct task_struct *p) { }
static inline void
sched_core_dequeue(struct rq *rq, struct task_struct *p, int flags) { }

#endif /* CONFIG_SCHED_CORE */

/*
 * Serialization rules:
 *
 * Lock order:
 *
 *   p->pi_lock
 *     rq->lock
 *       hrtimer_cpu_base->lock (hrtimer_start() for bandwidth controls)
 *
 *  rq1->lock
 *    rq2->lock  where: rq1 < rq2
 *
 * Regular state:
 *
 * Normal scheduling state is serialized by rq->lock. __schedule() takes the
 * local CPU's rq->lock, it optionally removes the task from the runqueue and
 * always looks at the local rq data structures to find the most eligible task
 * to run next.
 *
 * Task enqueue is also under rq->lock, possibly taken from another CPU.
 * Wakeups from another LLC domain might use an IPI to transfer the enqueue to
 * the local CPU to avoid bouncing the runqueue state around [ see
 * ttwu_queue_wakelist() ]
 *
 * Task wakeup, specifically wakeups that involve migration, are horribly
 * complicated to avoid having to take two rq->locks.
 *
 * Special state:
 *
 * System-calls and anything external will use task_rq_lock() which acquires
 * both p->pi_lock and rq->lock. As a consequence the state they change is
 * stable while holding either lock:
 *
 *  - sched_setaffinity()/
 *    set_cpus_allowed_ptr():	p->cpus_ptr, p->nr_cpus_allowed
 *  - set_user_nice():		p->se.load, p->*prio
 *  - __sched_setscheduler():	p->sched_class, p->policy, p->*prio,
 *				p->se.load, p->rt_priority,
 *				p->dl.dl_{runtime, deadline, period, flags, bw, density}
 *  - sched_setnuma():		p->numa_preferred_nid
 *  - sched_move_task():	p->sched_task_group
 *  - uclamp_update_active()	p->uclamp*
 *
 * p->state <- TASK_*:
 *
 *   is changed locklessly using set_current_state(), __set_current_state() or
 *   set_special_state(), see their respective comments, or by
 *   try_to_wake_up(). This latter uses p->pi_lock to serialize against
 *   concurrent self.
 *
 * p->on_rq <- { 0, 1 = TASK_ON_RQ_QUEUED, 2 = TASK_ON_RQ_MIGRATING }:
 *
 *   is set by activate_task() and cleared by deactivate_task(), under
 *   rq->lock. Non-zero indicates the task is runnable, the special
 *   ON_RQ_MIGRATING state is used for migration without holding both
 *   rq->locks. It indicates task_cpu() is not stable, see task_rq_lock().
 *
 * p->on_cpu <- { 0, 1 }:
 *
 *   is set by prepare_task() and cleared by finish_task() such that it will be
 *   set before p is scheduled-in and cleared after p is scheduled-out, both
 *   under rq->lock. Non-zero indicates the task is running on its CPU.
 *
 *   [ The astute reader will observe that it is possible for two tasks on one
 *     CPU to have ->on_cpu = 1 at the same time. ]
 *
 * task_cpu(p): is changed by set_task_cpu(), the rules are:
 *
 *  - Don't call set_task_cpu() on a blocked task:
 *
 *    We don't care what CPU we're not running on, this simplifies hotplug,
 *    the CPU assignment of blocked tasks isn't required to be valid.
 *
 *  - for try_to_wake_up(), called under p->pi_lock:
 *
 *    This allows try_to_wake_up() to only take one rq->lock, see its comment.
 *
 *  - for migration called under rq->lock:
 *    [ see task_on_rq_migrating() in task_rq_lock() ]
 *
 *    o move_queued_task()
 *    o detach_task()
 *
 *  - for migration called under double_rq_lock():
 *
 *    o __migrate_swap_task()
 *    o push_rt_task() / pull_rt_task()
 *    o push_dl_task() / pull_dl_task()
 *    o dl_task_offline_migration()
 *
 */

void raw_spin_rq_lock_nested(struct rq *rq, int subclass)
{
	raw_spinlock_t *lock;

	/* Matches synchronize_rcu() in __sched_core_enable() */
	preempt_disable();
	if (sched_core_disabled()) {
		raw_spin_lock_nested(&rq->__lock, subclass);
		/* preempt_count *MUST* be > 1 */
		preempt_enable_no_resched();
		return;
	}

	for (;;) {
		lock = __rq_lockp(rq);
		raw_spin_lock_nested(lock, subclass);
		if (likely(lock == __rq_lockp(rq))) {
			/* preempt_count *MUST* be > 1 */
			preempt_enable_no_resched();
			return;
		}
		raw_spin_unlock(lock);
	}
}

bool raw_spin_rq_trylock(struct rq *rq)
{
	raw_spinlock_t *lock;
	bool ret;

	/* Matches synchronize_rcu() in __sched_core_enable() */
	preempt_disable();
	if (sched_core_disabled()) {
		ret = raw_spin_trylock(&rq->__lock);
		preempt_enable();
		return ret;
	}

	for (;;) {
		lock = __rq_lockp(rq);
		ret = raw_spin_trylock(lock);
		if (!ret || (likely(lock == __rq_lockp(rq)))) {
			preempt_enable();
			return ret;
		}
		raw_spin_unlock(lock);
	}
}

void raw_spin_rq_unlock(struct rq *rq)
{
	raw_spin_unlock(rq_lockp(rq));
}

#ifdef CONFIG_SMP
/*
 * double_rq_lock - safely lock two runqueues
 */
void double_rq_lock(struct rq *rq1, struct rq *rq2)
{
	lockdep_assert_irqs_disabled();

	if (rq_order_less(rq2, rq1))
		swap(rq1, rq2);

	raw_spin_rq_lock(rq1);
	if (__rq_lockp(rq1) != __rq_lockp(rq2))
		raw_spin_rq_lock_nested(rq2, SINGLE_DEPTH_NESTING);

	double_rq_clock_clear_update(rq1, rq2);
}
#endif

/*
 * __task_rq_lock - lock the rq @p resides on.
 */
struct rq *__task_rq_lock(struct task_struct *p, struct rq_flags *rf)
	__acquires(rq->lock)
{
	struct rq *rq;

	lockdep_assert_held(&p->pi_lock);

	for (;;) {
		rq = task_rq(p);
		raw_spin_rq_lock(rq);
		if (likely(rq == task_rq(p) && !task_on_rq_migrating(p))) {
			rq_pin_lock(rq, rf);
			return rq;
		}
		raw_spin_rq_unlock(rq);

		while (unlikely(task_on_rq_migrating(p)))
			cpu_relax();
	}
}

/*
 * task_rq_lock - lock p->pi_lock and lock the rq @p resides on.
 */
struct rq *task_rq_lock(struct task_struct *p, struct rq_flags *rf)
	__acquires(p->pi_lock)
	__acquires(rq->lock)
{
	struct rq *rq;

	for (;;) {
		raw_spin_lock_irqsave(&p->pi_lock, rf->flags);
		rq = task_rq(p);
		raw_spin_rq_lock(rq);
		/*
		 *	move_queued_task()		task_rq_lock()
		 *
		 *	ACQUIRE (rq->lock)
		 *	[S] ->on_rq = MIGRATING		[L] rq = task_rq()
		 *	WMB (__set_task_cpu())		ACQUIRE (rq->lock);
		 *	[S] ->cpu = new_cpu		[L] task_rq()
		 *					[L] ->on_rq
		 *	RELEASE (rq->lock)
		 *
		 * If we observe the old CPU in task_rq_lock(), the acquire of
		 * the old rq->lock will fully serialize against the stores.
		 *
		 * If we observe the new CPU in task_rq_lock(), the address
		 * dependency headed by '[L] rq = task_rq()' and the acquire
		 * will pair with the WMB to ensure we then also see migrating.
		 */
		if (likely(rq == task_rq(p) && !task_on_rq_migrating(p))) {
			rq_pin_lock(rq, rf);
			return rq;
		}
		raw_spin_rq_unlock(rq);
		raw_spin_unlock_irqrestore(&p->pi_lock, rf->flags);

		while (unlikely(task_on_rq_migrating(p)))
			cpu_relax();
	}
}

/*
 * RQ-clock updating methods:
 */

static void update_rq_clock_task(struct rq *rq, s64 delta)
{
/*
 * In theory, the compile should just see 0 here, and optimize out the call
 * to sched_rt_avg_update. But I don't trust it...
 */
	s64 __maybe_unused steal = 0, irq_delta = 0;

#ifdef CONFIG_IRQ_TIME_ACCOUNTING
	irq_delta = irq_time_read(cpu_of(rq)) - rq->prev_irq_time;

	/*
	 * Since irq_time is only updated on {soft,}irq_exit, we might run into
	 * this case when a previous update_rq_clock() happened inside a
	 * {soft,}irq region.
	 *
	 * When this happens, we stop ->clock_task and only update the
	 * prev_irq_time stamp to account for the part that fit, so that a next
	 * update will consume the rest. This ensures ->clock_task is
	 * monotonic.
	 *
	 * It does however cause some slight miss-attribution of {soft,}irq
	 * time, a more accurate solution would be to update the irq_time using
	 * the current rq->clock timestamp, except that would require using
	 * atomic ops.
	 */
	if (irq_delta > delta)
		irq_delta = delta;

	rq->prev_irq_time += irq_delta;
	delta -= irq_delta;
#endif
#ifdef CONFIG_PARAVIRT_TIME_ACCOUNTING
	if (static_key_false((&paravirt_steal_rq_enabled))) {
		steal = paravirt_steal_clock(cpu_of(rq));
		steal -= rq->prev_steal_time_rq;

		if (unlikely(steal > delta))
			steal = delta;

		rq->prev_steal_time_rq += steal;
		delta -= steal;
	}
#endif

	rq->clock_task += delta;

#ifdef CONFIG_HAVE_SCHED_AVG_IRQ
	if ((irq_delta + steal) && sched_feat(NONTASK_CAPACITY))
		update_irq_load_avg(rq, irq_delta + steal);
#endif
	update_rq_clock_pelt(rq, delta);
}

void update_rq_clock(struct rq *rq)
{
	s64 delta;

	lockdep_assert_rq_held(rq);

	if (rq->clock_update_flags & RQCF_ACT_SKIP)
		return;

#ifdef CONFIG_SCHED_DEBUG
	if (sched_feat(WARN_DOUBLE_CLOCK))
		SCHED_WARN_ON(rq->clock_update_flags & RQCF_UPDATED);
	rq->clock_update_flags |= RQCF_UPDATED;
#endif

	delta = sched_clock_cpu(cpu_of(rq)) - rq->clock;
	if (delta < 0)
		return;
	rq->clock += delta;
	update_rq_clock_task(rq, delta);
}

#ifdef CONFIG_SCHED_HRTICK
/*
 * Use HR-timers to deliver accurate preemption points.
 */

static void hrtick_clear(struct rq *rq)
{
	if (hrtimer_active(&rq->hrtick_timer))
		hrtimer_cancel(&rq->hrtick_timer);
}

/*
 * High-resolution timer tick.
 * Runs from hardirq context with interrupts disabled.
 */
static enum hrtimer_restart hrtick(struct hrtimer *timer)
{
	struct rq *rq = container_of(timer, struct rq, hrtick_timer);
	struct rq_flags rf;

	WARN_ON_ONCE(cpu_of(rq) != smp_processor_id());

	rq_lock(rq, &rf);
	update_rq_clock(rq);
	rq->curr->sched_class->task_tick(rq, rq->curr, 1);
	rq_unlock(rq, &rf);

	return HRTIMER_NORESTART;
}

#ifdef CONFIG_SMP

static void __hrtick_restart(struct rq *rq)
{
	struct hrtimer *timer = &rq->hrtick_timer;
	ktime_t time = rq->hrtick_time;

	hrtimer_start(timer, time, HRTIMER_MODE_ABS_PINNED_HARD);
}

/*
 * called from hardirq (IPI) context
 */
static void __hrtick_start(void *arg)
{
	struct rq *rq = arg;
	struct rq_flags rf;

	rq_lock(rq, &rf);
	__hrtick_restart(rq);
	rq_unlock(rq, &rf);
}

/*
 * Called to set the hrtick timer state.
 *
 * called with rq->lock held and irqs disabled
 */
void hrtick_start(struct rq *rq, u64 delay)
{
	struct hrtimer *timer = &rq->hrtick_timer;
	s64 delta;

	/*
	 * Don't schedule slices shorter than 10000ns, that just
	 * doesn't make sense and can cause timer DoS.
	 */
	delta = max_t(s64, delay, 10000LL);
	rq->hrtick_time = ktime_add_ns(timer->base->get_time(), delta);

	if (rq == this_rq())
		__hrtick_restart(rq);
	else
		smp_call_function_single_async(cpu_of(rq), &rq->hrtick_csd);
}

#else
/*
 * Called to set the hrtick timer state.
 *
 * called with rq->lock held and irqs disabled
 */
void hrtick_start(struct rq *rq, u64 delay)
{
	/*
	 * Don't schedule slices shorter than 10000ns, that just
	 * doesn't make sense. Rely on vruntime for fairness.
	 */
	delay = max_t(u64, delay, 10000LL);
	hrtimer_start(&rq->hrtick_timer, ns_to_ktime(delay),
		      HRTIMER_MODE_REL_PINNED_HARD);
}

#endif /* CONFIG_SMP */

static void hrtick_rq_init(struct rq *rq)
{
#ifdef CONFIG_SMP
	INIT_CSD(&rq->hrtick_csd, __hrtick_start, rq);
#endif
	hrtimer_init(&rq->hrtick_timer, CLOCK_MONOTONIC, HRTIMER_MODE_REL_HARD);
	rq->hrtick_timer.function = hrtick;
}
#else	/* CONFIG_SCHED_HRTICK */
static inline void hrtick_clear(struct rq *rq)
{
}

static inline void hrtick_rq_init(struct rq *rq)
{
}
#endif	/* CONFIG_SCHED_HRTICK */

/*
 * cmpxchg based fetch_or, macro so it works for different integer types
 */
#define fetch_or(ptr, mask)						\
	({								\
		typeof(ptr) _ptr = (ptr);				\
		typeof(mask) _mask = (mask);				\
		typeof(*_ptr) _val = *_ptr;				\
									\
		do {							\
		} while (!try_cmpxchg(_ptr, &_val, _val | _mask));	\
	_val;								\
})

#if defined(CONFIG_SMP) && defined(TIF_POLLING_NRFLAG)
/*
 * Atomically set TIF_NEED_RESCHED and test for TIF_POLLING_NRFLAG,
 * this avoids any races wrt polling state changes and thereby avoids
 * spurious IPIs.
 */
static inline bool set_nr_and_not_polling(struct task_struct *p)
{
	struct thread_info *ti = task_thread_info(p);
	return !(fetch_or(&ti->flags, _TIF_NEED_RESCHED) & _TIF_POLLING_NRFLAG);
}

/*
 * Atomically set TIF_NEED_RESCHED if TIF_POLLING_NRFLAG is set.
 *
 * If this returns true, then the idle task promises to call
 * sched_ttwu_pending() and reschedule soon.
 */
static bool set_nr_if_polling(struct task_struct *p)
{
	struct thread_info *ti = task_thread_info(p);
	typeof(ti->flags) val = READ_ONCE(ti->flags);

	for (;;) {
		if (!(val & _TIF_POLLING_NRFLAG))
			return false;
		if (val & _TIF_NEED_RESCHED)
			return true;
		if (try_cmpxchg(&ti->flags, &val, val | _TIF_NEED_RESCHED))
			break;
	}
	return true;
}

#else
static inline bool set_nr_and_not_polling(struct task_struct *p)
{
	set_tsk_need_resched(p);
	return true;
}

#ifdef CONFIG_SMP
static inline bool set_nr_if_polling(struct task_struct *p)
{
	return false;
}
#endif
#endif

static bool __wake_q_add(struct wake_q_head *head, struct task_struct *task)
{
	struct wake_q_node *node = &task->wake_q;

	/*
	 * Atomically grab the task, if ->wake_q is !nil already it means
	 * it's already queued (either by us or someone else) and will get the
	 * wakeup due to that.
	 *
	 * In order to ensure that a pending wakeup will observe our pending
	 * state, even in the failed case, an explicit smp_mb() must be used.
	 */
	smp_mb__before_atomic();
	if (unlikely(cmpxchg_relaxed(&node->next, NULL, WAKE_Q_TAIL)))
		return false;

	/*
	 * The head is context local, there can be no concurrency.
	 */
	*head->lastp = node;
	head->lastp = &node->next;
	return true;
}

/**
 * wake_q_add() - queue a wakeup for 'later' waking.
 * @head: the wake_q_head to add @task to
 * @task: the task to queue for 'later' wakeup
 *
 * Queue a task for later wakeup, most likely by the wake_up_q() call in the
 * same context, _HOWEVER_ this is not guaranteed, the wakeup can come
 * instantly.
 *
 * This function must be used as-if it were wake_up_process(); IOW the task
 * must be ready to be woken at this location.
 */
void wake_q_add(struct wake_q_head *head, struct task_struct *task)
{
	if (__wake_q_add(head, task))
		get_task_struct(task);
}

/**
 * wake_q_add_safe() - safely queue a wakeup for 'later' waking.
 * @head: the wake_q_head to add @task to
 * @task: the task to queue for 'later' wakeup
 *
 * Queue a task for later wakeup, most likely by the wake_up_q() call in the
 * same context, _HOWEVER_ this is not guaranteed, the wakeup can come
 * instantly.
 *
 * This function must be used as-if it were wake_up_process(); IOW the task
 * must be ready to be woken at this location.
 *
 * This function is essentially a task-safe equivalent to wake_q_add(). Callers
 * that already hold reference to @task can call the 'safe' version and trust
 * wake_q to do the right thing depending whether or not the @task is already
 * queued for wakeup.
 */
void wake_q_add_safe(struct wake_q_head *head, struct task_struct *task)
{
	if (!__wake_q_add(head, task))
		put_task_struct(task);
}

void wake_up_q(struct wake_q_head *head)
{
	struct wake_q_node *node = head->first;

	while (node != WAKE_Q_TAIL) {
		struct task_struct *task;

		task = container_of(node, struct task_struct, wake_q);
		/* Task can safely be re-inserted now: */
		node = node->next;
		task->wake_q.next = NULL;

		/*
		 * wake_up_process() executes a full barrier, which pairs with
		 * the queueing in wake_q_add() so as not to miss wakeups.
		 */
		wake_up_process(task);
		put_task_struct(task);
	}
}

/*
 * resched_curr - mark rq's current task 'to be rescheduled now'.
 *
 * On UP this means the setting of the need_resched flag, on SMP it
 * might also involve a cross-CPU call to trigger the scheduler on
 * the target CPU.
 */
void resched_curr(struct rq *rq)
{
	struct task_struct *curr = rq->curr;
	int cpu;

	lockdep_assert_rq_held(rq);

	if (test_tsk_need_resched(curr))
		return;

	cpu = cpu_of(rq);

	if (cpu == smp_processor_id()) {
		set_tsk_need_resched(curr);
		set_preempt_need_resched();
		return;
	}

	if (set_nr_and_not_polling(curr))
		smp_send_reschedule(cpu);
	else
		trace_sched_wake_idle_without_ipi(cpu);
}

void resched_cpu(int cpu)
{
	struct rq *rq = cpu_rq(cpu);
	unsigned long flags;

	raw_spin_rq_lock_irqsave(rq, flags);
	if (cpu_online(cpu) || cpu == smp_processor_id())
		resched_curr(rq);
	raw_spin_rq_unlock_irqrestore(rq, flags);
}

#ifdef CONFIG_SMP
#ifdef CONFIG_NO_HZ_COMMON
/*
 * In the semi idle case, use the nearest busy CPU for migrating timers
 * from an idle CPU.  This is good for power-savings.
 *
 * We don't do similar optimization for completely idle system, as
 * selecting an idle CPU will add more delays to the timers than intended
 * (as that CPU's timer base may not be uptodate wrt jiffies etc).
 */
int get_nohz_timer_target(void)
{
	int i, cpu = smp_processor_id(), default_cpu = -1;
	struct sched_domain *sd;
	const struct cpumask *hk_mask;

	if (housekeeping_cpu(cpu, HK_TYPE_TIMER)) {
		if (!idle_cpu(cpu))
			return cpu;
		default_cpu = cpu;
	}

	hk_mask = housekeeping_cpumask(HK_TYPE_TIMER);

	rcu_read_lock();
	for_each_domain(cpu, sd) {
		for_each_cpu_and(i, sched_domain_span(sd), hk_mask) {
			if (cpu == i)
				continue;

			if (!idle_cpu(i)) {
				cpu = i;
				goto unlock;
			}
		}
	}

	if (default_cpu == -1)
		default_cpu = housekeeping_any_cpu(HK_TYPE_TIMER);
	cpu = default_cpu;
unlock:
	rcu_read_unlock();
	return cpu;
}

/*
 * When add_timer_on() enqueues a timer into the timer wheel of an
 * idle CPU then this timer might expire before the next timer event
 * which is scheduled to wake up that CPU. In case of a completely
 * idle system the next event might even be infinite time into the
 * future. wake_up_idle_cpu() ensures that the CPU is woken up and
 * leaves the inner idle loop so the newly added timer is taken into
 * account when the CPU goes back to idle and evaluates the timer
 * wheel for the next timer event.
 */
static void wake_up_idle_cpu(int cpu)
{
	struct rq *rq = cpu_rq(cpu);

	if (cpu == smp_processor_id())
		return;

	if (set_nr_and_not_polling(rq->idle))
		smp_send_reschedule(cpu);
	else
		trace_sched_wake_idle_without_ipi(cpu);
}

static bool wake_up_full_nohz_cpu(int cpu)
{
	/*
	 * We just need the target to call irq_exit() and re-evaluate
	 * the next tick. The nohz full kick at least implies that.
	 * If needed we can still optimize that later with an
	 * empty IRQ.
	 */
	if (cpu_is_offline(cpu))
		return true;  /* Don't try to wake offline CPUs. */
	if (tick_nohz_full_cpu(cpu)) {
		if (cpu != smp_processor_id() ||
		    tick_nohz_tick_stopped())
			tick_nohz_full_kick_cpu(cpu);
		return true;
	}

	return false;
}

/*
 * Wake up the specified CPU.  If the CPU is going offline, it is the
 * caller's responsibility to deal with the lost wakeup, for example,
 * by hooking into the CPU_DEAD notifier like timers and hrtimers do.
 */
void wake_up_nohz_cpu(int cpu)
{
	if (!wake_up_full_nohz_cpu(cpu))
		wake_up_idle_cpu(cpu);
}

static void nohz_csd_func(void *info)
{
	struct rq *rq = info;
	int cpu = cpu_of(rq);
	unsigned int flags;

	/*
	 * Release the rq::nohz_csd.
	 */
	flags = atomic_fetch_andnot(NOHZ_KICK_MASK | NOHZ_NEWILB_KICK, nohz_flags(cpu));
	WARN_ON(!(flags & NOHZ_KICK_MASK));

	rq->idle_balance = idle_cpu(cpu);
	if (rq->idle_balance && !need_resched()) {
		rq->nohz_idle_balance = flags;
		raise_softirq_irqoff(SCHED_SOFTIRQ);
	}
}

#endif /* CONFIG_NO_HZ_COMMON */

#ifdef CONFIG_NO_HZ_FULL
bool sched_can_stop_tick(struct rq *rq)
{
	int fifo_nr_running;

	/* Deadline tasks, even if single, need the tick */
	if (rq->dl.dl_nr_running)
		return false;

	/*
	 * If there are more than one RR tasks, we need the tick to affect the
	 * actual RR behaviour.
	 */
	if (rq->rt.rr_nr_running) {
		if (rq->rt.rr_nr_running == 1)
			return true;
		else
			return false;
	}

	/*
	 * If there's no RR tasks, but FIFO tasks, we can skip the tick, no
	 * forced preemption between FIFO tasks.
	 */
	fifo_nr_running = rq->rt.rt_nr_running - rq->rt.rr_nr_running;
	if (fifo_nr_running)
		return true;

	/*
	 * If there are no DL,RR/FIFO tasks, there must only be CFS tasks left;
	 * if there's more than one we need the tick for involuntary
	 * preemption.
	 */
	if (rq->nr_running > 1)
		return false;

	return true;
}
#endif /* CONFIG_NO_HZ_FULL */
#endif /* CONFIG_SMP */

#if defined(CONFIG_RT_GROUP_SCHED) || (defined(CONFIG_FAIR_GROUP_SCHED) && \
			(defined(CONFIG_SMP) || defined(CONFIG_CFS_BANDWIDTH)))
/*
 * Iterate task_group tree rooted at *from, calling @down when first entering a
 * node and @up when leaving it for the final time.
 *
 * Caller must hold rcu_lock or sufficient equivalent.
 */
int walk_tg_tree_from(struct task_group *from,
			     tg_visitor down, tg_visitor up, void *data)
{
	struct task_group *parent, *child;
	int ret;

	parent = from;

down:
	ret = (*down)(parent, data);
	if (ret)
		goto out;
	list_for_each_entry_rcu(child, &parent->children, siblings) {
		parent = child;
		goto down;

up:
		continue;
	}
	ret = (*up)(parent, data);
	if (ret || parent == from)
		goto out;

	child = parent;
	parent = parent->parent;
	if (parent)
		goto up;
out:
	return ret;
}

int tg_nop(struct task_group *tg, void *data)
{
	return 0;
}
#endif

static void set_load_weight(struct task_struct *p, bool update_load)
{
	int prio = p->static_prio - MAX_RT_PRIO;
	struct load_weight *load = &p->se.load;

	/*
	 * SCHED_IDLE tasks get minimal weight:
	 */
	if (task_has_idle_policy(p)) {
		load->weight = scale_load(WEIGHT_IDLEPRIO);
		load->inv_weight = WMULT_IDLEPRIO;
		return;
	}

	/*
	 * SCHED_OTHER tasks have to update their load when changing their
	 * weight
	 */
	if (update_load && p->sched_class == &fair_sched_class) {
		reweight_task(p, prio);
	} else {
		load->weight = scale_load(sched_prio_to_weight[prio]);
		load->inv_weight = sched_prio_to_wmult[prio];
	}
}

#ifdef CONFIG_UCLAMP_TASK
/*
 * Serializes updates of utilization clamp values
 *
 * The (slow-path) user-space triggers utilization clamp value updates which
 * can require updates on (fast-path) scheduler's data structures used to
 * support enqueue/dequeue operations.
 * While the per-CPU rq lock protects fast-path update operations, user-space
 * requests are serialized using a mutex to reduce the risk of conflicting
 * updates or API abuses.
 */
static DEFINE_MUTEX(uclamp_mutex);

/* Max allowed minimum utilization */
static unsigned int __maybe_unused sysctl_sched_uclamp_util_min = SCHED_CAPACITY_SCALE;

/* Max allowed maximum utilization */
static unsigned int __maybe_unused sysctl_sched_uclamp_util_max = SCHED_CAPACITY_SCALE;

/*
 * By default RT tasks run at the maximum performance point/capacity of the
 * system. Uclamp enforces this by always setting UCLAMP_MIN of RT tasks to
 * SCHED_CAPACITY_SCALE.
 *
 * This knob allows admins to change the default behavior when uclamp is being
 * used. In battery powered devices, particularly, running at the maximum
 * capacity and frequency will increase energy consumption and shorten the
 * battery life.
 *
 * This knob only affects RT tasks that their uclamp_se->user_defined == false.
 *
 * This knob will not override the system default sched_util_clamp_min defined
 * above.
 */
static unsigned int sysctl_sched_uclamp_util_min_rt_default = SCHED_CAPACITY_SCALE;

/* All clamps are required to be less or equal than these values */
static struct uclamp_se uclamp_default[UCLAMP_CNT];

/*
 * This static key is used to reduce the uclamp overhead in the fast path. It
 * primarily disables the call to uclamp_rq_{inc, dec}() in
 * enqueue/dequeue_task().
 *
 * This allows users to continue to enable uclamp in their kernel config with
 * minimum uclamp overhead in the fast path.
 *
 * As soon as userspace modifies any of the uclamp knobs, the static key is
 * enabled, since we have an actual users that make use of uclamp
 * functionality.
 *
 * The knobs that would enable this static key are:
 *
 *   * A task modifying its uclamp value with sched_setattr().
 *   * An admin modifying the sysctl_sched_uclamp_{min, max} via procfs.
 *   * An admin modifying the cgroup cpu.uclamp.{min, max}
 */
DEFINE_STATIC_KEY_FALSE(sched_uclamp_used);

/* Integer rounded range for each bucket */
#define UCLAMP_BUCKET_DELTA DIV_ROUND_CLOSEST(SCHED_CAPACITY_SCALE, UCLAMP_BUCKETS)

#define for_each_clamp_id(clamp_id) \
	for ((clamp_id) = 0; (clamp_id) < UCLAMP_CNT; (clamp_id)++)

static inline unsigned int uclamp_bucket_id(unsigned int clamp_value)
{
	return min_t(unsigned int, clamp_value / UCLAMP_BUCKET_DELTA, UCLAMP_BUCKETS - 1);
}

static inline unsigned int uclamp_none(enum uclamp_id clamp_id)
{
	if (clamp_id == UCLAMP_MIN)
		return 0;
	return SCHED_CAPACITY_SCALE;
}

static inline void uclamp_se_set(struct uclamp_se *uc_se,
				 unsigned int value, bool user_defined)
{
	uc_se->value = value;
	uc_se->bucket_id = uclamp_bucket_id(value);
	uc_se->user_defined = user_defined;
}

static inline unsigned int
uclamp_idle_value(struct rq *rq, enum uclamp_id clamp_id,
		  unsigned int clamp_value)
{
	/*
	 * Avoid blocked utilization pushing up the frequency when we go
	 * idle (which drops the max-clamp) by retaining the last known
	 * max-clamp.
	 */
	if (clamp_id == UCLAMP_MAX) {
		rq->uclamp_flags |= UCLAMP_FLAG_IDLE;
		return clamp_value;
	}

	return uclamp_none(UCLAMP_MIN);
}

static inline void uclamp_idle_reset(struct rq *rq, enum uclamp_id clamp_id,
				     unsigned int clamp_value)
{
	/* Reset max-clamp retention only on idle exit */
	if (!(rq->uclamp_flags & UCLAMP_FLAG_IDLE))
		return;

	WRITE_ONCE(rq->uclamp[clamp_id].value, clamp_value);
}

static inline
unsigned int uclamp_rq_max_value(struct rq *rq, enum uclamp_id clamp_id,
				   unsigned int clamp_value)
{
	struct uclamp_bucket *bucket = rq->uclamp[clamp_id].bucket;
	int bucket_id = UCLAMP_BUCKETS - 1;

	/*
	 * Since both min and max clamps are max aggregated, find the
	 * top most bucket with tasks in.
	 */
	for ( ; bucket_id >= 0; bucket_id--) {
		if (!bucket[bucket_id].tasks)
			continue;
		return bucket[bucket_id].value;
	}

	/* No tasks -- default clamp values */
	return uclamp_idle_value(rq, clamp_id, clamp_value);
}

static void __uclamp_update_util_min_rt_default(struct task_struct *p)
{
	unsigned int default_util_min;
	struct uclamp_se *uc_se;

	lockdep_assert_held(&p->pi_lock);

	uc_se = &p->uclamp_req[UCLAMP_MIN];

	/* Only sync if user didn't override the default */
	if (uc_se->user_defined)
		return;

	default_util_min = sysctl_sched_uclamp_util_min_rt_default;
	uclamp_se_set(uc_se, default_util_min, false);
}

static void uclamp_update_util_min_rt_default(struct task_struct *p)
{
	struct rq_flags rf;
	struct rq *rq;

	if (!rt_task(p))
		return;

	/* Protect updates to p->uclamp_* */
	rq = task_rq_lock(p, &rf);
	__uclamp_update_util_min_rt_default(p);
	task_rq_unlock(rq, p, &rf);
}

static inline struct uclamp_se
uclamp_tg_restrict(struct task_struct *p, enum uclamp_id clamp_id)
{
	/* Copy by value as we could modify it */
	struct uclamp_se uc_req = p->uclamp_req[clamp_id];
#ifdef CONFIG_UCLAMP_TASK_GROUP
	unsigned int tg_min, tg_max, value;

	/*
	 * Tasks in autogroups or root task group will be
	 * restricted by system defaults.
	 */
	if (task_group_is_autogroup(task_group(p)))
		return uc_req;
	if (task_group(p) == &root_task_group)
		return uc_req;

	tg_min = task_group(p)->uclamp[UCLAMP_MIN].value;
	tg_max = task_group(p)->uclamp[UCLAMP_MAX].value;
	value = uc_req.value;
	value = clamp(value, tg_min, tg_max);
	uclamp_se_set(&uc_req, value, false);
#endif

	return uc_req;
}

/*
 * The effective clamp bucket index of a task depends on, by increasing
 * priority:
 * - the task specific clamp value, when explicitly requested from userspace
 * - the task group effective clamp value, for tasks not either in the root
 *   group or in an autogroup
 * - the system default clamp value, defined by the sysadmin
 */
static inline struct uclamp_se
uclamp_eff_get(struct task_struct *p, enum uclamp_id clamp_id)
{
	struct uclamp_se uc_req = uclamp_tg_restrict(p, clamp_id);
	struct uclamp_se uc_max = uclamp_default[clamp_id];

	/* System default restrictions always apply */
	if (unlikely(uc_req.value > uc_max.value))
		return uc_max;

	return uc_req;
}

unsigned long uclamp_eff_value(struct task_struct *p, enum uclamp_id clamp_id)
{
	struct uclamp_se uc_eff;

	/* Task currently refcounted: use back-annotated (effective) value */
	if (p->uclamp[clamp_id].active)
		return (unsigned long)p->uclamp[clamp_id].value;

	uc_eff = uclamp_eff_get(p, clamp_id);

	return (unsigned long)uc_eff.value;
}

/*
 * When a task is enqueued on a rq, the clamp bucket currently defined by the
 * task's uclamp::bucket_id is refcounted on that rq. This also immediately
 * updates the rq's clamp value if required.
 *
 * Tasks can have a task-specific value requested from user-space, track
 * within each bucket the maximum value for tasks refcounted in it.
 * This "local max aggregation" allows to track the exact "requested" value
 * for each bucket when all its RUNNABLE tasks require the same clamp.
 */
static inline void uclamp_rq_inc_id(struct rq *rq, struct task_struct *p,
				    enum uclamp_id clamp_id)
{
	struct uclamp_rq *uc_rq = &rq->uclamp[clamp_id];
	struct uclamp_se *uc_se = &p->uclamp[clamp_id];
	struct uclamp_bucket *bucket;

	lockdep_assert_rq_held(rq);

	/* Update task effective clamp */
	p->uclamp[clamp_id] = uclamp_eff_get(p, clamp_id);

	bucket = &uc_rq->bucket[uc_se->bucket_id];
	bucket->tasks++;
	uc_se->active = true;

	uclamp_idle_reset(rq, clamp_id, uc_se->value);

	/*
	 * Local max aggregation: rq buckets always track the max
	 * "requested" clamp value of its RUNNABLE tasks.
	 */
	if (bucket->tasks == 1 || uc_se->value > bucket->value)
		bucket->value = uc_se->value;

	if (uc_se->value > READ_ONCE(uc_rq->value))
		WRITE_ONCE(uc_rq->value, uc_se->value);
}

/*
 * When a task is dequeued from a rq, the clamp bucket refcounted by the task
 * is released. If this is the last task reference counting the rq's max
 * active clamp value, then the rq's clamp value is updated.
 *
 * Both refcounted tasks and rq's cached clamp values are expected to be
 * always valid. If it's detected they are not, as defensive programming,
 * enforce the expected state and warn.
 */
static inline void uclamp_rq_dec_id(struct rq *rq, struct task_struct *p,
				    enum uclamp_id clamp_id)
{
	struct uclamp_rq *uc_rq = &rq->uclamp[clamp_id];
	struct uclamp_se *uc_se = &p->uclamp[clamp_id];
	struct uclamp_bucket *bucket;
	unsigned int bkt_clamp;
	unsigned int rq_clamp;

	lockdep_assert_rq_held(rq);

	/*
	 * If sched_uclamp_used was enabled after task @p was enqueued,
	 * we could end up with unbalanced call to uclamp_rq_dec_id().
	 *
	 * In this case the uc_se->active flag should be false since no uclamp
	 * accounting was performed at enqueue time and we can just return
	 * here.
	 *
	 * Need to be careful of the following enqueue/dequeue ordering
	 * problem too
	 *
	 *	enqueue(taskA)
	 *	// sched_uclamp_used gets enabled
	 *	enqueue(taskB)
	 *	dequeue(taskA)
	 *	// Must not decrement bucket->tasks here
	 *	dequeue(taskB)
	 *
	 * where we could end up with stale data in uc_se and
	 * bucket[uc_se->bucket_id].
	 *
	 * The following check here eliminates the possibility of such race.
	 */
	if (unlikely(!uc_se->active))
		return;

	bucket = &uc_rq->bucket[uc_se->bucket_id];

	SCHED_WARN_ON(!bucket->tasks);
	if (likely(bucket->tasks))
		bucket->tasks--;

	uc_se->active = false;

	/*
	 * Keep "local max aggregation" simple and accept to (possibly)
	 * overboost some RUNNABLE tasks in the same bucket.
	 * The rq clamp bucket value is reset to its base value whenever
	 * there are no more RUNNABLE tasks refcounting it.
	 */
	if (likely(bucket->tasks))
		return;

	rq_clamp = READ_ONCE(uc_rq->value);
	/*
	 * Defensive programming: this should never happen. If it happens,
	 * e.g. due to future modification, warn and fixup the expected value.
	 */
	SCHED_WARN_ON(bucket->value > rq_clamp);
	if (bucket->value >= rq_clamp) {
		bkt_clamp = uclamp_rq_max_value(rq, clamp_id, uc_se->value);
		WRITE_ONCE(uc_rq->value, bkt_clamp);
	}
}

static inline void uclamp_rq_inc(struct rq *rq, struct task_struct *p)
{
	enum uclamp_id clamp_id;

	/*
	 * Avoid any overhead until uclamp is actually used by the userspace.
	 *
	 * The condition is constructed such that a NOP is generated when
	 * sched_uclamp_used is disabled.
	 */
	if (!static_branch_unlikely(&sched_uclamp_used))
		return;

	if (unlikely(!p->sched_class->uclamp_enabled))
		return;

	for_each_clamp_id(clamp_id)
		uclamp_rq_inc_id(rq, p, clamp_id);

	/* Reset clamp idle holding when there is one RUNNABLE task */
	if (rq->uclamp_flags & UCLAMP_FLAG_IDLE)
		rq->uclamp_flags &= ~UCLAMP_FLAG_IDLE;
}

static inline void uclamp_rq_dec(struct rq *rq, struct task_struct *p)
{
	enum uclamp_id clamp_id;

	/*
	 * Avoid any overhead until uclamp is actually used by the userspace.
	 *
	 * The condition is constructed such that a NOP is generated when
	 * sched_uclamp_used is disabled.
	 */
	if (!static_branch_unlikely(&sched_uclamp_used))
		return;

	if (unlikely(!p->sched_class->uclamp_enabled))
		return;

	for_each_clamp_id(clamp_id)
		uclamp_rq_dec_id(rq, p, clamp_id);
}

static inline void uclamp_rq_reinc_id(struct rq *rq, struct task_struct *p,
				      enum uclamp_id clamp_id)
{
	if (!p->uclamp[clamp_id].active)
		return;

	uclamp_rq_dec_id(rq, p, clamp_id);
	uclamp_rq_inc_id(rq, p, clamp_id);

	/*
	 * Make sure to clear the idle flag if we've transiently reached 0
	 * active tasks on rq.
	 */
	if (clamp_id == UCLAMP_MAX && (rq->uclamp_flags & UCLAMP_FLAG_IDLE))
		rq->uclamp_flags &= ~UCLAMP_FLAG_IDLE;
}

static inline void
uclamp_update_active(struct task_struct *p)
{
	enum uclamp_id clamp_id;
	struct rq_flags rf;
	struct rq *rq;

	/*
	 * Lock the task and the rq where the task is (or was) queued.
	 *
	 * We might lock the (previous) rq of a !RUNNABLE task, but that's the
	 * price to pay to safely serialize util_{min,max} updates with
	 * enqueues, dequeues and migration operations.
	 * This is the same locking schema used by __set_cpus_allowed_ptr().
	 */
	rq = task_rq_lock(p, &rf);

	/*
	 * Setting the clamp bucket is serialized by task_rq_lock().
	 * If the task is not yet RUNNABLE and its task_struct is not
	 * affecting a valid clamp bucket, the next time it's enqueued,
	 * it will already see the updated clamp bucket value.
	 */
	for_each_clamp_id(clamp_id)
		uclamp_rq_reinc_id(rq, p, clamp_id);

	task_rq_unlock(rq, p, &rf);
}

#ifdef CONFIG_UCLAMP_TASK_GROUP
static inline void
uclamp_update_active_tasks(struct cgroup_subsys_state *css)
{
	struct css_task_iter it;
	struct task_struct *p;

	css_task_iter_start(css, 0, &it);
	while ((p = css_task_iter_next(&it)))
		uclamp_update_active(p);
	css_task_iter_end(&it);
}

static void cpu_util_update_eff(struct cgroup_subsys_state *css);
#endif

#ifdef CONFIG_SYSCTL
#ifdef CONFIG_UCLAMP_TASK
#ifdef CONFIG_UCLAMP_TASK_GROUP
static void uclamp_update_root_tg(void)
{
	struct task_group *tg = &root_task_group;

	uclamp_se_set(&tg->uclamp_req[UCLAMP_MIN],
		      sysctl_sched_uclamp_util_min, false);
	uclamp_se_set(&tg->uclamp_req[UCLAMP_MAX],
		      sysctl_sched_uclamp_util_max, false);

	rcu_read_lock();
	cpu_util_update_eff(&root_task_group.css);
	rcu_read_unlock();
}
#else
static void uclamp_update_root_tg(void) { }
#endif

static void uclamp_sync_util_min_rt_default(void)
{
	struct task_struct *g, *p;

	/*
	 * copy_process()			sysctl_uclamp
	 *					  uclamp_min_rt = X;
	 *   write_lock(&tasklist_lock)		  read_lock(&tasklist_lock)
	 *   // link thread			  smp_mb__after_spinlock()
	 *   write_unlock(&tasklist_lock)	  read_unlock(&tasklist_lock);
	 *   sched_post_fork()			  for_each_process_thread()
	 *     __uclamp_sync_rt()		    __uclamp_sync_rt()
	 *
	 * Ensures that either sched_post_fork() will observe the new
	 * uclamp_min_rt or for_each_process_thread() will observe the new
	 * task.
	 */
	read_lock(&tasklist_lock);
	smp_mb__after_spinlock();
	read_unlock(&tasklist_lock);

	rcu_read_lock();
	for_each_process_thread(g, p)
		uclamp_update_util_min_rt_default(p);
	rcu_read_unlock();
}

static int sysctl_sched_uclamp_handler(struct ctl_table *table, int write,
				void *buffer, size_t *lenp, loff_t *ppos)
{
	bool update_root_tg = false;
	int old_min, old_max, old_min_rt;
	int result;

	mutex_lock(&uclamp_mutex);
	old_min = sysctl_sched_uclamp_util_min;
	old_max = sysctl_sched_uclamp_util_max;
	old_min_rt = sysctl_sched_uclamp_util_min_rt_default;

	result = proc_dointvec(table, write, buffer, lenp, ppos);
	if (result)
		goto undo;
	if (!write)
		goto done;

	if (sysctl_sched_uclamp_util_min > sysctl_sched_uclamp_util_max ||
	    sysctl_sched_uclamp_util_max > SCHED_CAPACITY_SCALE	||
	    sysctl_sched_uclamp_util_min_rt_default > SCHED_CAPACITY_SCALE) {

		result = -EINVAL;
		goto undo;
	}

	if (old_min != sysctl_sched_uclamp_util_min) {
		uclamp_se_set(&uclamp_default[UCLAMP_MIN],
			      sysctl_sched_uclamp_util_min, false);
		update_root_tg = true;
	}
	if (old_max != sysctl_sched_uclamp_util_max) {
		uclamp_se_set(&uclamp_default[UCLAMP_MAX],
			      sysctl_sched_uclamp_util_max, false);
		update_root_tg = true;
	}

	if (update_root_tg) {
		static_branch_enable(&sched_uclamp_used);
		uclamp_update_root_tg();
	}

	if (old_min_rt != sysctl_sched_uclamp_util_min_rt_default) {
		static_branch_enable(&sched_uclamp_used);
		uclamp_sync_util_min_rt_default();
	}

	/*
	 * We update all RUNNABLE tasks only when task groups are in use.
	 * Otherwise, keep it simple and do just a lazy update at each next
	 * task enqueue time.
	 */

	goto done;

undo:
	sysctl_sched_uclamp_util_min = old_min;
	sysctl_sched_uclamp_util_max = old_max;
	sysctl_sched_uclamp_util_min_rt_default = old_min_rt;
done:
	mutex_unlock(&uclamp_mutex);

	return result;
}
#endif
#endif

static int uclamp_validate(struct task_struct *p,
			   const struct sched_attr *attr)
{
	int util_min = p->uclamp_req[UCLAMP_MIN].value;
	int util_max = p->uclamp_req[UCLAMP_MAX].value;

	if (attr->sched_flags & SCHED_FLAG_UTIL_CLAMP_MIN) {
		util_min = attr->sched_util_min;

		if (util_min + 1 > SCHED_CAPACITY_SCALE + 1)
			return -EINVAL;
	}

	if (attr->sched_flags & SCHED_FLAG_UTIL_CLAMP_MAX) {
		util_max = attr->sched_util_max;

		if (util_max + 1 > SCHED_CAPACITY_SCALE + 1)
			return -EINVAL;
	}

	if (util_min != -1 && util_max != -1 && util_min > util_max)
		return -EINVAL;

	/*
	 * We have valid uclamp attributes; make sure uclamp is enabled.
	 *
	 * We need to do that here, because enabling static branches is a
	 * blocking operation which obviously cannot be done while holding
	 * scheduler locks.
	 */
	static_branch_enable(&sched_uclamp_used);

	return 0;
}

static bool uclamp_reset(const struct sched_attr *attr,
			 enum uclamp_id clamp_id,
			 struct uclamp_se *uc_se)
{
	/* Reset on sched class change for a non user-defined clamp value. */
	if (likely(!(attr->sched_flags & SCHED_FLAG_UTIL_CLAMP)) &&
	    !uc_se->user_defined)
		return true;

	/* Reset on sched_util_{min,max} == -1. */
	if (clamp_id == UCLAMP_MIN &&
	    attr->sched_flags & SCHED_FLAG_UTIL_CLAMP_MIN &&
	    attr->sched_util_min == -1) {
		return true;
	}

	if (clamp_id == UCLAMP_MAX &&
	    attr->sched_flags & SCHED_FLAG_UTIL_CLAMP_MAX &&
	    attr->sched_util_max == -1) {
		return true;
	}

	return false;
}

static void __setscheduler_uclamp(struct task_struct *p,
				  const struct sched_attr *attr)
{
	enum uclamp_id clamp_id;

	for_each_clamp_id(clamp_id) {
		struct uclamp_se *uc_se = &p->uclamp_req[clamp_id];
		unsigned int value;

		if (!uclamp_reset(attr, clamp_id, uc_se))
			continue;

		/*
		 * RT by default have a 100% boost value that could be modified
		 * at runtime.
		 */
		if (unlikely(rt_task(p) && clamp_id == UCLAMP_MIN))
			value = sysctl_sched_uclamp_util_min_rt_default;
		else
			value = uclamp_none(clamp_id);

		uclamp_se_set(uc_se, value, false);

	}

	if (likely(!(attr->sched_flags & SCHED_FLAG_UTIL_CLAMP)))
		return;

	if (attr->sched_flags & SCHED_FLAG_UTIL_CLAMP_MIN &&
	    attr->sched_util_min != -1) {
		uclamp_se_set(&p->uclamp_req[UCLAMP_MIN],
			      attr->sched_util_min, true);
	}

	if (attr->sched_flags & SCHED_FLAG_UTIL_CLAMP_MAX &&
	    attr->sched_util_max != -1) {
		uclamp_se_set(&p->uclamp_req[UCLAMP_MAX],
			      attr->sched_util_max, true);
	}
}

static void uclamp_fork(struct task_struct *p)
{
	enum uclamp_id clamp_id;

	/*
	 * We don't need to hold task_rq_lock() when updating p->uclamp_* here
	 * as the task is still at its early fork stages.
	 */
	for_each_clamp_id(clamp_id)
		p->uclamp[clamp_id].active = false;

	if (likely(!p->sched_reset_on_fork))
		return;

	for_each_clamp_id(clamp_id) {
		uclamp_se_set(&p->uclamp_req[clamp_id],
			      uclamp_none(clamp_id), false);
	}
}

static void uclamp_post_fork(struct task_struct *p)
{
	uclamp_update_util_min_rt_default(p);
}

static void __init init_uclamp_rq(struct rq *rq)
{
	enum uclamp_id clamp_id;
	struct uclamp_rq *uc_rq = rq->uclamp;

	for_each_clamp_id(clamp_id) {
		uc_rq[clamp_id] = (struct uclamp_rq) {
			.value = uclamp_none(clamp_id)
		};
	}

	rq->uclamp_flags = UCLAMP_FLAG_IDLE;
}

static void __init init_uclamp(void)
{
	struct uclamp_se uc_max = {};
	enum uclamp_id clamp_id;
	int cpu;

	for_each_possible_cpu(cpu)
		init_uclamp_rq(cpu_rq(cpu));

	for_each_clamp_id(clamp_id) {
		uclamp_se_set(&init_task.uclamp_req[clamp_id],
			      uclamp_none(clamp_id), false);
	}

	/* System defaults allow max clamp values for both indexes */
	uclamp_se_set(&uc_max, uclamp_none(UCLAMP_MAX), false);
	for_each_clamp_id(clamp_id) {
		uclamp_default[clamp_id] = uc_max;
#ifdef CONFIG_UCLAMP_TASK_GROUP
		root_task_group.uclamp_req[clamp_id] = uc_max;
		root_task_group.uclamp[clamp_id] = uc_max;
#endif
	}
}

#else /* CONFIG_UCLAMP_TASK */
static inline void uclamp_rq_inc(struct rq *rq, struct task_struct *p) { }
static inline void uclamp_rq_dec(struct rq *rq, struct task_struct *p) { }
static inline int uclamp_validate(struct task_struct *p,
				  const struct sched_attr *attr)
{
	return -EOPNOTSUPP;
}
static void __setscheduler_uclamp(struct task_struct *p,
				  const struct sched_attr *attr) { }
static inline void uclamp_fork(struct task_struct *p) { }
static inline void uclamp_post_fork(struct task_struct *p) { }
static inline void init_uclamp(void) { }
#endif /* CONFIG_UCLAMP_TASK */

bool sched_task_on_rq(struct task_struct *p)
{
	return task_on_rq_queued(p);
}

unsigned long get_wchan(struct task_struct *p)
{
	unsigned long ip = 0;
	unsigned int state;

	if (!p || p == current)
		return 0;

	/* Only get wchan if task is blocked and we can keep it that way. */
	raw_spin_lock_irq(&p->pi_lock);
	state = READ_ONCE(p->__state);
	smp_rmb(); /* see try_to_wake_up() */
	if (state != TASK_RUNNING && state != TASK_WAKING && !p->on_rq)
		ip = __get_wchan(p);
	raw_spin_unlock_irq(&p->pi_lock);

	return ip;
}

static inline void enqueue_task(struct rq *rq, struct task_struct *p, int flags)
{
	if (!(flags & ENQUEUE_NOCLOCK))
		update_rq_clock(rq);

	if (!(flags & ENQUEUE_RESTORE)) {
		sched_info_enqueue(rq, p);
		psi_enqueue(p, flags & ENQUEUE_WAKEUP);
	}

	uclamp_rq_inc(rq, p);
	p->sched_class->enqueue_task(rq, p, flags);

	if (sched_core_enabled(rq))
		sched_core_enqueue(rq, p);
}

static inline void dequeue_task(struct rq *rq, struct task_struct *p, int flags)
{
	if (sched_core_enabled(rq))
		sched_core_dequeue(rq, p, flags);

	if (!(flags & DEQUEUE_NOCLOCK))
		update_rq_clock(rq);

	if (!(flags & DEQUEUE_SAVE)) {
		sched_info_dequeue(rq, p);
		psi_dequeue(p, flags & DEQUEUE_SLEEP);
	}

	uclamp_rq_dec(rq, p);
	p->sched_class->dequeue_task(rq, p, flags);
}

void activate_task(struct rq *rq, struct task_struct *p, int flags)
{
	enqueue_task(rq, p, flags);

	p->on_rq = TASK_ON_RQ_QUEUED;
}

void deactivate_task(struct rq *rq, struct task_struct *p, int flags)
{
	p->on_rq = (flags & DEQUEUE_SLEEP) ? 0 : TASK_ON_RQ_MIGRATING;

	dequeue_task(rq, p, flags);
}

static inline int __normal_prio(int policy, int rt_prio, int nice)
{
	int prio;

	if (dl_policy(policy))
		prio = MAX_DL_PRIO - 1;
	else if (rt_policy(policy))
		prio = MAX_RT_PRIO - 1 - rt_prio;
	else
		prio = NICE_TO_PRIO(nice);

	return prio;
}

/*
 * Calculate the expected normal priority: i.e. priority
 * without taking RT-inheritance into account. Might be
 * boosted by interactivity modifiers. Changes upon fork,
 * setprio syscalls, and whenever the interactivity
 * estimator recalculates.
 */
static inline int normal_prio(struct task_struct *p)
{
	return __normal_prio(p->policy, p->rt_priority, PRIO_TO_NICE(p->static_prio));
}

/*
 * Calculate the current priority, i.e. the priority
 * taken into account by the scheduler. This value might
 * be boosted by RT tasks, or might be boosted by
 * interactivity modifiers. Will be RT if the task got
 * RT-boosted. If not then it returns p->normal_prio.
 */
static int effective_prio(struct task_struct *p)
{
	p->normal_prio = normal_prio(p);
	/*
	 * If we are RT tasks or we were boosted to RT priority,
	 * keep the priority unchanged. Otherwise, update priority
	 * to the normal priority:
	 */
	if (!rt_prio(p->prio))
		return p->normal_prio;
	return p->prio;
}

/**
 * task_curr - is this task currently executing on a CPU?
 * @p: the task in question.
 *
 * Return: 1 if the task is currently executing. 0 otherwise.
 */
inline int task_curr(const struct task_struct *p)
{
	return cpu_curr(task_cpu(p)) == p;
}

/*
 * switched_from, switched_to and prio_changed must _NOT_ drop rq->lock,
 * use the balance_callback list if you want balancing.
 *
 * this means any call to check_class_changed() must be followed by a call to
 * balance_callback().
 */
static inline void check_class_changed(struct rq *rq, struct task_struct *p,
				       const struct sched_class *prev_class,
				       int oldprio)
{
	if (prev_class != p->sched_class) {
		if (prev_class->switched_from)
			prev_class->switched_from(rq, p);

		p->sched_class->switched_to(rq, p);
	} else if (oldprio != p->prio || dl_task(p))
		p->sched_class->prio_changed(rq, p, oldprio);
}

void check_preempt_curr(struct rq *rq, struct task_struct *p, int flags)
{
	if (p->sched_class == rq->curr->sched_class)
		rq->curr->sched_class->check_preempt_curr(rq, p, flags);
	else if (sched_class_above(p->sched_class, rq->curr->sched_class))
		resched_curr(rq);

	/*
	 * A queue event has occurred, and we're going to schedule.  In
	 * this case, we can save a useless back to back clock update.
	 */
	if (task_on_rq_queued(rq->curr) && test_tsk_need_resched(rq->curr))
		rq_clock_skip_update(rq);
}

#ifdef CONFIG_SMP

static void
__do_set_cpus_allowed(struct task_struct *p, const struct cpumask *new_mask, u32 flags);

static int __set_cpus_allowed_ptr(struct task_struct *p,
				  const struct cpumask *new_mask,
				  u32 flags);

static void migrate_disable_switch(struct rq *rq, struct task_struct *p)
{
	if (likely(!p->migration_disabled))
		return;

	if (p->cpus_ptr != &p->cpus_mask)
		return;

	/*
	 * Violates locking rules! see comment in __do_set_cpus_allowed().
	 */
	__do_set_cpus_allowed(p, cpumask_of(rq->cpu), SCA_MIGRATE_DISABLE);
}

void migrate_disable(void)
{
	struct task_struct *p = current;

	if (p->migration_disabled) {
		p->migration_disabled++;
		return;
	}

	preempt_disable();
	this_rq()->nr_pinned++;
	p->migration_disabled = 1;
	preempt_enable();
}
EXPORT_SYMBOL_GPL(migrate_disable);

void migrate_enable(void)
{
	struct task_struct *p = current;

	if (p->migration_disabled > 1) {
		p->migration_disabled--;
		return;
	}

	if (WARN_ON_ONCE(!p->migration_disabled))
		return;

	/*
	 * Ensure stop_task runs either before or after this, and that
	 * __set_cpus_allowed_ptr(SCA_MIGRATE_ENABLE) doesn't schedule().
	 */
	preempt_disable();
	if (p->cpus_ptr != &p->cpus_mask)
		__set_cpus_allowed_ptr(p, &p->cpus_mask, SCA_MIGRATE_ENABLE);
	/*
	 * Mustn't clear migration_disabled() until cpus_ptr points back at the
	 * regular cpus_mask, otherwise things that race (eg.
	 * select_fallback_rq) get confused.
	 */
	barrier();
	p->migration_disabled = 0;
	this_rq()->nr_pinned--;
	preempt_enable();
}
EXPORT_SYMBOL_GPL(migrate_enable);

static inline bool rq_has_pinned_tasks(struct rq *rq)
{
	return rq->nr_pinned;
}

/*
 * Per-CPU kthreads are allowed to run on !active && online CPUs, see
 * __set_cpus_allowed_ptr() and select_fallback_rq().
 */
static inline bool is_cpu_allowed(struct task_struct *p, int cpu)
{
	/* When not in the task's cpumask, no point in looking further. */
	if (!cpumask_test_cpu(cpu, p->cpus_ptr))
		return false;

	/* migrate_disabled() must be allowed to finish. */
	if (is_migration_disabled(p))
		return cpu_online(cpu);

	/* Non kernel threads are not allowed during either online or offline. */
	if (!(p->flags & PF_KTHREAD))
		return cpu_active(cpu) && task_cpu_possible(cpu, p);

	/* KTHREAD_IS_PER_CPU is always allowed. */
	if (kthread_is_per_cpu(p))
		return cpu_online(cpu);

	/* Regular kernel threads don't get to stay during offline. */
	if (cpu_dying(cpu))
		return false;

	/* But are allowed during online. */
	return cpu_online(cpu);
}

/*
 * This is how migration works:
 *
 * 1) we invoke migration_cpu_stop() on the target CPU using
 *    stop_one_cpu().
 * 2) stopper starts to run (implicitly forcing the migrated thread
 *    off the CPU)
 * 3) it checks whether the migrated task is still in the wrong runqueue.
 * 4) if it's in the wrong runqueue then the migration thread removes
 *    it and puts it into the right queue.
 * 5) stopper completes and stop_one_cpu() returns and the migration
 *    is done.
 */

/*
 * move_queued_task - move a queued task to new rq.
 *
 * Returns (locked) new rq. Old rq's lock is released.
 */
static struct rq *move_queued_task(struct rq *rq, struct rq_flags *rf,
				   struct task_struct *p, int new_cpu)
{
	lockdep_assert_rq_held(rq);

	deactivate_task(rq, p, DEQUEUE_NOCLOCK);
	set_task_cpu(p, new_cpu);
	rq_unlock(rq, rf);

	rq = cpu_rq(new_cpu);

	rq_lock(rq, rf);
	WARN_ON_ONCE(task_cpu(p) != new_cpu);
	activate_task(rq, p, 0);
	check_preempt_curr(rq, p, 0);

	return rq;
}

struct migration_arg {
	struct task_struct		*task;
	int				dest_cpu;
	struct set_affinity_pending	*pending;
};

/*
 * @refs: number of wait_for_completion()
 * @stop_pending: is @stop_work in use
 */
struct set_affinity_pending {
	refcount_t		refs;
	unsigned int		stop_pending;
	struct completion	done;
	struct cpu_stop_work	stop_work;
	struct migration_arg	arg;
};

/*
 * Move (not current) task off this CPU, onto the destination CPU. We're doing
 * this because either it can't run here any more (set_cpus_allowed()
 * away from this CPU, or CPU going down), or because we're
 * attempting to rebalance this task on exec (sched_exec).
 *
 * So we race with normal scheduler movements, but that's OK, as long
 * as the task is no longer on this CPU.
 */
static struct rq *__migrate_task(struct rq *rq, struct rq_flags *rf,
				 struct task_struct *p, int dest_cpu)
{
	/* Affinity changed (again). */
	if (!is_cpu_allowed(p, dest_cpu))
		return rq;

	update_rq_clock(rq);
	rq = move_queued_task(rq, rf, p, dest_cpu);

	return rq;
}

/*
 * migration_cpu_stop - this will be executed by a highprio stopper thread
 * and performs thread migration by bumping thread off CPU then
 * 'pushing' onto another runqueue.
 */
static int migration_cpu_stop(void *data)
{
	struct migration_arg *arg = data;
	struct set_affinity_pending *pending = arg->pending;
	struct task_struct *p = arg->task;
	struct rq *rq = this_rq();
	bool complete = false;
	struct rq_flags rf;

	/*
	 * The original target CPU might have gone down and we might
	 * be on another CPU but it doesn't matter.
	 */
	local_irq_save(rf.flags);
	/*
	 * We need to explicitly wake pending tasks before running
	 * __migrate_task() such that we will not miss enforcing cpus_ptr
	 * during wakeups, see set_cpus_allowed_ptr()'s TASK_WAKING test.
	 */
	flush_smp_call_function_queue();

	raw_spin_lock(&p->pi_lock);
	rq_lock(rq, &rf);

	/*
	 * If we were passed a pending, then ->stop_pending was set, thus
	 * p->migration_pending must have remained stable.
	 */
	WARN_ON_ONCE(pending && pending != p->migration_pending);

	/*
	 * If task_rq(p) != rq, it cannot be migrated here, because we're
	 * holding rq->lock, if p->on_rq == 0 it cannot get enqueued because
	 * we're holding p->pi_lock.
	 */
	if (task_rq(p) == rq) {
		if (is_migration_disabled(p))
			goto out;

		if (pending) {
			p->migration_pending = NULL;
			complete = true;

			if (cpumask_test_cpu(task_cpu(p), &p->cpus_mask))
				goto out;
		}

		if (task_on_rq_queued(p))
			rq = __migrate_task(rq, &rf, p, arg->dest_cpu);
		else
			p->wake_cpu = arg->dest_cpu;

		/*
		 * XXX __migrate_task() can fail, at which point we might end
		 * up running on a dodgy CPU, AFAICT this can only happen
		 * during CPU hotplug, at which point we'll get pushed out
		 * anyway, so it's probably not a big deal.
		 */

	} else if (pending) {
		/*
		 * This happens when we get migrated between migrate_enable()'s
		 * preempt_enable() and scheduling the stopper task. At that
		 * point we're a regular task again and not current anymore.
		 *
		 * A !PREEMPT kernel has a giant hole here, which makes it far
		 * more likely.
		 */

		/*
		 * The task moved before the stopper got to run. We're holding
		 * ->pi_lock, so the allowed mask is stable - if it got
		 * somewhere allowed, we're done.
		 */
		if (cpumask_test_cpu(task_cpu(p), p->cpus_ptr)) {
			p->migration_pending = NULL;
			complete = true;
			goto out;
		}

		/*
		 * When migrate_enable() hits a rq mis-match we can't reliably
		 * determine is_migration_disabled() and so have to chase after
		 * it.
		 */
		WARN_ON_ONCE(!pending->stop_pending);
		task_rq_unlock(rq, p, &rf);
		stop_one_cpu_nowait(task_cpu(p), migration_cpu_stop,
				    &pending->arg, &pending->stop_work);
		return 0;
	}
out:
	if (pending)
		pending->stop_pending = false;
	task_rq_unlock(rq, p, &rf);

	if (complete)
		complete_all(&pending->done);

	return 0;
}

int push_cpu_stop(void *arg)
{
	struct rq *lowest_rq = NULL, *rq = this_rq();
	struct task_struct *p = arg;

	raw_spin_lock_irq(&p->pi_lock);
	raw_spin_rq_lock(rq);

	if (task_rq(p) != rq)
		goto out_unlock;

	if (is_migration_disabled(p)) {
		p->migration_flags |= MDF_PUSH;
		goto out_unlock;
	}

	p->migration_flags &= ~MDF_PUSH;

	if (p->sched_class->find_lock_rq)
		lowest_rq = p->sched_class->find_lock_rq(p, rq);

	if (!lowest_rq)
		goto out_unlock;

	// XXX validate p is still the highest prio task
	if (task_rq(p) == rq) {
		deactivate_task(rq, p, 0);
		set_task_cpu(p, lowest_rq->cpu);
		activate_task(lowest_rq, p, 0);
		resched_curr(lowest_rq);
	}

	double_unlock_balance(rq, lowest_rq);

out_unlock:
	rq->push_busy = false;
	raw_spin_rq_unlock(rq);
	raw_spin_unlock_irq(&p->pi_lock);

	put_task_struct(p);
	return 0;
}

/*
 * sched_class::set_cpus_allowed must do the below, but is not required to
 * actually call this function.
 */
void set_cpus_allowed_common(struct task_struct *p, const struct cpumask *new_mask, u32 flags)
{
	if (flags & (SCA_MIGRATE_ENABLE | SCA_MIGRATE_DISABLE)) {
		p->cpus_ptr = new_mask;
		return;
	}

	cpumask_copy(&p->cpus_mask, new_mask);
	p->nr_cpus_allowed = cpumask_weight(new_mask);
}

static void
__do_set_cpus_allowed(struct task_struct *p, const struct cpumask *new_mask, u32 flags)
{
	struct rq *rq = task_rq(p);
	bool queued, running;

	/*
	 * This here violates the locking rules for affinity, since we're only
	 * supposed to change these variables while holding both rq->lock and
	 * p->pi_lock.
	 *
	 * HOWEVER, it magically works, because ttwu() is the only code that
	 * accesses these variables under p->pi_lock and only does so after
	 * smp_cond_load_acquire(&p->on_cpu, !VAL), and we're in __schedule()
	 * before finish_task().
	 *
	 * XXX do further audits, this smells like something putrid.
	 */
	if (flags & SCA_MIGRATE_DISABLE)
		SCHED_WARN_ON(!p->on_cpu);
	else
		lockdep_assert_held(&p->pi_lock);

	queued = task_on_rq_queued(p);
	running = task_current(rq, p);

	if (queued) {
		/*
		 * Because __kthread_bind() calls this on blocked tasks without
		 * holding rq->lock.
		 */
		lockdep_assert_rq_held(rq);
		dequeue_task(rq, p, DEQUEUE_SAVE | DEQUEUE_NOCLOCK);
	}
	if (running)
		put_prev_task(rq, p);

	p->sched_class->set_cpus_allowed(p, new_mask, flags);

	if (queued)
		enqueue_task(rq, p, ENQUEUE_RESTORE | ENQUEUE_NOCLOCK);
	if (running)
		set_next_task(rq, p);
}

void do_set_cpus_allowed(struct task_struct *p, const struct cpumask *new_mask)
{
	__do_set_cpus_allowed(p, new_mask, 0);
}

int dup_user_cpus_ptr(struct task_struct *dst, struct task_struct *src,
		      int node)
{
	if (!src->user_cpus_ptr)
		return 0;

	dst->user_cpus_ptr = kmalloc_node(cpumask_size(), GFP_KERNEL, node);
	if (!dst->user_cpus_ptr)
		return -ENOMEM;

	cpumask_copy(dst->user_cpus_ptr, src->user_cpus_ptr);
	return 0;
}

static inline struct cpumask *clear_user_cpus_ptr(struct task_struct *p)
{
	struct cpumask *user_mask = NULL;

	swap(p->user_cpus_ptr, user_mask);

	return user_mask;
}

void release_user_cpus_ptr(struct task_struct *p)
{
	kfree(clear_user_cpus_ptr(p));
}

/*
 * This function is wildly self concurrent; here be dragons.
 *
 *
 * When given a valid mask, __set_cpus_allowed_ptr() must block until the
 * designated task is enqueued on an allowed CPU. If that task is currently
 * running, we have to kick it out using the CPU stopper.
 *
 * Migrate-Disable comes along and tramples all over our nice sandcastle.
 * Consider:
 *
 *     Initial conditions: P0->cpus_mask = [0, 1]
 *
 *     P0@CPU0                  P1
 *
 *     migrate_disable();
 *     <preempted>
 *                              set_cpus_allowed_ptr(P0, [1]);
 *
 * P1 *cannot* return from this set_cpus_allowed_ptr() call until P0 executes
 * its outermost migrate_enable() (i.e. it exits its Migrate-Disable region).
 * This means we need the following scheme:
 *
 *     P0@CPU0                  P1
 *
 *     migrate_disable();
 *     <preempted>
 *                              set_cpus_allowed_ptr(P0, [1]);
 *                                <blocks>
 *     <resumes>
 *     migrate_enable();
 *       __set_cpus_allowed_ptr();
 *       <wakes local stopper>
 *                         `--> <woken on migration completion>
 *
 * Now the fun stuff: there may be several P1-like tasks, i.e. multiple
 * concurrent set_cpus_allowed_ptr(P0, [*]) calls. CPU affinity changes of any
 * task p are serialized by p->pi_lock, which we can leverage: the one that
 * should come into effect at the end of the Migrate-Disable region is the last
 * one. This means we only need to track a single cpumask (i.e. p->cpus_mask),
 * but we still need to properly signal those waiting tasks at the appropriate
 * moment.
 *
 * This is implemented using struct set_affinity_pending. The first
 * __set_cpus_allowed_ptr() caller within a given Migrate-Disable region will
 * setup an instance of that struct and install it on the targeted task_struct.
 * Any and all further callers will reuse that instance. Those then wait for
 * a completion signaled at the tail of the CPU stopper callback (1), triggered
 * on the end of the Migrate-Disable region (i.e. outermost migrate_enable()).
 *
 *
 * (1) In the cases covered above. There is one more where the completion is
 * signaled within affine_move_task() itself: when a subsequent affinity request
 * occurs after the stopper bailed out due to the targeted task still being
 * Migrate-Disable. Consider:
 *
 *     Initial conditions: P0->cpus_mask = [0, 1]
 *
 *     CPU0		  P1				P2
 *     <P0>
 *       migrate_disable();
 *       <preempted>
 *                        set_cpus_allowed_ptr(P0, [1]);
 *                          <blocks>
 *     <migration/0>
 *       migration_cpu_stop()
 *         is_migration_disabled()
 *           <bails>
 *                                                       set_cpus_allowed_ptr(P0, [0, 1]);
 *                                                         <signal completion>
 *                          <awakes>
 *
 * Note that the above is safe vs a concurrent migrate_enable(), as any
 * pending affinity completion is preceded by an uninstallation of
 * p->migration_pending done with p->pi_lock held.
 */
static int affine_move_task(struct rq *rq, struct task_struct *p, struct rq_flags *rf,
			    int dest_cpu, unsigned int flags)
{
	struct set_affinity_pending my_pending = { }, *pending = NULL;
	bool stop_pending, complete = false;

	/* Can the task run on the task's current CPU? If so, we're done */
	if (cpumask_test_cpu(task_cpu(p), &p->cpus_mask)) {
		struct task_struct *push_task = NULL;

		if ((flags & SCA_MIGRATE_ENABLE) &&
		    (p->migration_flags & MDF_PUSH) && !rq->push_busy) {
			rq->push_busy = true;
			push_task = get_task_struct(p);
		}

		/*
		 * If there are pending waiters, but no pending stop_work,
		 * then complete now.
		 */
		pending = p->migration_pending;
		if (pending && !pending->stop_pending) {
			p->migration_pending = NULL;
			complete = true;
		}

		task_rq_unlock(rq, p, rf);

		if (push_task) {
			stop_one_cpu_nowait(rq->cpu, push_cpu_stop,
					    p, &rq->push_work);
		}

		if (complete)
			complete_all(&pending->done);

		return 0;
	}

	if (!(flags & SCA_MIGRATE_ENABLE)) {
		/* serialized by p->pi_lock */
		if (!p->migration_pending) {
			/* Install the request */
			refcount_set(&my_pending.refs, 1);
			init_completion(&my_pending.done);
			my_pending.arg = (struct migration_arg) {
				.task = p,
				.dest_cpu = dest_cpu,
				.pending = &my_pending,
			};

			p->migration_pending = &my_pending;
		} else {
			pending = p->migration_pending;
			refcount_inc(&pending->refs);
			/*
			 * Affinity has changed, but we've already installed a
			 * pending. migration_cpu_stop() *must* see this, else
			 * we risk a completion of the pending despite having a
			 * task on a disallowed CPU.
			 *
			 * Serialized by p->pi_lock, so this is safe.
			 */
			pending->arg.dest_cpu = dest_cpu;
		}
	}
	pending = p->migration_pending;
	/*
	 * - !MIGRATE_ENABLE:
	 *   we'll have installed a pending if there wasn't one already.
	 *
	 * - MIGRATE_ENABLE:
	 *   we're here because the current CPU isn't matching anymore,
	 *   the only way that can happen is because of a concurrent
	 *   set_cpus_allowed_ptr() call, which should then still be
	 *   pending completion.
	 *
	 * Either way, we really should have a @pending here.
	 */
	if (WARN_ON_ONCE(!pending)) {
		task_rq_unlock(rq, p, rf);
		return -EINVAL;
	}

	if (task_on_cpu(rq, p) || READ_ONCE(p->__state) == TASK_WAKING) {
		/*
		 * MIGRATE_ENABLE gets here because 'p == current', but for
		 * anything else we cannot do is_migration_disabled(), punt
		 * and have the stopper function handle it all race-free.
		 */
		stop_pending = pending->stop_pending;
		if (!stop_pending)
			pending->stop_pending = true;

		if (flags & SCA_MIGRATE_ENABLE)
			p->migration_flags &= ~MDF_PUSH;

		task_rq_unlock(rq, p, rf);

		if (!stop_pending) {
			stop_one_cpu_nowait(cpu_of(rq), migration_cpu_stop,
					    &pending->arg, &pending->stop_work);
		}

		if (flags & SCA_MIGRATE_ENABLE)
			return 0;
	} else {

		if (!is_migration_disabled(p)) {
			if (task_on_rq_queued(p))
				rq = move_queued_task(rq, rf, p, dest_cpu);

			if (!pending->stop_pending) {
				p->migration_pending = NULL;
				complete = true;
			}
		}
		task_rq_unlock(rq, p, rf);

		if (complete)
			complete_all(&pending->done);
	}

	wait_for_completion(&pending->done);

	if (refcount_dec_and_test(&pending->refs))
		wake_up_var(&pending->refs); /* No UaF, just an address */

	/*
	 * Block the original owner of &pending until all subsequent callers
	 * have seen the completion and decremented the refcount
	 */
	wait_var_event(&my_pending.refs, !refcount_read(&my_pending.refs));

	/* ARGH */
	WARN_ON_ONCE(my_pending.stop_pending);

	return 0;
}

/*
 * Called with both p->pi_lock and rq->lock held; drops both before returning.
 */
static int __set_cpus_allowed_ptr_locked(struct task_struct *p,
					 const struct cpumask *new_mask,
					 u32 flags,
					 struct rq *rq,
					 struct rq_flags *rf)
	__releases(rq->lock)
	__releases(p->pi_lock)
{
	const struct cpumask *cpu_allowed_mask = task_cpu_possible_mask(p);
	const struct cpumask *cpu_valid_mask = cpu_active_mask;
	bool kthread = p->flags & PF_KTHREAD;
	struct cpumask *user_mask = NULL;
	unsigned int dest_cpu;
	int ret = 0;

	update_rq_clock(rq);

	if (kthread || is_migration_disabled(p)) {
		/*
		 * Kernel threads are allowed on online && !active CPUs,
		 * however, during cpu-hot-unplug, even these might get pushed
		 * away if not KTHREAD_IS_PER_CPU.
		 *
		 * Specifically, migration_disabled() tasks must not fail the
		 * cpumask_any_and_distribute() pick below, esp. so on
		 * SCA_MIGRATE_ENABLE, otherwise we'll not call
		 * set_cpus_allowed_common() and actually reset p->cpus_ptr.
		 */
		cpu_valid_mask = cpu_online_mask;
	}

	if (!kthread && !cpumask_subset(new_mask, cpu_allowed_mask)) {
		ret = -EINVAL;
		goto out;
	}

	/*
	 * Must re-check here, to close a race against __kthread_bind(),
	 * sched_setaffinity() is not guaranteed to observe the flag.
	 */
	if ((flags & SCA_CHECK) && (p->flags & PF_NO_SETAFFINITY)) {
		ret = -EINVAL;
		goto out;
	}

	if (!(flags & SCA_MIGRATE_ENABLE)) {
		if (cpumask_equal(&p->cpus_mask, new_mask))
			goto out;

		if (WARN_ON_ONCE(p == current &&
				 is_migration_disabled(p) &&
				 !cpumask_test_cpu(task_cpu(p), new_mask))) {
			ret = -EBUSY;
			goto out;
		}
	}

	/*
	 * Picking a ~random cpu helps in cases where we are changing affinity
	 * for groups of tasks (ie. cpuset), so that load balancing is not
	 * immediately required to distribute the tasks within their new mask.
	 */
	dest_cpu = cpumask_any_and_distribute(cpu_valid_mask, new_mask);
	if (dest_cpu >= nr_cpu_ids) {
		ret = -EINVAL;
		goto out;
	}

	__do_set_cpus_allowed(p, new_mask, flags);

	if (flags & SCA_USER)
		user_mask = clear_user_cpus_ptr(p);

	ret = affine_move_task(rq, p, rf, dest_cpu, flags);

	kfree(user_mask);

	return ret;

out:
	task_rq_unlock(rq, p, rf);

	return ret;
}

/*
 * Change a given task's CPU affinity. Migrate the thread to a
 * proper CPU and schedule it away if the CPU it's executing on
 * is removed from the allowed bitmask.
 *
 * NOTE: the caller must have a valid reference to the task, the
 * task must not exit() & deallocate itself prematurely. The
 * call is not atomic; no spinlocks may be held.
 */
static int __set_cpus_allowed_ptr(struct task_struct *p,
				  const struct cpumask *new_mask, u32 flags)
{
	struct rq_flags rf;
	struct rq *rq;

	rq = task_rq_lock(p, &rf);
	return __set_cpus_allowed_ptr_locked(p, new_mask, flags, rq, &rf);
}

int set_cpus_allowed_ptr(struct task_struct *p, const struct cpumask *new_mask)
{
	return __set_cpus_allowed_ptr(p, new_mask, 0);
}
EXPORT_SYMBOL_GPL(set_cpus_allowed_ptr);

/*
 * Change a given task's CPU affinity to the intersection of its current
 * affinity mask and @subset_mask, writing the resulting mask to @new_mask
 * and pointing @p->user_cpus_ptr to a copy of the old mask.
 * If the resulting mask is empty, leave the affinity unchanged and return
 * -EINVAL.
 */
static int restrict_cpus_allowed_ptr(struct task_struct *p,
				     struct cpumask *new_mask,
				     const struct cpumask *subset_mask)
{
	struct cpumask *user_mask = NULL;
	struct rq_flags rf;
	struct rq *rq;
	int err;

	if (!p->user_cpus_ptr) {
		user_mask = kmalloc(cpumask_size(), GFP_KERNEL);
		if (!user_mask)
			return -ENOMEM;
	}

	rq = task_rq_lock(p, &rf);

	/*
	 * Forcefully restricting the affinity of a deadline task is
	 * likely to cause problems, so fail and noisily override the
	 * mask entirely.
	 */
	if (task_has_dl_policy(p) && dl_bandwidth_enabled()) {
		err = -EPERM;
		goto err_unlock;
	}

	if (!cpumask_and(new_mask, &p->cpus_mask, subset_mask)) {
		err = -EINVAL;
		goto err_unlock;
	}

	/*
	 * We're about to butcher the task affinity, so keep track of what
	 * the user asked for in case we're able to restore it later on.
	 */
	if (user_mask) {
		cpumask_copy(user_mask, p->cpus_ptr);
		p->user_cpus_ptr = user_mask;
	}

	return __set_cpus_allowed_ptr_locked(p, new_mask, 0, rq, &rf);

err_unlock:
	task_rq_unlock(rq, p, &rf);
	kfree(user_mask);
	return err;
}

/*
 * Restrict the CPU affinity of task @p so that it is a subset of
 * task_cpu_possible_mask() and point @p->user_cpu_ptr to a copy of the
 * old affinity mask. If the resulting mask is empty, we warn and walk
 * up the cpuset hierarchy until we find a suitable mask.
 */
void force_compatible_cpus_allowed_ptr(struct task_struct *p)
{
	cpumask_var_t new_mask;
	const struct cpumask *override_mask = task_cpu_possible_mask(p);

	alloc_cpumask_var(&new_mask, GFP_KERNEL);

	/*
	 * __migrate_task() can fail silently in the face of concurrent
	 * offlining of the chosen destination CPU, so take the hotplug
	 * lock to ensure that the migration succeeds.
	 */
	cpus_read_lock();
	if (!cpumask_available(new_mask))
		goto out_set_mask;

	if (!restrict_cpus_allowed_ptr(p, new_mask, override_mask))
		goto out_free_mask;

	/*
	 * We failed to find a valid subset of the affinity mask for the
	 * task, so override it based on its cpuset hierarchy.
	 */
	cpuset_cpus_allowed(p, new_mask);
	override_mask = new_mask;

out_set_mask:
	if (printk_ratelimit()) {
		printk_deferred("Overriding affinity for process %d (%s) to CPUs %*pbl\n",
				task_pid_nr(p), p->comm,
				cpumask_pr_args(override_mask));
	}

	WARN_ON(set_cpus_allowed_ptr(p, override_mask));
out_free_mask:
	cpus_read_unlock();
	free_cpumask_var(new_mask);
}

static int
__sched_setaffinity(struct task_struct *p, const struct cpumask *mask);

/*
 * Restore the affinity of a task @p which was previously restricted by a
 * call to force_compatible_cpus_allowed_ptr(). This will clear (and free)
 * @p->user_cpus_ptr.
 *
 * It is the caller's responsibility to serialise this with any calls to
 * force_compatible_cpus_allowed_ptr(@p).
 */
void relax_compatible_cpus_allowed_ptr(struct task_struct *p)
{
	struct cpumask *user_mask = p->user_cpus_ptr;
	unsigned long flags;

	/*
	 * Try to restore the old affinity mask. If this fails, then
	 * we free the mask explicitly to avoid it being inherited across
	 * a subsequent fork().
	 */
	if (!user_mask || !__sched_setaffinity(p, user_mask))
		return;

	raw_spin_lock_irqsave(&p->pi_lock, flags);
	user_mask = clear_user_cpus_ptr(p);
	raw_spin_unlock_irqrestore(&p->pi_lock, flags);

	kfree(user_mask);
}

void set_task_cpu(struct task_struct *p, unsigned int new_cpu)
{
#ifdef CONFIG_SCHED_DEBUG
	unsigned int state = READ_ONCE(p->__state);

	/*
	 * We should never call set_task_cpu() on a blocked task,
	 * ttwu() will sort out the placement.
	 */
	WARN_ON_ONCE(state != TASK_RUNNING && state != TASK_WAKING && !p->on_rq);

	/*
	 * Migrating fair class task must have p->on_rq = TASK_ON_RQ_MIGRATING,
	 * because schedstat_wait_{start,end} rebase migrating task's wait_start
	 * time relying on p->on_rq.
	 */
	WARN_ON_ONCE(state == TASK_RUNNING &&
		     p->sched_class == &fair_sched_class &&
		     (p->on_rq && !task_on_rq_migrating(p)));

#ifdef CONFIG_LOCKDEP
	/*
	 * The caller should hold either p->pi_lock or rq->lock, when changing
	 * a task's CPU. ->pi_lock for waking tasks, rq->lock for runnable tasks.
	 *
	 * sched_move_task() holds both and thus holding either pins the cgroup,
	 * see task_group().
	 *
	 * Furthermore, all task_rq users should acquire both locks, see
	 * task_rq_lock().
	 */
	WARN_ON_ONCE(debug_locks && !(lockdep_is_held(&p->pi_lock) ||
				      lockdep_is_held(__rq_lockp(task_rq(p)))));
#endif
	/*
	 * Clearly, migrating tasks to offline CPUs is a fairly daft thing.
	 */
	WARN_ON_ONCE(!cpu_online(new_cpu));

	WARN_ON_ONCE(is_migration_disabled(p));
#endif

	trace_sched_migrate_task(p, new_cpu);

	if (task_cpu(p) != new_cpu) {
		if (p->sched_class->migrate_task_rq)
			p->sched_class->migrate_task_rq(p, new_cpu);
		p->se.nr_migrations++;
		rseq_migrate(p);
		perf_event_task_migrate(p);
	}

	__set_task_cpu(p, new_cpu);
}

#ifdef CONFIG_NUMA_BALANCING
static void __migrate_swap_task(struct task_struct *p, int cpu)
{
	if (task_on_rq_queued(p)) {
		struct rq *src_rq, *dst_rq;
		struct rq_flags srf, drf;

		src_rq = task_rq(p);
		dst_rq = cpu_rq(cpu);

		rq_pin_lock(src_rq, &srf);
		rq_pin_lock(dst_rq, &drf);

		deactivate_task(src_rq, p, 0);
		set_task_cpu(p, cpu);
		activate_task(dst_rq, p, 0);
		check_preempt_curr(dst_rq, p, 0);

		rq_unpin_lock(dst_rq, &drf);
		rq_unpin_lock(src_rq, &srf);

	} else {
		/*
		 * Task isn't running anymore; make it appear like we migrated
		 * it before it went to sleep. This means on wakeup we make the
		 * previous CPU our target instead of where it really is.
		 */
		p->wake_cpu = cpu;
	}
}

struct migration_swap_arg {
	struct task_struct *src_task, *dst_task;
	int src_cpu, dst_cpu;
};

static int migrate_swap_stop(void *data)
{
	struct migration_swap_arg *arg = data;
	struct rq *src_rq, *dst_rq;
	int ret = -EAGAIN;

	if (!cpu_active(arg->src_cpu) || !cpu_active(arg->dst_cpu))
		return -EAGAIN;

	src_rq = cpu_rq(arg->src_cpu);
	dst_rq = cpu_rq(arg->dst_cpu);

	double_raw_lock(&arg->src_task->pi_lock,
			&arg->dst_task->pi_lock);
	double_rq_lock(src_rq, dst_rq);

	if (task_cpu(arg->dst_task) != arg->dst_cpu)
		goto unlock;

	if (task_cpu(arg->src_task) != arg->src_cpu)
		goto unlock;

	if (!cpumask_test_cpu(arg->dst_cpu, arg->src_task->cpus_ptr))
		goto unlock;

	if (!cpumask_test_cpu(arg->src_cpu, arg->dst_task->cpus_ptr))
		goto unlock;

	__migrate_swap_task(arg->src_task, arg->dst_cpu);
	__migrate_swap_task(arg->dst_task, arg->src_cpu);

	ret = 0;

unlock:
	double_rq_unlock(src_rq, dst_rq);
	raw_spin_unlock(&arg->dst_task->pi_lock);
	raw_spin_unlock(&arg->src_task->pi_lock);

	return ret;
}

/*
 * Cross migrate two tasks
 */
int migrate_swap(struct task_struct *cur, struct task_struct *p,
		int target_cpu, int curr_cpu)
{
	struct migration_swap_arg arg;
	int ret = -EINVAL;

	arg = (struct migration_swap_arg){
		.src_task = cur,
		.src_cpu = curr_cpu,
		.dst_task = p,
		.dst_cpu = target_cpu,
	};

	if (arg.src_cpu == arg.dst_cpu)
		goto out;

	/*
	 * These three tests are all lockless; this is OK since all of them
	 * will be re-checked with proper locks held further down the line.
	 */
	if (!cpu_active(arg.src_cpu) || !cpu_active(arg.dst_cpu))
		goto out;

	if (!cpumask_test_cpu(arg.dst_cpu, arg.src_task->cpus_ptr))
		goto out;

	if (!cpumask_test_cpu(arg.src_cpu, arg.dst_task->cpus_ptr))
		goto out;

	trace_sched_swap_numa(cur, arg.src_cpu, p, arg.dst_cpu);
	ret = stop_two_cpus(arg.dst_cpu, arg.src_cpu, migrate_swap_stop, &arg);

out:
	return ret;
}
#endif /* CONFIG_NUMA_BALANCING */

/*
 * wait_task_inactive - wait for a thread to unschedule.
 *
 * Wait for the thread to block in any of the states set in @match_state.
 * If it changes, i.e. @p might have woken up, then return zero.  When we
 * succeed in waiting for @p to be off its CPU, we return a positive number
 * (its total switch count).  If a second call a short while later returns the
 * same number, the caller can be sure that @p has remained unscheduled the
 * whole time.
 *
 * The caller must ensure that the task *will* unschedule sometime soon,
 * else this function might spin for a *long* time. This function can't
 * be called with interrupts off, or it may introduce deadlock with
 * smp_call_function() if an IPI is sent by the same process we are
 * waiting to become inactive.
 */
unsigned long wait_task_inactive(struct task_struct *p, unsigned int match_state)
{
	int running, queued;
	struct rq_flags rf;
	unsigned long ncsw;
	struct rq *rq;

	for (;;) {
		/*
		 * We do the initial early heuristics without holding
		 * any task-queue locks at all. We'll only try to get
		 * the runqueue lock when things look like they will
		 * work out!
		 */
		rq = task_rq(p);

		/*
		 * If the task is actively running on another CPU
		 * still, just relax and busy-wait without holding
		 * any locks.
		 *
		 * NOTE! Since we don't hold any locks, it's not
		 * even sure that "rq" stays as the right runqueue!
		 * But we don't care, since "task_on_cpu()" will
		 * return false if the runqueue has changed and p
		 * is actually now running somewhere else!
		 */
		while (task_on_cpu(rq, p)) {
			if (!(READ_ONCE(p->__state) & match_state))
				return 0;
			cpu_relax();
		}

		/*
		 * Ok, time to look more closely! We need the rq
		 * lock now, to be *sure*. If we're wrong, we'll
		 * just go back and repeat.
		 */
		rq = task_rq_lock(p, &rf);
		trace_sched_wait_task(p);
		running = task_on_cpu(rq, p);
		queued = task_on_rq_queued(p);
		ncsw = 0;
		if (READ_ONCE(p->__state) & match_state)
			ncsw = p->nvcsw | LONG_MIN; /* sets MSB */
		task_rq_unlock(rq, p, &rf);

		/*
		 * If it changed from the expected state, bail out now.
		 */
		if (unlikely(!ncsw))
			break;

		/*
		 * Was it really running after all now that we
		 * checked with the proper locks actually held?
		 *
		 * Oops. Go back and try again..
		 */
		if (unlikely(running)) {
			cpu_relax();
			continue;
		}

		/*
		 * It's not enough that it's not actively running,
		 * it must be off the runqueue _entirely_, and not
		 * preempted!
		 *
		 * So if it was still runnable (but just not actively
		 * running right now), it's preempted, and we should
		 * yield - it could be a while.
		 */
		if (unlikely(queued)) {
			ktime_t to = NSEC_PER_SEC / HZ;

			set_current_state(TASK_UNINTERRUPTIBLE);
			schedule_hrtimeout(&to, HRTIMER_MODE_REL_HARD);
			continue;
		}

		/*
		 * Ahh, all good. It wasn't running, and it wasn't
		 * runnable, which means that it will never become
		 * running in the future either. We're all done!
		 */
		break;
	}

	return ncsw;
}

/***
 * kick_process - kick a running thread to enter/exit the kernel
 * @p: the to-be-kicked thread
 *
 * Cause a process which is running on another CPU to enter
 * kernel-mode, without any delay. (to get signals handled.)
 *
 * NOTE: this function doesn't have to take the runqueue lock,
 * because all it wants to ensure is that the remote task enters
 * the kernel. If the IPI races and the task has been migrated
 * to another CPU then no harm is done and the purpose has been
 * achieved as well.
 */
void kick_process(struct task_struct *p)
{
	int cpu;

	preempt_disable();
	cpu = task_cpu(p);
	if ((cpu != smp_processor_id()) && task_curr(p))
		smp_send_reschedule(cpu);
	preempt_enable();
}
EXPORT_SYMBOL_GPL(kick_process);

/*
 * ->cpus_ptr is protected by both rq->lock and p->pi_lock
 *
 * A few notes on cpu_active vs cpu_online:
 *
 *  - cpu_active must be a subset of cpu_online
 *
 *  - on CPU-up we allow per-CPU kthreads on the online && !active CPU,
 *    see __set_cpus_allowed_ptr(). At this point the newly online
 *    CPU isn't yet part of the sched domains, and balancing will not
 *    see it.
 *
 *  - on CPU-down we clear cpu_active() to mask the sched domains and
 *    avoid the load balancer to place new tasks on the to be removed
 *    CPU. Existing tasks will remain running there and will be taken
 *    off.
 *
 * This means that fallback selection must not select !active CPUs.
 * And can assume that any active CPU must be online. Conversely
 * select_task_rq() below may allow selection of !active CPUs in order
 * to satisfy the above rules.
 */
static int select_fallback_rq(int cpu, struct task_struct *p)
{
	int nid = cpu_to_node(cpu);
	const struct cpumask *nodemask = NULL;
	enum { cpuset, possible, fail } state = cpuset;
	int dest_cpu;

	/*
	 * If the node that the CPU is on has been offlined, cpu_to_node()
	 * will return -1. There is no CPU on the node, and we should
	 * select the CPU on the other node.
	 */
	if (nid != -1) {
		nodemask = cpumask_of_node(nid);

		/* Look for allowed, online CPU in same node. */
		for_each_cpu(dest_cpu, nodemask) {
			if (is_cpu_allowed(p, dest_cpu))
				return dest_cpu;
		}
	}

	for (;;) {
		/* Any allowed, online CPU? */
		for_each_cpu(dest_cpu, p->cpus_ptr) {
			if (!is_cpu_allowed(p, dest_cpu))
				continue;

			goto out;
		}

		/* No more Mr. Nice Guy. */
		switch (state) {
		case cpuset:
			if (cpuset_cpus_allowed_fallback(p)) {
				state = possible;
				break;
			}
			fallthrough;
		case possible:
			/*
			 * XXX When called from select_task_rq() we only
			 * hold p->pi_lock and again violate locking order.
			 *
			 * More yuck to audit.
			 */
			do_set_cpus_allowed(p, task_cpu_possible_mask(p));
			state = fail;
			break;
		case fail:
			BUG();
			break;
		}
	}

out:
	if (state != cpuset) {
		/*
		 * Don't tell them about moving exiting tasks or
		 * kernel threads (both mm NULL), since they never
		 * leave kernel.
		 */
		if (p->mm && printk_ratelimit()) {
			printk_deferred("process %d (%s) no longer affine to cpu%d\n",
					task_pid_nr(p), p->comm, cpu);
		}
	}

	return dest_cpu;
}

/*
 * The caller (fork, wakeup) owns p->pi_lock, ->cpus_ptr is stable.
 */
static inline
int select_task_rq(struct task_struct *p, int cpu, int wake_flags)
{
	lockdep_assert_held(&p->pi_lock);

	if (p->nr_cpus_allowed > 1 && !is_migration_disabled(p))
		cpu = p->sched_class->select_task_rq(p, cpu, wake_flags);
	else
		cpu = cpumask_any(p->cpus_ptr);

	/*
	 * In order not to call set_task_cpu() on a blocking task we need
	 * to rely on ttwu() to place the task on a valid ->cpus_ptr
	 * CPU.
	 *
	 * Since this is common to all placement strategies, this lives here.
	 *
	 * [ this allows ->select_task() to simply return task_cpu(p) and
	 *   not worry about this generic constraint ]
	 */
	if (unlikely(!is_cpu_allowed(p, cpu)))
		cpu = select_fallback_rq(task_cpu(p), p);

	return cpu;
}

void sched_set_stop_task(int cpu, struct task_struct *stop)
{
	static struct lock_class_key stop_pi_lock;
	struct sched_param param = { .sched_priority = MAX_RT_PRIO - 1 };
	struct task_struct *old_stop = cpu_rq(cpu)->stop;

	if (stop) {
		/*
		 * Make it appear like a SCHED_FIFO task, its something
		 * userspace knows about and won't get confused about.
		 *
		 * Also, it will make PI more or less work without too
		 * much confusion -- but then, stop work should not
		 * rely on PI working anyway.
		 */
		sched_setscheduler_nocheck(stop, SCHED_FIFO, &param);

		stop->sched_class = &stop_sched_class;

		/*
		 * The PI code calls rt_mutex_setprio() with ->pi_lock held to
		 * adjust the effective priority of a task. As a result,
		 * rt_mutex_setprio() can trigger (RT) balancing operations,
		 * which can then trigger wakeups of the stop thread to push
		 * around the current task.
		 *
		 * The stop task itself will never be part of the PI-chain, it
		 * never blocks, therefore that ->pi_lock recursion is safe.
		 * Tell lockdep about this by placing the stop->pi_lock in its
		 * own class.
		 */
		lockdep_set_class(&stop->pi_lock, &stop_pi_lock);
	}

	cpu_rq(cpu)->stop = stop;

	if (old_stop) {
		/*
		 * Reset it back to a normal scheduling class so that
		 * it can die in pieces.
		 */
		old_stop->sched_class = &rt_sched_class;
	}
}

#else /* CONFIG_SMP */

static inline int __set_cpus_allowed_ptr(struct task_struct *p,
					 const struct cpumask *new_mask,
					 u32 flags)
{
	return set_cpus_allowed_ptr(p, new_mask);
}

static inline void migrate_disable_switch(struct rq *rq, struct task_struct *p) { }

static inline bool rq_has_pinned_tasks(struct rq *rq)
{
	return false;
}

#endif /* !CONFIG_SMP */

static void
ttwu_stat(struct task_struct *p, int cpu, int wake_flags)
{
	struct rq *rq;

	if (!schedstat_enabled())
		return;

	rq = this_rq();

#ifdef CONFIG_SMP
	if (cpu == rq->cpu) {
		__schedstat_inc(rq->ttwu_local);
		__schedstat_inc(p->stats.nr_wakeups_local);
	} else {
		struct sched_domain *sd;

		__schedstat_inc(p->stats.nr_wakeups_remote);
		rcu_read_lock();
		for_each_domain(rq->cpu, sd) {
			if (cpumask_test_cpu(cpu, sched_domain_span(sd))) {
				__schedstat_inc(sd->ttwu_wake_remote);
				break;
			}
		}
		rcu_read_unlock();
	}

	if (wake_flags & WF_MIGRATED)
		__schedstat_inc(p->stats.nr_wakeups_migrate);
#endif /* CONFIG_SMP */

	__schedstat_inc(rq->ttwu_count);
	__schedstat_inc(p->stats.nr_wakeups);

	if (wake_flags & WF_SYNC)
		__schedstat_inc(p->stats.nr_wakeups_sync);
}

/*
 * Mark the task runnable and perform wakeup-preemption.
 */
static void ttwu_do_wakeup(struct rq *rq, struct task_struct *p, int wake_flags,
			   struct rq_flags *rf)
{
	check_preempt_curr(rq, p, wake_flags);
	WRITE_ONCE(p->__state, TASK_RUNNING);
	trace_sched_wakeup(p);

#ifdef CONFIG_SMP
	if (p->sched_class->task_woken) {
		/*
		 * Our task @p is fully woken up and running; so it's safe to
		 * drop the rq->lock, hereafter rq is only used for statistics.
		 */
		rq_unpin_lock(rq, rf);
		p->sched_class->task_woken(rq, p);
		rq_repin_lock(rq, rf);
	}

	if (rq->idle_stamp) {
		u64 delta = rq_clock(rq) - rq->idle_stamp;
		u64 max = 2*rq->max_idle_balance_cost;

		update_avg(&rq->avg_idle, delta);

		if (rq->avg_idle > max)
			rq->avg_idle = max;

		rq->wake_stamp = jiffies;
		rq->wake_avg_idle = rq->avg_idle / 2;

		rq->idle_stamp = 0;
	}
#endif
}

static void
ttwu_do_activate(struct rq *rq, struct task_struct *p, int wake_flags,
		 struct rq_flags *rf)
{
	int en_flags = ENQUEUE_WAKEUP | ENQUEUE_NOCLOCK;

	lockdep_assert_rq_held(rq);

	if (p->sched_contributes_to_load)
		rq->nr_uninterruptible--;

#ifdef CONFIG_SMP
	if (wake_flags & WF_MIGRATED)
		en_flags |= ENQUEUE_MIGRATED;
	else
#endif
	if (p->in_iowait) {
		delayacct_blkio_end(p);
		atomic_dec(&task_rq(p)->nr_iowait);
	}

	activate_task(rq, p, en_flags);
	ttwu_do_wakeup(rq, p, wake_flags, rf);
}

/*
 * Consider @p being inside a wait loop:
 *
 *   for (;;) {
 *      set_current_state(TASK_UNINTERRUPTIBLE);
 *
 *      if (CONDITION)
 *         break;
 *
 *      schedule();
 *   }
 *   __set_current_state(TASK_RUNNING);
 *
 * between set_current_state() and schedule(). In this case @p is still
 * runnable, so all that needs doing is change p->state back to TASK_RUNNING in
 * an atomic manner.
 *
 * By taking task_rq(p)->lock we serialize against schedule(), if @p->on_rq
 * then schedule() must still happen and p->state can be changed to
 * TASK_RUNNING. Otherwise we lost the race, schedule() has happened, and we
 * need to do a full wakeup with enqueue.
 *
 * Returns: %true when the wakeup is done,
 *          %false otherwise.
 */
static int ttwu_runnable(struct task_struct *p, int wake_flags)
{
	struct rq_flags rf;
	struct rq *rq;
	int ret = 0;

	rq = __task_rq_lock(p, &rf);
	if (task_on_rq_queued(p)) {
		/* check_preempt_curr() may use rq clock */
		update_rq_clock(rq);
		ttwu_do_wakeup(rq, p, wake_flags, &rf);
		ret = 1;
	}
	__task_rq_unlock(rq, &rf);

	return ret;
}

#ifdef CONFIG_SMP
void sched_ttwu_pending(void *arg)
{
	struct llist_node *llist = arg;
	struct rq *rq = this_rq();
	struct task_struct *p, *t;
	struct rq_flags rf;

	if (!llist)
		return;

	/*
	 * rq::ttwu_pending racy indication of out-standing wakeups.
	 * Races such that false-negatives are possible, since they
	 * are shorter lived that false-positives would be.
	 */
	WRITE_ONCE(rq->ttwu_pending, 0);

	rq_lock_irqsave(rq, &rf);
	update_rq_clock(rq);

	llist_for_each_entry_safe(p, t, llist, wake_entry.llist) {
		if (WARN_ON_ONCE(p->on_cpu))
			smp_cond_load_acquire(&p->on_cpu, !VAL);

		if (WARN_ON_ONCE(task_cpu(p) != cpu_of(rq)))
			set_task_cpu(p, cpu_of(rq));

		ttwu_do_activate(rq, p, p->sched_remote_wakeup ? WF_MIGRATED : 0, &rf);
	}

	rq_unlock_irqrestore(rq, &rf);
}

void send_call_function_single_ipi(int cpu)
{
	struct rq *rq = cpu_rq(cpu);

	if (!set_nr_if_polling(rq->idle))
		arch_send_call_function_single_ipi(cpu);
	else
		trace_sched_wake_idle_without_ipi(cpu);
}

/*
 * Queue a task on the target CPUs wake_list and wake the CPU via IPI if
 * necessary. The wakee CPU on receipt of the IPI will queue the task
 * via sched_ttwu_wakeup() for activation so the wakee incurs the cost
 * of the wakeup instead of the waker.
 */
static void __ttwu_queue_wakelist(struct task_struct *p, int cpu, int wake_flags)
{
	struct rq *rq = cpu_rq(cpu);

	p->sched_remote_wakeup = !!(wake_flags & WF_MIGRATED);

	WRITE_ONCE(rq->ttwu_pending, 1);
	__smp_call_single_queue(cpu, &p->wake_entry.llist);
}

void wake_up_if_idle(int cpu)
{
	struct rq *rq = cpu_rq(cpu);
	struct rq_flags rf;

	rcu_read_lock();

	if (!is_idle_task(rcu_dereference(rq->curr)))
		goto out;

	rq_lock_irqsave(rq, &rf);
	if (is_idle_task(rq->curr))
		resched_curr(rq);
	/* Else CPU is not idle, do nothing here: */
	rq_unlock_irqrestore(rq, &rf);

out:
	rcu_read_unlock();
}

bool cpus_share_cache(int this_cpu, int that_cpu)
{
	if (this_cpu == that_cpu)
		return true;

	return per_cpu(sd_llc_id, this_cpu) == per_cpu(sd_llc_id, that_cpu);
}

<<<<<<< HEAD
static inline bool ttwu_queue_cond(int cpu)
=======
static inline bool ttwu_queue_cond(struct task_struct *p, int cpu)
>>>>>>> 7365df19
{
	/*
	 * Do not complicate things with the async wake_list while the CPU is
	 * in hotplug state.
	 */
	if (!cpu_active(cpu))
		return false;

	/* Ensure the task will still be allowed to run on the CPU. */
	if (!cpumask_test_cpu(cpu, p->cpus_ptr))
		return false;

	/*
	 * If the CPU does not share cache, then queue the task on the
	 * remote rqs wakelist to avoid accessing remote data.
	 */
	if (!cpus_share_cache(smp_processor_id(), cpu))
		return true;

	if (cpu == smp_processor_id())
		return false;

	/*
	 * If the wakee cpu is idle, or the task is descheduling and the
	 * only running task on the CPU, then use the wakelist to offload
	 * the task activation to the idle (or soon-to-be-idle) CPU as
	 * the current CPU is likely busy. nr_running is checked to
	 * avoid unnecessary task stacking.
	 *
	 * Note that we can only get here with (wakee) p->on_rq=0,
	 * p->on_cpu can be whatever, we've done the dequeue, so
	 * the wakee has been accounted out of ->nr_running.
	 */
	if (!cpu_rq(cpu)->nr_running)
		return true;

	return false;
}

static bool ttwu_queue_wakelist(struct task_struct *p, int cpu, int wake_flags)
{
<<<<<<< HEAD
	if (sched_feat(TTWU_QUEUE) && ttwu_queue_cond(cpu)) {
=======
	if (sched_feat(TTWU_QUEUE) && ttwu_queue_cond(p, cpu)) {
>>>>>>> 7365df19
		sched_clock_cpu(cpu); /* Sync clocks across CPUs */
		__ttwu_queue_wakelist(p, cpu, wake_flags);
		return true;
	}

	return false;
}

#else /* !CONFIG_SMP */

static inline bool ttwu_queue_wakelist(struct task_struct *p, int cpu, int wake_flags)
{
	return false;
}

#endif /* CONFIG_SMP */

static void ttwu_queue(struct task_struct *p, int cpu, int wake_flags)
{
	struct rq *rq = cpu_rq(cpu);
	struct rq_flags rf;

	if (ttwu_queue_wakelist(p, cpu, wake_flags))
		return;

	rq_lock(rq, &rf);
	update_rq_clock(rq);
	ttwu_do_activate(rq, p, wake_flags, &rf);
	rq_unlock(rq, &rf);
}

/*
 * Invoked from try_to_wake_up() to check whether the task can be woken up.
 *
 * The caller holds p::pi_lock if p != current or has preemption
 * disabled when p == current.
 *
 * The rules of PREEMPT_RT saved_state:
 *
 *   The related locking code always holds p::pi_lock when updating
 *   p::saved_state, which means the code is fully serialized in both cases.
 *
 *   The lock wait and lock wakeups happen via TASK_RTLOCK_WAIT. No other
 *   bits set. This allows to distinguish all wakeup scenarios.
 */
static __always_inline
bool ttwu_state_match(struct task_struct *p, unsigned int state, int *success)
{
	if (IS_ENABLED(CONFIG_DEBUG_PREEMPT)) {
		WARN_ON_ONCE((state & TASK_RTLOCK_WAIT) &&
			     state != TASK_RTLOCK_WAIT);
	}

	if (READ_ONCE(p->__state) & state) {
		*success = 1;
		return true;
	}

#ifdef CONFIG_PREEMPT_RT
	/*
	 * Saved state preserves the task state across blocking on
	 * an RT lock.  If the state matches, set p::saved_state to
	 * TASK_RUNNING, but do not wake the task because it waits
	 * for a lock wakeup. Also indicate success because from
	 * the regular waker's point of view this has succeeded.
	 *
	 * After acquiring the lock the task will restore p::__state
	 * from p::saved_state which ensures that the regular
	 * wakeup is not lost. The restore will also set
	 * p::saved_state to TASK_RUNNING so any further tests will
	 * not result in false positives vs. @success
	 */
	if (p->saved_state & state) {
		p->saved_state = TASK_RUNNING;
		*success = 1;
	}
#endif
	return false;
}

/*
 * Notes on Program-Order guarantees on SMP systems.
 *
 *  MIGRATION
 *
 * The basic program-order guarantee on SMP systems is that when a task [t]
 * migrates, all its activity on its old CPU [c0] happens-before any subsequent
 * execution on its new CPU [c1].
 *
 * For migration (of runnable tasks) this is provided by the following means:
 *
 *  A) UNLOCK of the rq(c0)->lock scheduling out task t
 *  B) migration for t is required to synchronize *both* rq(c0)->lock and
 *     rq(c1)->lock (if not at the same time, then in that order).
 *  C) LOCK of the rq(c1)->lock scheduling in task
 *
 * Release/acquire chaining guarantees that B happens after A and C after B.
 * Note: the CPU doing B need not be c0 or c1
 *
 * Example:
 *
 *   CPU0            CPU1            CPU2
 *
 *   LOCK rq(0)->lock
 *   sched-out X
 *   sched-in Y
 *   UNLOCK rq(0)->lock
 *
 *                                   LOCK rq(0)->lock // orders against CPU0
 *                                   dequeue X
 *                                   UNLOCK rq(0)->lock
 *
 *                                   LOCK rq(1)->lock
 *                                   enqueue X
 *                                   UNLOCK rq(1)->lock
 *
 *                   LOCK rq(1)->lock // orders against CPU2
 *                   sched-out Z
 *                   sched-in X
 *                   UNLOCK rq(1)->lock
 *
 *
 *  BLOCKING -- aka. SLEEP + WAKEUP
 *
 * For blocking we (obviously) need to provide the same guarantee as for
 * migration. However the means are completely different as there is no lock
 * chain to provide order. Instead we do:
 *
 *   1) smp_store_release(X->on_cpu, 0)   -- finish_task()
 *   2) smp_cond_load_acquire(!X->on_cpu) -- try_to_wake_up()
 *
 * Example:
 *
 *   CPU0 (schedule)  CPU1 (try_to_wake_up) CPU2 (schedule)
 *
 *   LOCK rq(0)->lock LOCK X->pi_lock
 *   dequeue X
 *   sched-out X
 *   smp_store_release(X->on_cpu, 0);
 *
 *                    smp_cond_load_acquire(&X->on_cpu, !VAL);
 *                    X->state = WAKING
 *                    set_task_cpu(X,2)
 *
 *                    LOCK rq(2)->lock
 *                    enqueue X
 *                    X->state = RUNNING
 *                    UNLOCK rq(2)->lock
 *
 *                                          LOCK rq(2)->lock // orders against CPU1
 *                                          sched-out Z
 *                                          sched-in X
 *                                          UNLOCK rq(2)->lock
 *
 *                    UNLOCK X->pi_lock
 *   UNLOCK rq(0)->lock
 *
 *
 * However, for wakeups there is a second guarantee we must provide, namely we
 * must ensure that CONDITION=1 done by the caller can not be reordered with
 * accesses to the task state; see try_to_wake_up() and set_current_state().
 */

/**
 * try_to_wake_up - wake up a thread
 * @p: the thread to be awakened
 * @state: the mask of task states that can be woken
 * @wake_flags: wake modifier flags (WF_*)
 *
 * Conceptually does:
 *
 *   If (@state & @p->state) @p->state = TASK_RUNNING.
 *
 * If the task was not queued/runnable, also place it back on a runqueue.
 *
 * This function is atomic against schedule() which would dequeue the task.
 *
 * It issues a full memory barrier before accessing @p->state, see the comment
 * with set_current_state().
 *
 * Uses p->pi_lock to serialize against concurrent wake-ups.
 *
 * Relies on p->pi_lock stabilizing:
 *  - p->sched_class
 *  - p->cpus_ptr
 *  - p->sched_task_group
 * in order to do migration, see its use of select_task_rq()/set_task_cpu().
 *
 * Tries really hard to only take one task_rq(p)->lock for performance.
 * Takes rq->lock in:
 *  - ttwu_runnable()    -- old rq, unavoidable, see comment there;
 *  - ttwu_queue()       -- new rq, for enqueue of the task;
 *  - psi_ttwu_dequeue() -- much sadness :-( accounting will kill us.
 *
 * As a consequence we race really badly with just about everything. See the
 * many memory barriers and their comments for details.
 *
 * Return: %true if @p->state changes (an actual wakeup was done),
 *	   %false otherwise.
 */
static int
try_to_wake_up(struct task_struct *p, unsigned int state, int wake_flags)
{
	unsigned long flags;
	int cpu, success = 0;

	preempt_disable();
	if (p == current) {
		/*
		 * We're waking current, this means 'p->on_rq' and 'task_cpu(p)
		 * == smp_processor_id()'. Together this means we can special
		 * case the whole 'p->on_rq && ttwu_runnable()' case below
		 * without taking any locks.
		 *
		 * In particular:
		 *  - we rely on Program-Order guarantees for all the ordering,
		 *  - we're serialized against set_special_state() by virtue of
		 *    it disabling IRQs (this allows not taking ->pi_lock).
		 */
		if (!ttwu_state_match(p, state, &success))
			goto out;

		trace_sched_waking(p);
		WRITE_ONCE(p->__state, TASK_RUNNING);
		trace_sched_wakeup(p);
		goto out;
	}

	/*
	 * If we are going to wake up a thread waiting for CONDITION we
	 * need to ensure that CONDITION=1 done by the caller can not be
	 * reordered with p->state check below. This pairs with smp_store_mb()
	 * in set_current_state() that the waiting thread does.
	 */
	raw_spin_lock_irqsave(&p->pi_lock, flags);
	smp_mb__after_spinlock();
	if (!ttwu_state_match(p, state, &success))
		goto unlock;

	trace_sched_waking(p);

	/*
	 * Ensure we load p->on_rq _after_ p->state, otherwise it would
	 * be possible to, falsely, observe p->on_rq == 0 and get stuck
	 * in smp_cond_load_acquire() below.
	 *
	 * sched_ttwu_pending()			try_to_wake_up()
	 *   STORE p->on_rq = 1			  LOAD p->state
	 *   UNLOCK rq->lock
	 *
	 * __schedule() (switch to task 'p')
	 *   LOCK rq->lock			  smp_rmb();
	 *   smp_mb__after_spinlock();
	 *   UNLOCK rq->lock
	 *
	 * [task p]
	 *   STORE p->state = UNINTERRUPTIBLE	  LOAD p->on_rq
	 *
	 * Pairs with the LOCK+smp_mb__after_spinlock() on rq->lock in
	 * __schedule().  See the comment for smp_mb__after_spinlock().
	 *
	 * A similar smb_rmb() lives in try_invoke_on_locked_down_task().
	 */
	smp_rmb();
	if (READ_ONCE(p->on_rq) && ttwu_runnable(p, wake_flags))
		goto unlock;

#ifdef CONFIG_SMP
	/*
	 * Ensure we load p->on_cpu _after_ p->on_rq, otherwise it would be
	 * possible to, falsely, observe p->on_cpu == 0.
	 *
	 * One must be running (->on_cpu == 1) in order to remove oneself
	 * from the runqueue.
	 *
	 * __schedule() (switch to task 'p')	try_to_wake_up()
	 *   STORE p->on_cpu = 1		  LOAD p->on_rq
	 *   UNLOCK rq->lock
	 *
	 * __schedule() (put 'p' to sleep)
	 *   LOCK rq->lock			  smp_rmb();
	 *   smp_mb__after_spinlock();
	 *   STORE p->on_rq = 0			  LOAD p->on_cpu
	 *
	 * Pairs with the LOCK+smp_mb__after_spinlock() on rq->lock in
	 * __schedule().  See the comment for smp_mb__after_spinlock().
	 *
	 * Form a control-dep-acquire with p->on_rq == 0 above, to ensure
	 * schedule()'s deactivate_task() has 'happened' and p will no longer
	 * care about it's own p->state. See the comment in __schedule().
	 */
	smp_acquire__after_ctrl_dep();

	/*
	 * We're doing the wakeup (@success == 1), they did a dequeue (p->on_rq
	 * == 0), which means we need to do an enqueue, change p->state to
	 * TASK_WAKING such that we can unlock p->pi_lock before doing the
	 * enqueue, such as ttwu_queue_wakelist().
	 */
	WRITE_ONCE(p->__state, TASK_WAKING);

	/*
	 * If the owning (remote) CPU is still in the middle of schedule() with
	 * this task as prev, considering queueing p on the remote CPUs wake_list
	 * which potentially sends an IPI instead of spinning on p->on_cpu to
	 * let the waker make forward progress. This is safe because IRQs are
	 * disabled and the IPI will deliver after on_cpu is cleared.
	 *
	 * Ensure we load task_cpu(p) after p->on_cpu:
	 *
	 * set_task_cpu(p, cpu);
	 *   STORE p->cpu = @cpu
	 * __schedule() (switch to task 'p')
	 *   LOCK rq->lock
	 *   smp_mb__after_spin_lock()		smp_cond_load_acquire(&p->on_cpu)
	 *   STORE p->on_cpu = 1		LOAD p->cpu
	 *
	 * to ensure we observe the correct CPU on which the task is currently
	 * scheduling.
	 */
	if (smp_load_acquire(&p->on_cpu) &&
	    ttwu_queue_wakelist(p, task_cpu(p), wake_flags))
		goto unlock;

	/*
	 * If the owning (remote) CPU is still in the middle of schedule() with
	 * this task as prev, wait until it's done referencing the task.
	 *
	 * Pairs with the smp_store_release() in finish_task().
	 *
	 * This ensures that tasks getting woken will be fully ordered against
	 * their previous state and preserve Program Order.
	 */
	smp_cond_load_acquire(&p->on_cpu, !VAL);

	cpu = select_task_rq(p, p->wake_cpu, wake_flags | WF_TTWU);
	if (task_cpu(p) != cpu) {
		if (p->in_iowait) {
			delayacct_blkio_end(p);
			atomic_dec(&task_rq(p)->nr_iowait);
		}

		wake_flags |= WF_MIGRATED;
		psi_ttwu_dequeue(p);
		set_task_cpu(p, cpu);
	}
#else
	cpu = task_cpu(p);
#endif /* CONFIG_SMP */

	ttwu_queue(p, cpu, wake_flags);
unlock:
	raw_spin_unlock_irqrestore(&p->pi_lock, flags);
out:
	if (success)
		ttwu_stat(p, task_cpu(p), wake_flags);
	preempt_enable();

	return success;
}

/**
 * task_call_func - Invoke a function on task in fixed state
 * @p: Process for which the function is to be invoked, can be @current.
 * @func: Function to invoke.
 * @arg: Argument to function.
 *
 * Fix the task in it's current state by avoiding wakeups and or rq operations
 * and call @func(@arg) on it.  This function can use ->on_rq and task_curr()
 * to work out what the state is, if required.  Given that @func can be invoked
 * with a runqueue lock held, it had better be quite lightweight.
 *
 * Returns:
 *   Whatever @func returns
 */
int task_call_func(struct task_struct *p, task_call_f func, void *arg)
{
	struct rq *rq = NULL;
	unsigned int state;
	struct rq_flags rf;
	int ret;

	raw_spin_lock_irqsave(&p->pi_lock, rf.flags);

	state = READ_ONCE(p->__state);

	/*
	 * Ensure we load p->on_rq after p->__state, otherwise it would be
	 * possible to, falsely, observe p->on_rq == 0.
	 *
	 * See try_to_wake_up() for a longer comment.
	 */
	smp_rmb();

	/*
	 * Since pi->lock blocks try_to_wake_up(), we don't need rq->lock when
	 * the task is blocked. Make sure to check @state since ttwu() can drop
	 * locks at the end, see ttwu_queue_wakelist().
	 */
	if (state == TASK_RUNNING || state == TASK_WAKING || p->on_rq)
		rq = __task_rq_lock(p, &rf);

	/*
	 * At this point the task is pinned; either:
	 *  - blocked and we're holding off wakeups	 (pi->lock)
	 *  - woken, and we're holding off enqueue	 (rq->lock)
	 *  - queued, and we're holding off schedule	 (rq->lock)
	 *  - running, and we're holding off de-schedule (rq->lock)
	 *
	 * The called function (@func) can use: task_curr(), p->on_rq and
	 * p->__state to differentiate between these states.
	 */
	ret = func(p, arg);

	if (rq)
		rq_unlock(rq, &rf);

	raw_spin_unlock_irqrestore(&p->pi_lock, rf.flags);
	return ret;
}

/**
 * cpu_curr_snapshot - Return a snapshot of the currently running task
 * @cpu: The CPU on which to snapshot the task.
 *
 * Returns the task_struct pointer of the task "currently" running on
 * the specified CPU.  If the same task is running on that CPU throughout,
 * the return value will be a pointer to that task's task_struct structure.
 * If the CPU did any context switches even vaguely concurrently with the
 * execution of this function, the return value will be a pointer to the
 * task_struct structure of a randomly chosen task that was running on
 * that CPU somewhere around the time that this function was executing.
 *
 * If the specified CPU was offline, the return value is whatever it
 * is, perhaps a pointer to the task_struct structure of that CPU's idle
 * task, but there is no guarantee.  Callers wishing a useful return
 * value must take some action to ensure that the specified CPU remains
 * online throughout.
 *
 * This function executes full memory barriers before and after fetching
 * the pointer, which permits the caller to confine this function's fetch
 * with respect to the caller's accesses to other shared variables.
 */
struct task_struct *cpu_curr_snapshot(int cpu)
{
	struct task_struct *t;

	smp_mb(); /* Pairing determined by caller's synchronization design. */
	t = rcu_dereference(cpu_curr(cpu));
	smp_mb(); /* Pairing determined by caller's synchronization design. */
	return t;
}

/**
 * wake_up_process - Wake up a specific process
 * @p: The process to be woken up.
 *
 * Attempt to wake up the nominated process and move it to the set of runnable
 * processes.
 *
 * Return: 1 if the process was woken up, 0 if it was already running.
 *
 * This function executes a full memory barrier before accessing the task state.
 */
int wake_up_process(struct task_struct *p)
{
	return try_to_wake_up(p, TASK_NORMAL, 0);
}
EXPORT_SYMBOL(wake_up_process);

int wake_up_state(struct task_struct *p, unsigned int state)
{
	return try_to_wake_up(p, state, 0);
}

/*
 * Perform scheduler related setup for a newly forked process p.
 * p is forked by current.
 *
 * __sched_fork() is basic setup used by init_idle() too:
 */
static void __sched_fork(unsigned long clone_flags, struct task_struct *p)
{
	p->on_rq			= 0;

	p->se.on_rq			= 0;
	p->se.exec_start		= 0;
	p->se.sum_exec_runtime		= 0;
	p->se.prev_sum_exec_runtime	= 0;
	p->se.nr_migrations		= 0;
	p->se.vruntime			= 0;
	INIT_LIST_HEAD(&p->se.group_node);

#ifdef CONFIG_FAIR_GROUP_SCHED
	p->se.cfs_rq			= NULL;
#endif

#ifdef CONFIG_SCHEDSTATS
	/* Even if schedstat is disabled, there should not be garbage */
	memset(&p->stats, 0, sizeof(p->stats));
#endif

	RB_CLEAR_NODE(&p->dl.rb_node);
	init_dl_task_timer(&p->dl);
	init_dl_inactive_task_timer(&p->dl);
	__dl_clear_params(p);

	INIT_LIST_HEAD(&p->rt.run_list);
	p->rt.timeout		= 0;
	p->rt.time_slice	= sched_rr_timeslice;
	p->rt.on_rq		= 0;
	p->rt.on_list		= 0;

#ifdef CONFIG_PREEMPT_NOTIFIERS
	INIT_HLIST_HEAD(&p->preempt_notifiers);
#endif

#ifdef CONFIG_COMPACTION
	p->capture_control = NULL;
#endif
	init_numa_balancing(clone_flags, p);
#ifdef CONFIG_SMP
	p->wake_entry.u_flags = CSD_TYPE_TTWU;
	p->migration_pending = NULL;
#endif
}

DEFINE_STATIC_KEY_FALSE(sched_numa_balancing);

#ifdef CONFIG_NUMA_BALANCING

int sysctl_numa_balancing_mode;

static void __set_numabalancing_state(bool enabled)
{
	if (enabled)
		static_branch_enable(&sched_numa_balancing);
	else
		static_branch_disable(&sched_numa_balancing);
}

void set_numabalancing_state(bool enabled)
{
	if (enabled)
		sysctl_numa_balancing_mode = NUMA_BALANCING_NORMAL;
	else
		sysctl_numa_balancing_mode = NUMA_BALANCING_DISABLED;
	__set_numabalancing_state(enabled);
}

#ifdef CONFIG_PROC_SYSCTL
int sysctl_numa_balancing(struct ctl_table *table, int write,
			  void *buffer, size_t *lenp, loff_t *ppos)
{
	struct ctl_table t;
	int err;
	int state = sysctl_numa_balancing_mode;

	if (write && !capable(CAP_SYS_ADMIN))
		return -EPERM;

	t = *table;
	t.data = &state;
	err = proc_dointvec_minmax(&t, write, buffer, lenp, ppos);
	if (err < 0)
		return err;
	if (write) {
		sysctl_numa_balancing_mode = state;
		__set_numabalancing_state(state);
	}
	return err;
}
#endif
#endif

#ifdef CONFIG_SCHEDSTATS

DEFINE_STATIC_KEY_FALSE(sched_schedstats);

static void set_schedstats(bool enabled)
{
	if (enabled)
		static_branch_enable(&sched_schedstats);
	else
		static_branch_disable(&sched_schedstats);
}

void force_schedstat_enabled(void)
{
	if (!schedstat_enabled()) {
		pr_info("kernel profiling enabled schedstats, disable via kernel.sched_schedstats.\n");
		static_branch_enable(&sched_schedstats);
	}
}

static int __init setup_schedstats(char *str)
{
	int ret = 0;
	if (!str)
		goto out;

	if (!strcmp(str, "enable")) {
		set_schedstats(true);
		ret = 1;
	} else if (!strcmp(str, "disable")) {
		set_schedstats(false);
		ret = 1;
	}
out:
	if (!ret)
		pr_warn("Unable to parse schedstats=\n");

	return ret;
}
__setup("schedstats=", setup_schedstats);

#ifdef CONFIG_PROC_SYSCTL
static int sysctl_schedstats(struct ctl_table *table, int write, void *buffer,
		size_t *lenp, loff_t *ppos)
{
	struct ctl_table t;
	int err;
	int state = static_branch_likely(&sched_schedstats);

	if (write && !capable(CAP_SYS_ADMIN))
		return -EPERM;

	t = *table;
	t.data = &state;
	err = proc_dointvec_minmax(&t, write, buffer, lenp, ppos);
	if (err < 0)
		return err;
	if (write)
		set_schedstats(state);
	return err;
}
#endif /* CONFIG_PROC_SYSCTL */
#endif /* CONFIG_SCHEDSTATS */

#ifdef CONFIG_SYSCTL
static struct ctl_table sched_core_sysctls[] = {
#ifdef CONFIG_SCHEDSTATS
	{
		.procname       = "sched_schedstats",
		.data           = NULL,
		.maxlen         = sizeof(unsigned int),
		.mode           = 0644,
		.proc_handler   = sysctl_schedstats,
		.extra1         = SYSCTL_ZERO,
		.extra2         = SYSCTL_ONE,
	},
#endif /* CONFIG_SCHEDSTATS */
#ifdef CONFIG_UCLAMP_TASK
	{
		.procname       = "sched_util_clamp_min",
		.data           = &sysctl_sched_uclamp_util_min,
		.maxlen         = sizeof(unsigned int),
		.mode           = 0644,
		.proc_handler   = sysctl_sched_uclamp_handler,
	},
	{
		.procname       = "sched_util_clamp_max",
		.data           = &sysctl_sched_uclamp_util_max,
		.maxlen         = sizeof(unsigned int),
		.mode           = 0644,
		.proc_handler   = sysctl_sched_uclamp_handler,
	},
	{
		.procname       = "sched_util_clamp_min_rt_default",
		.data           = &sysctl_sched_uclamp_util_min_rt_default,
		.maxlen         = sizeof(unsigned int),
		.mode           = 0644,
		.proc_handler   = sysctl_sched_uclamp_handler,
	},
#endif /* CONFIG_UCLAMP_TASK */
	{}
};
static int __init sched_core_sysctl_init(void)
{
	register_sysctl_init("kernel", sched_core_sysctls);
	return 0;
}
late_initcall(sched_core_sysctl_init);
#endif /* CONFIG_SYSCTL */

/*
 * fork()/clone()-time setup:
 */
int sched_fork(unsigned long clone_flags, struct task_struct *p)
{
	__sched_fork(clone_flags, p);
	/*
	 * We mark the process as NEW here. This guarantees that
	 * nobody will actually run it, and a signal or other external
	 * event cannot wake it up and insert it on the runqueue either.
	 */
	p->__state = TASK_NEW;

	/*
	 * Make sure we do not leak PI boosting priority to the child.
	 */
	p->prio = current->normal_prio;

	uclamp_fork(p);

	/*
	 * Revert to default priority/policy on fork if requested.
	 */
	if (unlikely(p->sched_reset_on_fork)) {
		if (task_has_dl_policy(p) || task_has_rt_policy(p)) {
			p->policy = SCHED_NORMAL;
			p->static_prio = NICE_TO_PRIO(0);
			p->rt_priority = 0;
		} else if (PRIO_TO_NICE(p->static_prio) < 0)
			p->static_prio = NICE_TO_PRIO(0);

		p->prio = p->normal_prio = p->static_prio;
		set_load_weight(p, false);

		/*
		 * We don't need the reset flag anymore after the fork. It has
		 * fulfilled its duty:
		 */
		p->sched_reset_on_fork = 0;
	}

	if (dl_prio(p->prio))
		return -EAGAIN;
	else if (rt_prio(p->prio))
		p->sched_class = &rt_sched_class;
	else
		p->sched_class = &fair_sched_class;

	init_entity_runnable_average(&p->se);


#ifdef CONFIG_SCHED_INFO
	if (likely(sched_info_on()))
		memset(&p->sched_info, 0, sizeof(p->sched_info));
#endif
#if defined(CONFIG_SMP)
	p->on_cpu = 0;
#endif
	init_task_preempt_count(p);
#ifdef CONFIG_SMP
	plist_node_init(&p->pushable_tasks, MAX_PRIO);
	RB_CLEAR_NODE(&p->pushable_dl_tasks);
#endif
	return 0;
}

void sched_cgroup_fork(struct task_struct *p, struct kernel_clone_args *kargs)
{
	unsigned long flags;

	/*
	 * Because we're not yet on the pid-hash, p->pi_lock isn't strictly
	 * required yet, but lockdep gets upset if rules are violated.
	 */
	raw_spin_lock_irqsave(&p->pi_lock, flags);
#ifdef CONFIG_CGROUP_SCHED
	if (1) {
		struct task_group *tg;
		tg = container_of(kargs->cset->subsys[cpu_cgrp_id],
				  struct task_group, css);
		tg = autogroup_task_group(p, tg);
		p->sched_task_group = tg;
	}
#endif
	rseq_migrate(p);
	/*
	 * We're setting the CPU for the first time, we don't migrate,
	 * so use __set_task_cpu().
	 */
	__set_task_cpu(p, smp_processor_id());
	if (p->sched_class->task_fork)
		p->sched_class->task_fork(p);
	raw_spin_unlock_irqrestore(&p->pi_lock, flags);
}

void sched_post_fork(struct task_struct *p)
{
	uclamp_post_fork(p);
}

unsigned long to_ratio(u64 period, u64 runtime)
{
	if (runtime == RUNTIME_INF)
		return BW_UNIT;

	/*
	 * Doing this here saves a lot of checks in all
	 * the calling paths, and returning zero seems
	 * safe for them anyway.
	 */
	if (period == 0)
		return 0;

	return div64_u64(runtime << BW_SHIFT, period);
}

/*
 * wake_up_new_task - wake up a newly created task for the first time.
 *
 * This function will do some initial scheduler statistics housekeeping
 * that must be done for every newly created context, then puts the task
 * on the runqueue and wakes it.
 */
void wake_up_new_task(struct task_struct *p)
{
	struct rq_flags rf;
	struct rq *rq;

	raw_spin_lock_irqsave(&p->pi_lock, rf.flags);
	WRITE_ONCE(p->__state, TASK_RUNNING);
#ifdef CONFIG_SMP
	/*
	 * Fork balancing, do it here and not earlier because:
	 *  - cpus_ptr can change in the fork path
	 *  - any previously selected CPU might disappear through hotplug
	 *
	 * Use __set_task_cpu() to avoid calling sched_class::migrate_task_rq,
	 * as we're not fully set-up yet.
	 */
	p->recent_used_cpu = task_cpu(p);
	rseq_migrate(p);
	__set_task_cpu(p, select_task_rq(p, task_cpu(p), WF_FORK));
#endif
	rq = __task_rq_lock(p, &rf);
	update_rq_clock(rq);
	post_init_entity_util_avg(p);

	activate_task(rq, p, ENQUEUE_NOCLOCK);
	trace_sched_wakeup_new(p);
	check_preempt_curr(rq, p, WF_FORK);
#ifdef CONFIG_SMP
	if (p->sched_class->task_woken) {
		/*
		 * Nothing relies on rq->lock after this, so it's fine to
		 * drop it.
		 */
		rq_unpin_lock(rq, &rf);
		p->sched_class->task_woken(rq, p);
		rq_repin_lock(rq, &rf);
	}
#endif
	task_rq_unlock(rq, p, &rf);
}

#ifdef CONFIG_PREEMPT_NOTIFIERS

static DEFINE_STATIC_KEY_FALSE(preempt_notifier_key);

void preempt_notifier_inc(void)
{
	static_branch_inc(&preempt_notifier_key);
}
EXPORT_SYMBOL_GPL(preempt_notifier_inc);

void preempt_notifier_dec(void)
{
	static_branch_dec(&preempt_notifier_key);
}
EXPORT_SYMBOL_GPL(preempt_notifier_dec);

/**
 * preempt_notifier_register - tell me when current is being preempted & rescheduled
 * @notifier: notifier struct to register
 */
void preempt_notifier_register(struct preempt_notifier *notifier)
{
	if (!static_branch_unlikely(&preempt_notifier_key))
		WARN(1, "registering preempt_notifier while notifiers disabled\n");

	hlist_add_head(&notifier->link, &current->preempt_notifiers);
}
EXPORT_SYMBOL_GPL(preempt_notifier_register);

/**
 * preempt_notifier_unregister - no longer interested in preemption notifications
 * @notifier: notifier struct to unregister
 *
 * This is *not* safe to call from within a preemption notifier.
 */
void preempt_notifier_unregister(struct preempt_notifier *notifier)
{
	hlist_del(&notifier->link);
}
EXPORT_SYMBOL_GPL(preempt_notifier_unregister);

static void __fire_sched_in_preempt_notifiers(struct task_struct *curr)
{
	struct preempt_notifier *notifier;

	hlist_for_each_entry(notifier, &curr->preempt_notifiers, link)
		notifier->ops->sched_in(notifier, raw_smp_processor_id());
}

static __always_inline void fire_sched_in_preempt_notifiers(struct task_struct *curr)
{
	if (static_branch_unlikely(&preempt_notifier_key))
		__fire_sched_in_preempt_notifiers(curr);
}

static void
__fire_sched_out_preempt_notifiers(struct task_struct *curr,
				   struct task_struct *next)
{
	struct preempt_notifier *notifier;

	hlist_for_each_entry(notifier, &curr->preempt_notifiers, link)
		notifier->ops->sched_out(notifier, next);
}

static __always_inline void
fire_sched_out_preempt_notifiers(struct task_struct *curr,
				 struct task_struct *next)
{
	if (static_branch_unlikely(&preempt_notifier_key))
		__fire_sched_out_preempt_notifiers(curr, next);
}

#else /* !CONFIG_PREEMPT_NOTIFIERS */

static inline void fire_sched_in_preempt_notifiers(struct task_struct *curr)
{
}

static inline void
fire_sched_out_preempt_notifiers(struct task_struct *curr,
				 struct task_struct *next)
{
}

#endif /* CONFIG_PREEMPT_NOTIFIERS */

static inline void prepare_task(struct task_struct *next)
{
#ifdef CONFIG_SMP
	/*
	 * Claim the task as running, we do this before switching to it
	 * such that any running task will have this set.
	 *
	 * See the smp_load_acquire(&p->on_cpu) case in ttwu() and
	 * its ordering comment.
	 */
	WRITE_ONCE(next->on_cpu, 1);
#endif
}

static inline void finish_task(struct task_struct *prev)
{
#ifdef CONFIG_SMP
	/*
	 * This must be the very last reference to @prev from this CPU. After
	 * p->on_cpu is cleared, the task can be moved to a different CPU. We
	 * must ensure this doesn't happen until the switch is completely
	 * finished.
	 *
	 * In particular, the load of prev->state in finish_task_switch() must
	 * happen before this.
	 *
	 * Pairs with the smp_cond_load_acquire() in try_to_wake_up().
	 */
	smp_store_release(&prev->on_cpu, 0);
#endif
}

#ifdef CONFIG_SMP

static void do_balance_callbacks(struct rq *rq, struct callback_head *head)
{
	void (*func)(struct rq *rq);
	struct callback_head *next;

	lockdep_assert_rq_held(rq);

	while (head) {
		func = (void (*)(struct rq *))head->func;
		next = head->next;
		head->next = NULL;
		head = next;

		func(rq);
	}
}

static void balance_push(struct rq *rq);

/*
 * balance_push_callback is a right abuse of the callback interface and plays
 * by significantly different rules.
 *
 * Where the normal balance_callback's purpose is to be ran in the same context
 * that queued it (only later, when it's safe to drop rq->lock again),
 * balance_push_callback is specifically targeted at __schedule().
 *
 * This abuse is tolerated because it places all the unlikely/odd cases behind
 * a single test, namely: rq->balance_callback == NULL.
 */
struct callback_head balance_push_callback = {
	.next = NULL,
	.func = (void (*)(struct callback_head *))balance_push,
};

static inline struct callback_head *
__splice_balance_callbacks(struct rq *rq, bool split)
{
	struct callback_head *head = rq->balance_callback;

	if (likely(!head))
		return NULL;

	lockdep_assert_rq_held(rq);
	/*
	 * Must not take balance_push_callback off the list when
	 * splice_balance_callbacks() and balance_callbacks() are not
	 * in the same rq->lock section.
	 *
	 * In that case it would be possible for __schedule() to interleave
	 * and observe the list empty.
	 */
	if (split && head == &balance_push_callback)
		head = NULL;
	else
		rq->balance_callback = NULL;

	return head;
}

static inline struct callback_head *splice_balance_callbacks(struct rq *rq)
{
	return __splice_balance_callbacks(rq, true);
}

static void __balance_callbacks(struct rq *rq)
{
	do_balance_callbacks(rq, __splice_balance_callbacks(rq, false));
}

static inline void balance_callbacks(struct rq *rq, struct callback_head *head)
{
	unsigned long flags;

	if (unlikely(head)) {
		raw_spin_rq_lock_irqsave(rq, flags);
		do_balance_callbacks(rq, head);
		raw_spin_rq_unlock_irqrestore(rq, flags);
	}
}

#else

static inline void __balance_callbacks(struct rq *rq)
{
}

static inline struct callback_head *splice_balance_callbacks(struct rq *rq)
{
	return NULL;
}

static inline void balance_callbacks(struct rq *rq, struct callback_head *head)
{
}

#endif

static inline void
prepare_lock_switch(struct rq *rq, struct task_struct *next, struct rq_flags *rf)
{
	/*
	 * Since the runqueue lock will be released by the next
	 * task (which is an invalid locking op but in the case
	 * of the scheduler it's an obvious special-case), so we
	 * do an early lockdep release here:
	 */
	rq_unpin_lock(rq, rf);
	spin_release(&__rq_lockp(rq)->dep_map, _THIS_IP_);
#ifdef CONFIG_DEBUG_SPINLOCK
	/* this is a valid case when another task releases the spinlock */
	rq_lockp(rq)->owner = next;
#endif
}

static inline void finish_lock_switch(struct rq *rq)
{
	/*
	 * If we are tracking spinlock dependencies then we have to
	 * fix up the runqueue lock - which gets 'carried over' from
	 * prev into current:
	 */
	spin_acquire(&__rq_lockp(rq)->dep_map, 0, 0, _THIS_IP_);
	__balance_callbacks(rq);
	raw_spin_rq_unlock_irq(rq);
}

/*
 * NOP if the arch has not defined these:
 */

#ifndef prepare_arch_switch
# define prepare_arch_switch(next)	do { } while (0)
#endif

#ifndef finish_arch_post_lock_switch
# define finish_arch_post_lock_switch()	do { } while (0)
#endif

static inline void kmap_local_sched_out(void)
{
#ifdef CONFIG_KMAP_LOCAL
	if (unlikely(current->kmap_ctrl.idx))
		__kmap_local_sched_out();
#endif
}

static inline void kmap_local_sched_in(void)
{
#ifdef CONFIG_KMAP_LOCAL
	if (unlikely(current->kmap_ctrl.idx))
		__kmap_local_sched_in();
#endif
}

/**
 * prepare_task_switch - prepare to switch tasks
 * @rq: the runqueue preparing to switch
 * @prev: the current task that is being switched out
 * @next: the task we are going to switch to.
 *
 * This is called with the rq lock held and interrupts off. It must
 * be paired with a subsequent finish_task_switch after the context
 * switch.
 *
 * prepare_task_switch sets up locking and calls architecture specific
 * hooks.
 */
static inline void
prepare_task_switch(struct rq *rq, struct task_struct *prev,
		    struct task_struct *next)
{
	kcov_prepare_switch(prev);
	sched_info_switch(rq, prev, next);
	perf_event_task_sched_out(prev, next);
	rseq_preempt(prev);
	fire_sched_out_preempt_notifiers(prev, next);
	kmap_local_sched_out();
	prepare_task(next);
	prepare_arch_switch(next);
}

/**
 * finish_task_switch - clean up after a task-switch
 * @prev: the thread we just switched away from.
 *
 * finish_task_switch must be called after the context switch, paired
 * with a prepare_task_switch call before the context switch.
 * finish_task_switch will reconcile locking set up by prepare_task_switch,
 * and do any other architecture-specific cleanup actions.
 *
 * Note that we may have delayed dropping an mm in context_switch(). If
 * so, we finish that here outside of the runqueue lock. (Doing it
 * with the lock held can cause deadlocks; see schedule() for
 * details.)
 *
 * The context switch have flipped the stack from under us and restored the
 * local variables which were saved when this task called schedule() in the
 * past. prev == current is still correct but we need to recalculate this_rq
 * because prev may have moved to another CPU.
 */
static struct rq *finish_task_switch(struct task_struct *prev)
	__releases(rq->lock)
{
	struct rq *rq = this_rq();
	struct mm_struct *mm = rq->prev_mm;
	unsigned int prev_state;

	/*
	 * The previous task will have left us with a preempt_count of 2
	 * because it left us after:
	 *
	 *	schedule()
	 *	  preempt_disable();			// 1
	 *	  __schedule()
	 *	    raw_spin_lock_irq(&rq->lock)	// 2
	 *
	 * Also, see FORK_PREEMPT_COUNT.
	 */
	if (WARN_ONCE(preempt_count() != 2*PREEMPT_DISABLE_OFFSET,
		      "corrupted preempt_count: %s/%d/0x%x\n",
		      current->comm, current->pid, preempt_count()))
		preempt_count_set(FORK_PREEMPT_COUNT);

	rq->prev_mm = NULL;

	/*
	 * A task struct has one reference for the use as "current".
	 * If a task dies, then it sets TASK_DEAD in tsk->state and calls
	 * schedule one last time. The schedule call will never return, and
	 * the scheduled task must drop that reference.
	 *
	 * We must observe prev->state before clearing prev->on_cpu (in
	 * finish_task), otherwise a concurrent wakeup can get prev
	 * running on another CPU and we could rave with its RUNNING -> DEAD
	 * transition, resulting in a double drop.
	 */
	prev_state = READ_ONCE(prev->__state);
	vtime_task_switch(prev);
	perf_event_task_sched_in(prev, current);
	finish_task(prev);
	tick_nohz_task_switch();
	finish_lock_switch(rq);
	finish_arch_post_lock_switch();
	kcov_finish_switch(current);
	/*
	 * kmap_local_sched_out() is invoked with rq::lock held and
	 * interrupts disabled. There is no requirement for that, but the
	 * sched out code does not have an interrupt enabled section.
	 * Restoring the maps on sched in does not require interrupts being
	 * disabled either.
	 */
	kmap_local_sched_in();

	fire_sched_in_preempt_notifiers(current);
	/*
	 * When switching through a kernel thread, the loop in
	 * membarrier_{private,global}_expedited() may have observed that
	 * kernel thread and not issued an IPI. It is therefore possible to
	 * schedule between user->kernel->user threads without passing though
	 * switch_mm(). Membarrier requires a barrier after storing to
	 * rq->curr, before returning to userspace, so provide them here:
	 *
	 * - a full memory barrier for {PRIVATE,GLOBAL}_EXPEDITED, implicitly
	 *   provided by mmdrop(),
	 * - a sync_core for SYNC_CORE.
	 */
	if (mm) {
		membarrier_mm_sync_core_before_usermode(mm);
		mmdrop_sched(mm);
	}
	if (unlikely(prev_state == TASK_DEAD)) {
		if (prev->sched_class->task_dead)
			prev->sched_class->task_dead(prev);

		/* Task is done with its stack. */
		put_task_stack(prev);

		put_task_struct_rcu_user(prev);
	}

	return rq;
}

/**
 * schedule_tail - first thing a freshly forked thread must call.
 * @prev: the thread we just switched away from.
 */
asmlinkage __visible void schedule_tail(struct task_struct *prev)
	__releases(rq->lock)
{
	/*
	 * New tasks start with FORK_PREEMPT_COUNT, see there and
	 * finish_task_switch() for details.
	 *
	 * finish_task_switch() will drop rq->lock() and lower preempt_count
	 * and the preempt_enable() will end up enabling preemption (on
	 * PREEMPT_COUNT kernels).
	 */

	finish_task_switch(prev);
	preempt_enable();

	if (current->set_child_tid)
		put_user(task_pid_vnr(current), current->set_child_tid);

	calculate_sigpending();
}

/*
 * context_switch - switch to the new MM and the new thread's register state.
 */
static __always_inline struct rq *
context_switch(struct rq *rq, struct task_struct *prev,
	       struct task_struct *next, struct rq_flags *rf)
{
	prepare_task_switch(rq, prev, next);

	/*
	 * For paravirt, this is coupled with an exit in switch_to to
	 * combine the page table reload and the switch backend into
	 * one hypercall.
	 */
	arch_start_context_switch(prev);

	/*
	 * kernel -> kernel   lazy + transfer active
	 *   user -> kernel   lazy + mmgrab() active
	 *
	 * kernel ->   user   switch + mmdrop() active
	 *   user ->   user   switch
	 */
	if (!next->mm) {                                // to kernel
		enter_lazy_tlb(prev->active_mm, next);

		next->active_mm = prev->active_mm;
		if (prev->mm)                           // from user
			mmgrab(prev->active_mm);
		else
			prev->active_mm = NULL;
	} else {                                        // to user
		membarrier_switch_mm(rq, prev->active_mm, next->mm);
		/*
		 * sys_membarrier() requires an smp_mb() between setting
		 * rq->curr / membarrier_switch_mm() and returning to userspace.
		 *
		 * The below provides this either through switch_mm(), or in
		 * case 'prev->active_mm == next->mm' through
		 * finish_task_switch()'s mmdrop().
		 */
		switch_mm_irqs_off(prev->active_mm, next->mm, next);

		if (!prev->mm) {                        // from kernel
			/* will mmdrop() in finish_task_switch(). */
			rq->prev_mm = prev->active_mm;
			prev->active_mm = NULL;
		}
	}

	rq->clock_update_flags &= ~(RQCF_ACT_SKIP|RQCF_REQ_SKIP);

	prepare_lock_switch(rq, next, rf);

	/* Here we just switch the register state and the stack. */
	switch_to(prev, next, prev);
	barrier();

	return finish_task_switch(prev);
}

/*
 * nr_running and nr_context_switches:
 *
 * externally visible scheduler statistics: current number of runnable
 * threads, total number of context switches performed since bootup.
 */
unsigned int nr_running(void)
{
	unsigned int i, sum = 0;

	for_each_online_cpu(i)
		sum += cpu_rq(i)->nr_running;

	return sum;
}

/*
 * Check if only the current task is running on the CPU.
 *
 * Caution: this function does not check that the caller has disabled
 * preemption, thus the result might have a time-of-check-to-time-of-use
 * race.  The caller is responsible to use it correctly, for example:
 *
 * - from a non-preemptible section (of course)
 *
 * - from a thread that is bound to a single CPU
 *
 * - in a loop with very short iterations (e.g. a polling loop)
 */
bool single_task_running(void)
{
	return raw_rq()->nr_running == 1;
}
EXPORT_SYMBOL(single_task_running);

unsigned long long nr_context_switches(void)
{
	int i;
	unsigned long long sum = 0;

	for_each_possible_cpu(i)
		sum += cpu_rq(i)->nr_switches;

	return sum;
}

/*
 * Consumers of these two interfaces, like for example the cpuidle menu
 * governor, are using nonsensical data. Preferring shallow idle state selection
 * for a CPU that has IO-wait which might not even end up running the task when
 * it does become runnable.
 */

unsigned int nr_iowait_cpu(int cpu)
{
	return atomic_read(&cpu_rq(cpu)->nr_iowait);
}

/*
 * IO-wait accounting, and how it's mostly bollocks (on SMP).
 *
 * The idea behind IO-wait account is to account the idle time that we could
 * have spend running if it were not for IO. That is, if we were to improve the
 * storage performance, we'd have a proportional reduction in IO-wait time.
 *
 * This all works nicely on UP, where, when a task blocks on IO, we account
 * idle time as IO-wait, because if the storage were faster, it could've been
 * running and we'd not be idle.
 *
 * This has been extended to SMP, by doing the same for each CPU. This however
 * is broken.
 *
 * Imagine for instance the case where two tasks block on one CPU, only the one
 * CPU will have IO-wait accounted, while the other has regular idle. Even
 * though, if the storage were faster, both could've ran at the same time,
 * utilising both CPUs.
 *
 * This means, that when looking globally, the current IO-wait accounting on
 * SMP is a lower bound, by reason of under accounting.
 *
 * Worse, since the numbers are provided per CPU, they are sometimes
 * interpreted per CPU, and that is nonsensical. A blocked task isn't strictly
 * associated with any one particular CPU, it can wake to another CPU than it
 * blocked on. This means the per CPU IO-wait number is meaningless.
 *
 * Task CPU affinities can make all that even more 'interesting'.
 */

unsigned int nr_iowait(void)
{
	unsigned int i, sum = 0;

	for_each_possible_cpu(i)
		sum += nr_iowait_cpu(i);

	return sum;
}

#ifdef CONFIG_SMP

/*
 * sched_exec - execve() is a valuable balancing opportunity, because at
 * this point the task has the smallest effective memory and cache footprint.
 */
void sched_exec(void)
{
	struct task_struct *p = current;
	unsigned long flags;
	int dest_cpu;

	raw_spin_lock_irqsave(&p->pi_lock, flags);
	dest_cpu = p->sched_class->select_task_rq(p, task_cpu(p), WF_EXEC);
	if (dest_cpu == smp_processor_id())
		goto unlock;

	if (likely(cpu_active(dest_cpu))) {
		struct migration_arg arg = { p, dest_cpu };

		raw_spin_unlock_irqrestore(&p->pi_lock, flags);
		stop_one_cpu(task_cpu(p), migration_cpu_stop, &arg);
		return;
	}
unlock:
	raw_spin_unlock_irqrestore(&p->pi_lock, flags);
}

#endif

DEFINE_PER_CPU(struct kernel_stat, kstat);
DEFINE_PER_CPU(struct kernel_cpustat, kernel_cpustat);

EXPORT_PER_CPU_SYMBOL(kstat);
EXPORT_PER_CPU_SYMBOL(kernel_cpustat);

/*
 * The function fair_sched_class.update_curr accesses the struct curr
 * and its field curr->exec_start; when called from task_sched_runtime(),
 * we observe a high rate of cache misses in practice.
 * Prefetching this data results in improved performance.
 */
static inline void prefetch_curr_exec_start(struct task_struct *p)
{
#ifdef CONFIG_FAIR_GROUP_SCHED
	struct sched_entity *curr = (&p->se)->cfs_rq->curr;
#else
	struct sched_entity *curr = (&task_rq(p)->cfs)->curr;
#endif
	prefetch(curr);
	prefetch(&curr->exec_start);
}

/*
 * Return accounted runtime for the task.
 * In case the task is currently running, return the runtime plus current's
 * pending runtime that have not been accounted yet.
 */
unsigned long long task_sched_runtime(struct task_struct *p)
{
	struct rq_flags rf;
	struct rq *rq;
	u64 ns;

#if defined(CONFIG_64BIT) && defined(CONFIG_SMP)
	/*
	 * 64-bit doesn't need locks to atomically read a 64-bit value.
	 * So we have a optimization chance when the task's delta_exec is 0.
	 * Reading ->on_cpu is racy, but this is ok.
	 *
	 * If we race with it leaving CPU, we'll take a lock. So we're correct.
	 * If we race with it entering CPU, unaccounted time is 0. This is
	 * indistinguishable from the read occurring a few cycles earlier.
	 * If we see ->on_cpu without ->on_rq, the task is leaving, and has
	 * been accounted, so we're correct here as well.
	 */
	if (!p->on_cpu || !task_on_rq_queued(p))
		return p->se.sum_exec_runtime;
#endif

	rq = task_rq_lock(p, &rf);
	/*
	 * Must be ->curr _and_ ->on_rq.  If dequeued, we would
	 * project cycles that may never be accounted to this
	 * thread, breaking clock_gettime().
	 */
	if (task_current(rq, p) && task_on_rq_queued(p)) {
		prefetch_curr_exec_start(p);
		update_rq_clock(rq);
		p->sched_class->update_curr(rq);
	}
	ns = p->se.sum_exec_runtime;
	task_rq_unlock(rq, p, &rf);

	return ns;
}

#ifdef CONFIG_SCHED_DEBUG
static u64 cpu_resched_latency(struct rq *rq)
{
	int latency_warn_ms = READ_ONCE(sysctl_resched_latency_warn_ms);
	u64 resched_latency, now = rq_clock(rq);
	static bool warned_once;

	if (sysctl_resched_latency_warn_once && warned_once)
		return 0;

	if (!need_resched() || !latency_warn_ms)
		return 0;

	if (system_state == SYSTEM_BOOTING)
		return 0;

	if (!rq->last_seen_need_resched_ns) {
		rq->last_seen_need_resched_ns = now;
		rq->ticks_without_resched = 0;
		return 0;
	}

	rq->ticks_without_resched++;
	resched_latency = now - rq->last_seen_need_resched_ns;
	if (resched_latency <= latency_warn_ms * NSEC_PER_MSEC)
		return 0;

	warned_once = true;

	return resched_latency;
}

static int __init setup_resched_latency_warn_ms(char *str)
{
	long val;

	if ((kstrtol(str, 0, &val))) {
		pr_warn("Unable to set resched_latency_warn_ms\n");
		return 1;
	}

	sysctl_resched_latency_warn_ms = val;
	return 1;
}
__setup("resched_latency_warn_ms=", setup_resched_latency_warn_ms);
#else
static inline u64 cpu_resched_latency(struct rq *rq) { return 0; }
#endif /* CONFIG_SCHED_DEBUG */

/*
 * This function gets called by the timer code, with HZ frequency.
 * We call it with interrupts disabled.
 */
void scheduler_tick(void)
{
	int cpu = smp_processor_id();
	struct rq *rq = cpu_rq(cpu);
	struct task_struct *curr = rq->curr;
	struct rq_flags rf;
	unsigned long thermal_pressure;
	u64 resched_latency;

	arch_scale_freq_tick();
	sched_clock_tick();

	rq_lock(rq, &rf);

	update_rq_clock(rq);
	thermal_pressure = arch_scale_thermal_pressure(cpu_of(rq));
	update_thermal_load_avg(rq_clock_thermal(rq), rq, thermal_pressure);
	curr->sched_class->task_tick(rq, curr, 0);
	if (sched_feat(LATENCY_WARN))
		resched_latency = cpu_resched_latency(rq);
	calc_global_load_tick(rq);
	sched_core_tick(rq);

	rq_unlock(rq, &rf);

	if (sched_feat(LATENCY_WARN) && resched_latency)
		resched_latency_warn(cpu, resched_latency);

	perf_event_task_tick();

#ifdef CONFIG_SMP
	rq->idle_balance = idle_cpu(cpu);
	trigger_load_balance(rq);
#endif
}

#ifdef CONFIG_NO_HZ_FULL

struct tick_work {
	int			cpu;
	atomic_t		state;
	struct delayed_work	work;
};
/* Values for ->state, see diagram below. */
#define TICK_SCHED_REMOTE_OFFLINE	0
#define TICK_SCHED_REMOTE_OFFLINING	1
#define TICK_SCHED_REMOTE_RUNNING	2

/*
 * State diagram for ->state:
 *
 *
 *          TICK_SCHED_REMOTE_OFFLINE
 *                    |   ^
 *                    |   |
 *                    |   | sched_tick_remote()
 *                    |   |
 *                    |   |
 *                    +--TICK_SCHED_REMOTE_OFFLINING
 *                    |   ^
 *                    |   |
 * sched_tick_start() |   | sched_tick_stop()
 *                    |   |
 *                    V   |
 *          TICK_SCHED_REMOTE_RUNNING
 *
 *
 * Other transitions get WARN_ON_ONCE(), except that sched_tick_remote()
 * and sched_tick_start() are happy to leave the state in RUNNING.
 */

static struct tick_work __percpu *tick_work_cpu;

static void sched_tick_remote(struct work_struct *work)
{
	struct delayed_work *dwork = to_delayed_work(work);
	struct tick_work *twork = container_of(dwork, struct tick_work, work);
	int cpu = twork->cpu;
	struct rq *rq = cpu_rq(cpu);
	struct task_struct *curr;
	struct rq_flags rf;
	u64 delta;
	int os;

	/*
	 * Handle the tick only if it appears the remote CPU is running in full
	 * dynticks mode. The check is racy by nature, but missing a tick or
	 * having one too much is no big deal because the scheduler tick updates
	 * statistics and checks timeslices in a time-independent way, regardless
	 * of when exactly it is running.
	 */
	if (!tick_nohz_tick_stopped_cpu(cpu))
		goto out_requeue;

	rq_lock_irq(rq, &rf);
	curr = rq->curr;
	if (cpu_is_offline(cpu))
		goto out_unlock;

	update_rq_clock(rq);

	if (!is_idle_task(curr)) {
		/*
		 * Make sure the next tick runs within a reasonable
		 * amount of time.
		 */
		delta = rq_clock_task(rq) - curr->se.exec_start;
		WARN_ON_ONCE(delta > (u64)NSEC_PER_SEC * 3);
	}
	curr->sched_class->task_tick(rq, curr, 0);

	calc_load_nohz_remote(rq);
out_unlock:
	rq_unlock_irq(rq, &rf);
out_requeue:

	/*
	 * Run the remote tick once per second (1Hz). This arbitrary
	 * frequency is large enough to avoid overload but short enough
	 * to keep scheduler internal stats reasonably up to date.  But
	 * first update state to reflect hotplug activity if required.
	 */
	os = atomic_fetch_add_unless(&twork->state, -1, TICK_SCHED_REMOTE_RUNNING);
	WARN_ON_ONCE(os == TICK_SCHED_REMOTE_OFFLINE);
	if (os == TICK_SCHED_REMOTE_RUNNING)
		queue_delayed_work(system_unbound_wq, dwork, HZ);
}

static void sched_tick_start(int cpu)
{
	int os;
	struct tick_work *twork;

	if (housekeeping_cpu(cpu, HK_TYPE_TICK))
		return;

	WARN_ON_ONCE(!tick_work_cpu);

	twork = per_cpu_ptr(tick_work_cpu, cpu);
	os = atomic_xchg(&twork->state, TICK_SCHED_REMOTE_RUNNING);
	WARN_ON_ONCE(os == TICK_SCHED_REMOTE_RUNNING);
	if (os == TICK_SCHED_REMOTE_OFFLINE) {
		twork->cpu = cpu;
		INIT_DELAYED_WORK(&twork->work, sched_tick_remote);
		queue_delayed_work(system_unbound_wq, &twork->work, HZ);
	}
}

#ifdef CONFIG_HOTPLUG_CPU
static void sched_tick_stop(int cpu)
{
	struct tick_work *twork;
	int os;

	if (housekeeping_cpu(cpu, HK_TYPE_TICK))
		return;

	WARN_ON_ONCE(!tick_work_cpu);

	twork = per_cpu_ptr(tick_work_cpu, cpu);
	/* There cannot be competing actions, but don't rely on stop-machine. */
	os = atomic_xchg(&twork->state, TICK_SCHED_REMOTE_OFFLINING);
	WARN_ON_ONCE(os != TICK_SCHED_REMOTE_RUNNING);
	/* Don't cancel, as this would mess up the state machine. */
}
#endif /* CONFIG_HOTPLUG_CPU */

int __init sched_tick_offload_init(void)
{
	tick_work_cpu = alloc_percpu(struct tick_work);
	BUG_ON(!tick_work_cpu);
	return 0;
}

#else /* !CONFIG_NO_HZ_FULL */
static inline void sched_tick_start(int cpu) { }
static inline void sched_tick_stop(int cpu) { }
#endif

#if defined(CONFIG_PREEMPTION) && (defined(CONFIG_DEBUG_PREEMPT) || \
				defined(CONFIG_TRACE_PREEMPT_TOGGLE))
/*
 * If the value passed in is equal to the current preempt count
 * then we just disabled preemption. Start timing the latency.
 */
static inline void preempt_latency_start(int val)
{
	if (preempt_count() == val) {
		unsigned long ip = get_lock_parent_ip();
#ifdef CONFIG_DEBUG_PREEMPT
		current->preempt_disable_ip = ip;
#endif
		trace_preempt_off(CALLER_ADDR0, ip);
	}
}

void preempt_count_add(int val)
{
#ifdef CONFIG_DEBUG_PREEMPT
	/*
	 * Underflow?
	 */
	if (DEBUG_LOCKS_WARN_ON((preempt_count() < 0)))
		return;
#endif
	__preempt_count_add(val);
#ifdef CONFIG_DEBUG_PREEMPT
	/*
	 * Spinlock count overflowing soon?
	 */
	DEBUG_LOCKS_WARN_ON((preempt_count() & PREEMPT_MASK) >=
				PREEMPT_MASK - 10);
#endif
	preempt_latency_start(val);
}
EXPORT_SYMBOL(preempt_count_add);
NOKPROBE_SYMBOL(preempt_count_add);

/*
 * If the value passed in equals to the current preempt count
 * then we just enabled preemption. Stop timing the latency.
 */
static inline void preempt_latency_stop(int val)
{
	if (preempt_count() == val)
		trace_preempt_on(CALLER_ADDR0, get_lock_parent_ip());
}

void preempt_count_sub(int val)
{
#ifdef CONFIG_DEBUG_PREEMPT
	/*
	 * Underflow?
	 */
	if (DEBUG_LOCKS_WARN_ON(val > preempt_count()))
		return;
	/*
	 * Is the spinlock portion underflowing?
	 */
	if (DEBUG_LOCKS_WARN_ON((val < PREEMPT_MASK) &&
			!(preempt_count() & PREEMPT_MASK)))
		return;
#endif

	preempt_latency_stop(val);
	__preempt_count_sub(val);
}
EXPORT_SYMBOL(preempt_count_sub);
NOKPROBE_SYMBOL(preempt_count_sub);

#else
static inline void preempt_latency_start(int val) { }
static inline void preempt_latency_stop(int val) { }
#endif

static inline unsigned long get_preempt_disable_ip(struct task_struct *p)
{
#ifdef CONFIG_DEBUG_PREEMPT
	return p->preempt_disable_ip;
#else
	return 0;
#endif
}

/*
 * Print scheduling while atomic bug:
 */
static noinline void __schedule_bug(struct task_struct *prev)
{
	/* Save this before calling printk(), since that will clobber it */
	unsigned long preempt_disable_ip = get_preempt_disable_ip(current);

	if (oops_in_progress)
		return;

	printk(KERN_ERR "BUG: scheduling while atomic: %s/%d/0x%08x\n",
		prev->comm, prev->pid, preempt_count());

	debug_show_held_locks(prev);
	print_modules();
	if (irqs_disabled())
		print_irqtrace_events(prev);
	if (IS_ENABLED(CONFIG_DEBUG_PREEMPT)
	    && in_atomic_preempt_off()) {
		pr_err("Preemption disabled at:");
		print_ip_sym(KERN_ERR, preempt_disable_ip);
	}
	if (panic_on_warn)
		panic("scheduling while atomic\n");

	dump_stack();
	add_taint(TAINT_WARN, LOCKDEP_STILL_OK);
}

/*
 * Various schedule()-time debugging checks and statistics:
 */
static inline void schedule_debug(struct task_struct *prev, bool preempt)
{
#ifdef CONFIG_SCHED_STACK_END_CHECK
	if (task_stack_end_corrupted(prev))
		panic("corrupted stack end detected inside scheduler\n");

	if (task_scs_end_corrupted(prev))
		panic("corrupted shadow stack detected inside scheduler\n");
#endif

#ifdef CONFIG_DEBUG_ATOMIC_SLEEP
	if (!preempt && READ_ONCE(prev->__state) && prev->non_block_count) {
		printk(KERN_ERR "BUG: scheduling in a non-blocking section: %s/%d/%i\n",
			prev->comm, prev->pid, prev->non_block_count);
		dump_stack();
		add_taint(TAINT_WARN, LOCKDEP_STILL_OK);
	}
#endif

	if (unlikely(in_atomic_preempt_off())) {
		__schedule_bug(prev);
		preempt_count_set(PREEMPT_DISABLED);
	}
	rcu_sleep_check();
	SCHED_WARN_ON(ct_state() == CONTEXT_USER);

	profile_hit(SCHED_PROFILING, __builtin_return_address(0));

	schedstat_inc(this_rq()->sched_count);
}

static void put_prev_task_balance(struct rq *rq, struct task_struct *prev,
				  struct rq_flags *rf)
{
#ifdef CONFIG_SMP
	const struct sched_class *class;
	/*
	 * We must do the balancing pass before put_prev_task(), such
	 * that when we release the rq->lock the task is in the same
	 * state as before we took rq->lock.
	 *
	 * We can terminate the balance pass as soon as we know there is
	 * a runnable task of @class priority or higher.
	 */
	for_class_range(class, prev->sched_class, &idle_sched_class) {
		if (class->balance(rq, prev, rf))
			break;
	}
#endif

	put_prev_task(rq, prev);
}

/*
 * Pick up the highest-prio task:
 */
static inline struct task_struct *
__pick_next_task(struct rq *rq, struct task_struct *prev, struct rq_flags *rf)
{
	const struct sched_class *class;
	struct task_struct *p;

	/*
	 * Optimization: we know that if all tasks are in the fair class we can
	 * call that function directly, but only if the @prev task wasn't of a
	 * higher scheduling class, because otherwise those lose the
	 * opportunity to pull in more work from other CPUs.
	 */
	if (likely(!sched_class_above(prev->sched_class, &fair_sched_class) &&
		   rq->nr_running == rq->cfs.h_nr_running)) {

		p = pick_next_task_fair(rq, prev, rf);
		if (unlikely(p == RETRY_TASK))
			goto restart;

		/* Assume the next prioritized class is idle_sched_class */
		if (!p) {
			put_prev_task(rq, prev);
			p = pick_next_task_idle(rq);
		}

		return p;
	}

restart:
	put_prev_task_balance(rq, prev, rf);

	for_each_class(class) {
		p = class->pick_next_task(rq);
		if (p)
			return p;
	}

	BUG(); /* The idle class should always have a runnable task. */
}

#ifdef CONFIG_SCHED_CORE
static inline bool is_task_rq_idle(struct task_struct *t)
{
	return (task_rq(t)->idle == t);
}

static inline bool cookie_equals(struct task_struct *a, unsigned long cookie)
{
	return is_task_rq_idle(a) || (a->core_cookie == cookie);
}

static inline bool cookie_match(struct task_struct *a, struct task_struct *b)
{
	if (is_task_rq_idle(a) || is_task_rq_idle(b))
		return true;

	return a->core_cookie == b->core_cookie;
}

static inline struct task_struct *pick_task(struct rq *rq)
{
	const struct sched_class *class;
	struct task_struct *p;

	for_each_class(class) {
		p = class->pick_task(rq);
		if (p)
			return p;
	}

	BUG(); /* The idle class should always have a runnable task. */
}

extern void task_vruntime_update(struct rq *rq, struct task_struct *p, bool in_fi);

static void queue_core_balance(struct rq *rq);

static struct task_struct *
pick_next_task(struct rq *rq, struct task_struct *prev, struct rq_flags *rf)
{
	struct task_struct *next, *p, *max = NULL;
	const struct cpumask *smt_mask;
	bool fi_before = false;
	bool core_clock_updated = (rq == rq->core);
	unsigned long cookie;
	int i, cpu, occ = 0;
	struct rq *rq_i;
	bool need_sync;

	if (!sched_core_enabled(rq))
		return __pick_next_task(rq, prev, rf);

	cpu = cpu_of(rq);

	/* Stopper task is switching into idle, no need core-wide selection. */
	if (cpu_is_offline(cpu)) {
		/*
		 * Reset core_pick so that we don't enter the fastpath when
		 * coming online. core_pick would already be migrated to
		 * another cpu during offline.
		 */
		rq->core_pick = NULL;
		return __pick_next_task(rq, prev, rf);
	}

	/*
	 * If there were no {en,de}queues since we picked (IOW, the task
	 * pointers are all still valid), and we haven't scheduled the last
	 * pick yet, do so now.
	 *
	 * rq->core_pick can be NULL if no selection was made for a CPU because
	 * it was either offline or went offline during a sibling's core-wide
	 * selection. In this case, do a core-wide selection.
	 */
	if (rq->core->core_pick_seq == rq->core->core_task_seq &&
	    rq->core->core_pick_seq != rq->core_sched_seq &&
	    rq->core_pick) {
		WRITE_ONCE(rq->core_sched_seq, rq->core->core_pick_seq);

		next = rq->core_pick;
		if (next != prev) {
			put_prev_task(rq, prev);
			set_next_task(rq, next);
		}

		rq->core_pick = NULL;
		goto out;
	}

	put_prev_task_balance(rq, prev, rf);

	smt_mask = cpu_smt_mask(cpu);
	need_sync = !!rq->core->core_cookie;

	/* reset state */
	rq->core->core_cookie = 0UL;
	if (rq->core->core_forceidle_count) {
		if (!core_clock_updated) {
			update_rq_clock(rq->core);
			core_clock_updated = true;
		}
		sched_core_account_forceidle(rq);
		/* reset after accounting force idle */
		rq->core->core_forceidle_start = 0;
		rq->core->core_forceidle_count = 0;
		rq->core->core_forceidle_occupation = 0;
		need_sync = true;
		fi_before = true;
	}

	/*
	 * core->core_task_seq, core->core_pick_seq, rq->core_sched_seq
	 *
	 * @task_seq guards the task state ({en,de}queues)
	 * @pick_seq is the @task_seq we did a selection on
	 * @sched_seq is the @pick_seq we scheduled
	 *
	 * However, preemptions can cause multiple picks on the same task set.
	 * 'Fix' this by also increasing @task_seq for every pick.
	 */
	rq->core->core_task_seq++;

	/*
	 * Optimize for common case where this CPU has no cookies
	 * and there are no cookied tasks running on siblings.
	 */
	if (!need_sync) {
		next = pick_task(rq);
		if (!next->core_cookie) {
			rq->core_pick = NULL;
			/*
			 * For robustness, update the min_vruntime_fi for
			 * unconstrained picks as well.
			 */
			WARN_ON_ONCE(fi_before);
			task_vruntime_update(rq, next, false);
			goto out_set_next;
		}
	}

	/*
	 * For each thread: do the regular task pick and find the max prio task
	 * amongst them.
	 *
	 * Tie-break prio towards the current CPU
	 */
	for_each_cpu_wrap(i, smt_mask, cpu) {
		rq_i = cpu_rq(i);

		/*
		 * Current cpu always has its clock updated on entrance to
		 * pick_next_task(). If the current cpu is not the core,
		 * the core may also have been updated above.
		 */
		if (i != cpu && (rq_i != rq->core || !core_clock_updated))
			update_rq_clock(rq_i);

		p = rq_i->core_pick = pick_task(rq_i);
		if (!max || prio_less(max, p, fi_before))
			max = p;
	}

	cookie = rq->core->core_cookie = max->core_cookie;

	/*
	 * For each thread: try and find a runnable task that matches @max or
	 * force idle.
	 */
	for_each_cpu(i, smt_mask) {
		rq_i = cpu_rq(i);
		p = rq_i->core_pick;

		if (!cookie_equals(p, cookie)) {
			p = NULL;
			if (cookie)
				p = sched_core_find(rq_i, cookie);
			if (!p)
				p = idle_sched_class.pick_task(rq_i);
		}

		rq_i->core_pick = p;

		if (p == rq_i->idle) {
			if (rq_i->nr_running) {
				rq->core->core_forceidle_count++;
				if (!fi_before)
					rq->core->core_forceidle_seq++;
			}
		} else {
			occ++;
		}
	}

	if (schedstat_enabled() && rq->core->core_forceidle_count) {
		rq->core->core_forceidle_start = rq_clock(rq->core);
		rq->core->core_forceidle_occupation = occ;
	}

	rq->core->core_pick_seq = rq->core->core_task_seq;
	next = rq->core_pick;
	rq->core_sched_seq = rq->core->core_pick_seq;

	/* Something should have been selected for current CPU */
	WARN_ON_ONCE(!next);

	/*
	 * Reschedule siblings
	 *
	 * NOTE: L1TF -- at this point we're no longer running the old task and
	 * sending an IPI (below) ensures the sibling will no longer be running
	 * their task. This ensures there is no inter-sibling overlap between
	 * non-matching user state.
	 */
	for_each_cpu(i, smt_mask) {
		rq_i = cpu_rq(i);

		/*
		 * An online sibling might have gone offline before a task
		 * could be picked for it, or it might be offline but later
		 * happen to come online, but its too late and nothing was
		 * picked for it.  That's Ok - it will pick tasks for itself,
		 * so ignore it.
		 */
		if (!rq_i->core_pick)
			continue;

		/*
		 * Update for new !FI->FI transitions, or if continuing to be in !FI:
		 * fi_before     fi      update?
		 *  0            0       1
		 *  0            1       1
		 *  1            0       1
		 *  1            1       0
		 */
		if (!(fi_before && rq->core->core_forceidle_count))
			task_vruntime_update(rq_i, rq_i->core_pick, !!rq->core->core_forceidle_count);

		rq_i->core_pick->core_occupation = occ;

		if (i == cpu) {
			rq_i->core_pick = NULL;
			continue;
		}

		/* Did we break L1TF mitigation requirements? */
		WARN_ON_ONCE(!cookie_match(next, rq_i->core_pick));

		if (rq_i->curr == rq_i->core_pick) {
			rq_i->core_pick = NULL;
			continue;
		}

		resched_curr(rq_i);
	}

out_set_next:
	set_next_task(rq, next);
out:
	if (rq->core->core_forceidle_count && next == rq->idle)
		queue_core_balance(rq);

	return next;
}

static bool try_steal_cookie(int this, int that)
{
	struct rq *dst = cpu_rq(this), *src = cpu_rq(that);
	struct task_struct *p;
	unsigned long cookie;
	bool success = false;

	local_irq_disable();
	double_rq_lock(dst, src);

	cookie = dst->core->core_cookie;
	if (!cookie)
		goto unlock;

	if (dst->curr != dst->idle)
		goto unlock;

	p = sched_core_find(src, cookie);
	if (p == src->idle)
		goto unlock;

	do {
		if (p == src->core_pick || p == src->curr)
			goto next;

		if (!is_cpu_allowed(p, this))
			goto next;

		if (p->core_occupation > dst->idle->core_occupation)
			goto next;

		deactivate_task(src, p, 0);
		set_task_cpu(p, this);
		activate_task(dst, p, 0);

		resched_curr(dst);

		success = true;
		break;

next:
		p = sched_core_next(p, cookie);
	} while (p);

unlock:
	double_rq_unlock(dst, src);
	local_irq_enable();

	return success;
}

static bool steal_cookie_task(int cpu, struct sched_domain *sd)
{
	int i;

	for_each_cpu_wrap(i, sched_domain_span(sd), cpu) {
		if (i == cpu)
			continue;

		if (need_resched())
			break;

		if (try_steal_cookie(cpu, i))
			return true;
	}

	return false;
}

static void sched_core_balance(struct rq *rq)
{
	struct sched_domain *sd;
	int cpu = cpu_of(rq);

	preempt_disable();
	rcu_read_lock();
	raw_spin_rq_unlock_irq(rq);
	for_each_domain(cpu, sd) {
		if (need_resched())
			break;

		if (steal_cookie_task(cpu, sd))
			break;
	}
	raw_spin_rq_lock_irq(rq);
	rcu_read_unlock();
	preempt_enable();
}

static DEFINE_PER_CPU(struct callback_head, core_balance_head);

static void queue_core_balance(struct rq *rq)
{
	if (!sched_core_enabled(rq))
		return;

	if (!rq->core->core_cookie)
		return;

	if (!rq->nr_running) /* not forced idle */
		return;

	queue_balance_callback(rq, &per_cpu(core_balance_head, rq->cpu), sched_core_balance);
}

static void sched_core_cpu_starting(unsigned int cpu)
{
	const struct cpumask *smt_mask = cpu_smt_mask(cpu);
	struct rq *rq = cpu_rq(cpu), *core_rq = NULL;
	unsigned long flags;
	int t;

	sched_core_lock(cpu, &flags);

	WARN_ON_ONCE(rq->core != rq);

	/* if we're the first, we'll be our own leader */
	if (cpumask_weight(smt_mask) == 1)
		goto unlock;

	/* find the leader */
	for_each_cpu(t, smt_mask) {
		if (t == cpu)
			continue;
		rq = cpu_rq(t);
		if (rq->core == rq) {
			core_rq = rq;
			break;
		}
	}

	if (WARN_ON_ONCE(!core_rq)) /* whoopsie */
		goto unlock;

	/* install and validate core_rq */
	for_each_cpu(t, smt_mask) {
		rq = cpu_rq(t);

		if (t == cpu)
			rq->core = core_rq;

		WARN_ON_ONCE(rq->core != core_rq);
	}

unlock:
	sched_core_unlock(cpu, &flags);
}

static void sched_core_cpu_deactivate(unsigned int cpu)
{
	const struct cpumask *smt_mask = cpu_smt_mask(cpu);
	struct rq *rq = cpu_rq(cpu), *core_rq = NULL;
	unsigned long flags;
	int t;

	sched_core_lock(cpu, &flags);

	/* if we're the last man standing, nothing to do */
	if (cpumask_weight(smt_mask) == 1) {
		WARN_ON_ONCE(rq->core != rq);
		goto unlock;
	}

	/* if we're not the leader, nothing to do */
	if (rq->core != rq)
		goto unlock;

	/* find a new leader */
	for_each_cpu(t, smt_mask) {
		if (t == cpu)
			continue;
		core_rq = cpu_rq(t);
		break;
	}

	if (WARN_ON_ONCE(!core_rq)) /* impossible */
		goto unlock;

	/* copy the shared state to the new leader */
	core_rq->core_task_seq             = rq->core_task_seq;
	core_rq->core_pick_seq             = rq->core_pick_seq;
	core_rq->core_cookie               = rq->core_cookie;
	core_rq->core_forceidle_count      = rq->core_forceidle_count;
	core_rq->core_forceidle_seq        = rq->core_forceidle_seq;
	core_rq->core_forceidle_occupation = rq->core_forceidle_occupation;

	/*
	 * Accounting edge for forced idle is handled in pick_next_task().
	 * Don't need another one here, since the hotplug thread shouldn't
	 * have a cookie.
	 */
	core_rq->core_forceidle_start = 0;

	/* install new leader */
	for_each_cpu(t, smt_mask) {
		rq = cpu_rq(t);
		rq->core = core_rq;
	}

unlock:
	sched_core_unlock(cpu, &flags);
}

static inline void sched_core_cpu_dying(unsigned int cpu)
{
	struct rq *rq = cpu_rq(cpu);

	if (rq->core != rq)
		rq->core = rq;
}

#else /* !CONFIG_SCHED_CORE */

static inline void sched_core_cpu_starting(unsigned int cpu) {}
static inline void sched_core_cpu_deactivate(unsigned int cpu) {}
static inline void sched_core_cpu_dying(unsigned int cpu) {}

static struct task_struct *
pick_next_task(struct rq *rq, struct task_struct *prev, struct rq_flags *rf)
{
	return __pick_next_task(rq, prev, rf);
}

#endif /* CONFIG_SCHED_CORE */

/*
 * Constants for the sched_mode argument of __schedule().
 *
 * The mode argument allows RT enabled kernels to differentiate a
 * preemption from blocking on an 'sleeping' spin/rwlock. Note that
 * SM_MASK_PREEMPT for !RT has all bits set, which allows the compiler to
 * optimize the AND operation out and just check for zero.
 */
#define SM_NONE			0x0
#define SM_PREEMPT		0x1
#define SM_RTLOCK_WAIT		0x2

#ifndef CONFIG_PREEMPT_RT
# define SM_MASK_PREEMPT	(~0U)
#else
# define SM_MASK_PREEMPT	SM_PREEMPT
#endif

/*
 * __schedule() is the main scheduler function.
 *
 * The main means of driving the scheduler and thus entering this function are:
 *
 *   1. Explicit blocking: mutex, semaphore, waitqueue, etc.
 *
 *   2. TIF_NEED_RESCHED flag is checked on interrupt and userspace return
 *      paths. For example, see arch/x86/entry_64.S.
 *
 *      To drive preemption between tasks, the scheduler sets the flag in timer
 *      interrupt handler scheduler_tick().
 *
 *   3. Wakeups don't really cause entry into schedule(). They add a
 *      task to the run-queue and that's it.
 *
 *      Now, if the new task added to the run-queue preempts the current
 *      task, then the wakeup sets TIF_NEED_RESCHED and schedule() gets
 *      called on the nearest possible occasion:
 *
 *       - If the kernel is preemptible (CONFIG_PREEMPTION=y):
 *
 *         - in syscall or exception context, at the next outmost
 *           preempt_enable(). (this might be as soon as the wake_up()'s
 *           spin_unlock()!)
 *
 *         - in IRQ context, return from interrupt-handler to
 *           preemptible context
 *
 *       - If the kernel is not preemptible (CONFIG_PREEMPTION is not set)
 *         then at the next:
 *
 *          - cond_resched() call
 *          - explicit schedule() call
 *          - return from syscall or exception to user-space
 *          - return from interrupt-handler to user-space
 *
 * WARNING: must be called with preemption disabled!
 */
static void __sched notrace __schedule(unsigned int sched_mode)
{
	struct task_struct *prev, *next;
	unsigned long *switch_count;
	unsigned long prev_state;
	struct rq_flags rf;
	struct rq *rq;
	int cpu;

	cpu = smp_processor_id();
	rq = cpu_rq(cpu);
	prev = rq->curr;

	schedule_debug(prev, !!sched_mode);

	if (sched_feat(HRTICK) || sched_feat(HRTICK_DL))
		hrtick_clear(rq);

	local_irq_disable();
	rcu_note_context_switch(!!sched_mode);

	/*
	 * Make sure that signal_pending_state()->signal_pending() below
	 * can't be reordered with __set_current_state(TASK_INTERRUPTIBLE)
	 * done by the caller to avoid the race with signal_wake_up():
	 *
	 * __set_current_state(@state)		signal_wake_up()
	 * schedule()				  set_tsk_thread_flag(p, TIF_SIGPENDING)
	 *					  wake_up_state(p, state)
	 *   LOCK rq->lock			    LOCK p->pi_state
	 *   smp_mb__after_spinlock()		    smp_mb__after_spinlock()
	 *     if (signal_pending_state())	    if (p->state & @state)
	 *
	 * Also, the membarrier system call requires a full memory barrier
	 * after coming from user-space, before storing to rq->curr.
	 */
	rq_lock(rq, &rf);
	smp_mb__after_spinlock();

	/* Promote REQ to ACT */
	rq->clock_update_flags <<= 1;
	update_rq_clock(rq);

	switch_count = &prev->nivcsw;

	/*
	 * We must load prev->state once (task_struct::state is volatile), such
	 * that we form a control dependency vs deactivate_task() below.
	 */
	prev_state = READ_ONCE(prev->__state);
	if (!(sched_mode & SM_MASK_PREEMPT) && prev_state) {
		if (signal_pending_state(prev_state, prev)) {
			WRITE_ONCE(prev->__state, TASK_RUNNING);
		} else {
			prev->sched_contributes_to_load =
				(prev_state & TASK_UNINTERRUPTIBLE) &&
				!(prev_state & TASK_NOLOAD) &&
				!(prev_state & TASK_FROZEN);

			if (prev->sched_contributes_to_load)
				rq->nr_uninterruptible++;

			/*
			 * __schedule()			ttwu()
			 *   prev_state = prev->state;    if (p->on_rq && ...)
			 *   if (prev_state)		    goto out;
			 *     p->on_rq = 0;		  smp_acquire__after_ctrl_dep();
			 *				  p->state = TASK_WAKING
			 *
			 * Where __schedule() and ttwu() have matching control dependencies.
			 *
			 * After this, schedule() must not care about p->state any more.
			 */
			deactivate_task(rq, prev, DEQUEUE_SLEEP | DEQUEUE_NOCLOCK);

			if (prev->in_iowait) {
				atomic_inc(&rq->nr_iowait);
				delayacct_blkio_start();
			}
		}
		switch_count = &prev->nvcsw;
	}

	next = pick_next_task(rq, prev, &rf);
	clear_tsk_need_resched(prev);
	clear_preempt_need_resched();
#ifdef CONFIG_SCHED_DEBUG
	rq->last_seen_need_resched_ns = 0;
#endif

	if (likely(prev != next)) {
		rq->nr_switches++;
		/*
		 * RCU users of rcu_dereference(rq->curr) may not see
		 * changes to task_struct made by pick_next_task().
		 */
		RCU_INIT_POINTER(rq->curr, next);
		/*
		 * The membarrier system call requires each architecture
		 * to have a full memory barrier after updating
		 * rq->curr, before returning to user-space.
		 *
		 * Here are the schemes providing that barrier on the
		 * various architectures:
		 * - mm ? switch_mm() : mmdrop() for x86, s390, sparc, PowerPC.
		 *   switch_mm() rely on membarrier_arch_switch_mm() on PowerPC.
		 * - finish_lock_switch() for weakly-ordered
		 *   architectures where spin_unlock is a full barrier,
		 * - switch_to() for arm64 (weakly-ordered, spin_unlock
		 *   is a RELEASE barrier),
		 */
		++*switch_count;

		migrate_disable_switch(rq, prev);
		psi_sched_switch(prev, next, !task_on_rq_queued(prev));

		trace_sched_switch(sched_mode & SM_MASK_PREEMPT, prev, next, prev_state);

		/* Also unlocks the rq: */
		rq = context_switch(rq, prev, next, &rf);
	} else {
		rq->clock_update_flags &= ~(RQCF_ACT_SKIP|RQCF_REQ_SKIP);

		rq_unpin_lock(rq, &rf);
		__balance_callbacks(rq);
		raw_spin_rq_unlock_irq(rq);
	}
}

void __noreturn do_task_dead(void)
{
	/* Causes final put_task_struct in finish_task_switch(): */
	set_special_state(TASK_DEAD);

	/* Tell freezer to ignore us: */
	current->flags |= PF_NOFREEZE;

	__schedule(SM_NONE);
	BUG();

	/* Avoid "noreturn function does return" - but don't continue if BUG() is a NOP: */
	for (;;)
		cpu_relax();
}

static inline void sched_submit_work(struct task_struct *tsk)
{
	unsigned int task_flags;

	if (task_is_running(tsk))
		return;

	task_flags = tsk->flags;
	/*
	 * If a worker goes to sleep, notify and ask workqueue whether it
	 * wants to wake up a task to maintain concurrency.
	 */
	if (task_flags & (PF_WQ_WORKER | PF_IO_WORKER)) {
		if (task_flags & PF_WQ_WORKER)
			wq_worker_sleeping(tsk);
		else
			io_wq_worker_sleeping(tsk);
	}

	/*
	 * spinlock and rwlock must not flush block requests.  This will
	 * deadlock if the callback attempts to acquire a lock which is
	 * already acquired.
	 */
	SCHED_WARN_ON(current->__state & TASK_RTLOCK_WAIT);

	/*
	 * If we are going to sleep and we have plugged IO queued,
	 * make sure to submit it to avoid deadlocks.
	 */
	blk_flush_plug(tsk->plug, true);
}

static void sched_update_worker(struct task_struct *tsk)
{
	if (tsk->flags & (PF_WQ_WORKER | PF_IO_WORKER)) {
		if (tsk->flags & PF_WQ_WORKER)
			wq_worker_running(tsk);
		else
			io_wq_worker_running(tsk);
	}
}

asmlinkage __visible void __sched schedule(void)
{
	struct task_struct *tsk = current;

	sched_submit_work(tsk);
	do {
		preempt_disable();
		__schedule(SM_NONE);
		sched_preempt_enable_no_resched();
	} while (need_resched());
	sched_update_worker(tsk);
}
EXPORT_SYMBOL(schedule);

/*
 * synchronize_rcu_tasks() makes sure that no task is stuck in preempted
 * state (have scheduled out non-voluntarily) by making sure that all
 * tasks have either left the run queue or have gone into user space.
 * As idle tasks do not do either, they must not ever be preempted
 * (schedule out non-voluntarily).
 *
 * schedule_idle() is similar to schedule_preempt_disable() except that it
 * never enables preemption because it does not call sched_submit_work().
 */
void __sched schedule_idle(void)
{
	/*
	 * As this skips calling sched_submit_work(), which the idle task does
	 * regardless because that function is a nop when the task is in a
	 * TASK_RUNNING state, make sure this isn't used someplace that the
	 * current task can be in any other state. Note, idle is always in the
	 * TASK_RUNNING state.
	 */
	WARN_ON_ONCE(current->__state);
	do {
		__schedule(SM_NONE);
	} while (need_resched());
}

#if defined(CONFIG_CONTEXT_TRACKING_USER) && !defined(CONFIG_HAVE_CONTEXT_TRACKING_USER_OFFSTACK)
asmlinkage __visible void __sched schedule_user(void)
{
	/*
	 * If we come here after a random call to set_need_resched(),
	 * or we have been woken up remotely but the IPI has not yet arrived,
	 * we haven't yet exited the RCU idle mode. Do it here manually until
	 * we find a better solution.
	 *
	 * NB: There are buggy callers of this function.  Ideally we
	 * should warn if prev_state != CONTEXT_USER, but that will trigger
	 * too frequently to make sense yet.
	 */
	enum ctx_state prev_state = exception_enter();
	schedule();
	exception_exit(prev_state);
}
#endif

/**
 * schedule_preempt_disabled - called with preemption disabled
 *
 * Returns with preemption disabled. Note: preempt_count must be 1
 */
void __sched schedule_preempt_disabled(void)
{
	sched_preempt_enable_no_resched();
	schedule();
	preempt_disable();
}

#ifdef CONFIG_PREEMPT_RT
void __sched notrace schedule_rtlock(void)
{
	do {
		preempt_disable();
		__schedule(SM_RTLOCK_WAIT);
		sched_preempt_enable_no_resched();
	} while (need_resched());
}
NOKPROBE_SYMBOL(schedule_rtlock);
#endif

static void __sched notrace preempt_schedule_common(void)
{
	do {
		/*
		 * Because the function tracer can trace preempt_count_sub()
		 * and it also uses preempt_enable/disable_notrace(), if
		 * NEED_RESCHED is set, the preempt_enable_notrace() called
		 * by the function tracer will call this function again and
		 * cause infinite recursion.
		 *
		 * Preemption must be disabled here before the function
		 * tracer can trace. Break up preempt_disable() into two
		 * calls. One to disable preemption without fear of being
		 * traced. The other to still record the preemption latency,
		 * which can also be traced by the function tracer.
		 */
		preempt_disable_notrace();
		preempt_latency_start(1);
		__schedule(SM_PREEMPT);
		preempt_latency_stop(1);
		preempt_enable_no_resched_notrace();

		/*
		 * Check again in case we missed a preemption opportunity
		 * between schedule and now.
		 */
	} while (need_resched());
}

#ifdef CONFIG_PREEMPTION
/*
 * This is the entry point to schedule() from in-kernel preemption
 * off of preempt_enable.
 */
asmlinkage __visible void __sched notrace preempt_schedule(void)
{
	/*
	 * If there is a non-zero preempt_count or interrupts are disabled,
	 * we do not want to preempt the current task. Just return..
	 */
	if (likely(!preemptible()))
		return;
	preempt_schedule_common();
}
NOKPROBE_SYMBOL(preempt_schedule);
EXPORT_SYMBOL(preempt_schedule);

#ifdef CONFIG_PREEMPT_DYNAMIC
#if defined(CONFIG_HAVE_PREEMPT_DYNAMIC_CALL)
#ifndef preempt_schedule_dynamic_enabled
#define preempt_schedule_dynamic_enabled	preempt_schedule
#define preempt_schedule_dynamic_disabled	NULL
#endif
DEFINE_STATIC_CALL(preempt_schedule, preempt_schedule_dynamic_enabled);
EXPORT_STATIC_CALL_TRAMP(preempt_schedule);
#elif defined(CONFIG_HAVE_PREEMPT_DYNAMIC_KEY)
static DEFINE_STATIC_KEY_TRUE(sk_dynamic_preempt_schedule);
void __sched notrace dynamic_preempt_schedule(void)
{
	if (!static_branch_unlikely(&sk_dynamic_preempt_schedule))
		return;
	preempt_schedule();
}
NOKPROBE_SYMBOL(dynamic_preempt_schedule);
EXPORT_SYMBOL(dynamic_preempt_schedule);
#endif
#endif

/**
 * preempt_schedule_notrace - preempt_schedule called by tracing
 *
 * The tracing infrastructure uses preempt_enable_notrace to prevent
 * recursion and tracing preempt enabling caused by the tracing
 * infrastructure itself. But as tracing can happen in areas coming
 * from userspace or just about to enter userspace, a preempt enable
 * can occur before user_exit() is called. This will cause the scheduler
 * to be called when the system is still in usermode.
 *
 * To prevent this, the preempt_enable_notrace will use this function
 * instead of preempt_schedule() to exit user context if needed before
 * calling the scheduler.
 */
asmlinkage __visible void __sched notrace preempt_schedule_notrace(void)
{
	enum ctx_state prev_ctx;

	if (likely(!preemptible()))
		return;

	do {
		/*
		 * Because the function tracer can trace preempt_count_sub()
		 * and it also uses preempt_enable/disable_notrace(), if
		 * NEED_RESCHED is set, the preempt_enable_notrace() called
		 * by the function tracer will call this function again and
		 * cause infinite recursion.
		 *
		 * Preemption must be disabled here before the function
		 * tracer can trace. Break up preempt_disable() into two
		 * calls. One to disable preemption without fear of being
		 * traced. The other to still record the preemption latency,
		 * which can also be traced by the function tracer.
		 */
		preempt_disable_notrace();
		preempt_latency_start(1);
		/*
		 * Needs preempt disabled in case user_exit() is traced
		 * and the tracer calls preempt_enable_notrace() causing
		 * an infinite recursion.
		 */
		prev_ctx = exception_enter();
		__schedule(SM_PREEMPT);
		exception_exit(prev_ctx);

		preempt_latency_stop(1);
		preempt_enable_no_resched_notrace();
	} while (need_resched());
}
EXPORT_SYMBOL_GPL(preempt_schedule_notrace);

#ifdef CONFIG_PREEMPT_DYNAMIC
#if defined(CONFIG_HAVE_PREEMPT_DYNAMIC_CALL)
#ifndef preempt_schedule_notrace_dynamic_enabled
#define preempt_schedule_notrace_dynamic_enabled	preempt_schedule_notrace
#define preempt_schedule_notrace_dynamic_disabled	NULL
#endif
DEFINE_STATIC_CALL(preempt_schedule_notrace, preempt_schedule_notrace_dynamic_enabled);
EXPORT_STATIC_CALL_TRAMP(preempt_schedule_notrace);
#elif defined(CONFIG_HAVE_PREEMPT_DYNAMIC_KEY)
static DEFINE_STATIC_KEY_TRUE(sk_dynamic_preempt_schedule_notrace);
void __sched notrace dynamic_preempt_schedule_notrace(void)
{
	if (!static_branch_unlikely(&sk_dynamic_preempt_schedule_notrace))
		return;
	preempt_schedule_notrace();
}
NOKPROBE_SYMBOL(dynamic_preempt_schedule_notrace);
EXPORT_SYMBOL(dynamic_preempt_schedule_notrace);
#endif
#endif

#endif /* CONFIG_PREEMPTION */

/*
 * This is the entry point to schedule() from kernel preemption
 * off of irq context.
 * Note, that this is called and return with irqs disabled. This will
 * protect us against recursive calling from irq.
 */
asmlinkage __visible void __sched preempt_schedule_irq(void)
{
	enum ctx_state prev_state;

	/* Catch callers which need to be fixed */
	BUG_ON(preempt_count() || !irqs_disabled());

	prev_state = exception_enter();

	do {
		preempt_disable();
		local_irq_enable();
		__schedule(SM_PREEMPT);
		local_irq_disable();
		sched_preempt_enable_no_resched();
	} while (need_resched());

	exception_exit(prev_state);
}

int default_wake_function(wait_queue_entry_t *curr, unsigned mode, int wake_flags,
			  void *key)
{
	WARN_ON_ONCE(IS_ENABLED(CONFIG_SCHED_DEBUG) && wake_flags & ~WF_SYNC);
	return try_to_wake_up(curr->private, mode, wake_flags);
}
EXPORT_SYMBOL(default_wake_function);

static void __setscheduler_prio(struct task_struct *p, int prio)
{
	if (dl_prio(prio))
		p->sched_class = &dl_sched_class;
	else if (rt_prio(prio))
		p->sched_class = &rt_sched_class;
	else
		p->sched_class = &fair_sched_class;

	p->prio = prio;
}

#ifdef CONFIG_RT_MUTEXES

static inline int __rt_effective_prio(struct task_struct *pi_task, int prio)
{
	if (pi_task)
		prio = min(prio, pi_task->prio);

	return prio;
}

static inline int rt_effective_prio(struct task_struct *p, int prio)
{
	struct task_struct *pi_task = rt_mutex_get_top_task(p);

	return __rt_effective_prio(pi_task, prio);
}

/*
 * rt_mutex_setprio - set the current priority of a task
 * @p: task to boost
 * @pi_task: donor task
 *
 * This function changes the 'effective' priority of a task. It does
 * not touch ->normal_prio like __setscheduler().
 *
 * Used by the rt_mutex code to implement priority inheritance
 * logic. Call site only calls if the priority of the task changed.
 */
void rt_mutex_setprio(struct task_struct *p, struct task_struct *pi_task)
{
	int prio, oldprio, queued, running, queue_flag =
		DEQUEUE_SAVE | DEQUEUE_MOVE | DEQUEUE_NOCLOCK;
	const struct sched_class *prev_class;
	struct rq_flags rf;
	struct rq *rq;

	/* XXX used to be waiter->prio, not waiter->task->prio */
	prio = __rt_effective_prio(pi_task, p->normal_prio);

	/*
	 * If nothing changed; bail early.
	 */
	if (p->pi_top_task == pi_task && prio == p->prio && !dl_prio(prio))
		return;

	rq = __task_rq_lock(p, &rf);
	update_rq_clock(rq);
	/*
	 * Set under pi_lock && rq->lock, such that the value can be used under
	 * either lock.
	 *
	 * Note that there is loads of tricky to make this pointer cache work
	 * right. rt_mutex_slowunlock()+rt_mutex_postunlock() work together to
	 * ensure a task is de-boosted (pi_task is set to NULL) before the
	 * task is allowed to run again (and can exit). This ensures the pointer
	 * points to a blocked task -- which guarantees the task is present.
	 */
	p->pi_top_task = pi_task;

	/*
	 * For FIFO/RR we only need to set prio, if that matches we're done.
	 */
	if (prio == p->prio && !dl_prio(prio))
		goto out_unlock;

	/*
	 * Idle task boosting is a nono in general. There is one
	 * exception, when PREEMPT_RT and NOHZ is active:
	 *
	 * The idle task calls get_next_timer_interrupt() and holds
	 * the timer wheel base->lock on the CPU and another CPU wants
	 * to access the timer (probably to cancel it). We can safely
	 * ignore the boosting request, as the idle CPU runs this code
	 * with interrupts disabled and will complete the lock
	 * protected section without being interrupted. So there is no
	 * real need to boost.
	 */
	if (unlikely(p == rq->idle)) {
		WARN_ON(p != rq->curr);
		WARN_ON(p->pi_blocked_on);
		goto out_unlock;
	}

	trace_sched_pi_setprio(p, pi_task);
	oldprio = p->prio;

	if (oldprio == prio)
		queue_flag &= ~DEQUEUE_MOVE;

	prev_class = p->sched_class;
	queued = task_on_rq_queued(p);
	running = task_current(rq, p);
	if (queued)
		dequeue_task(rq, p, queue_flag);
	if (running)
		put_prev_task(rq, p);

	/*
	 * Boosting condition are:
	 * 1. -rt task is running and holds mutex A
	 *      --> -dl task blocks on mutex A
	 *
	 * 2. -dl task is running and holds mutex A
	 *      --> -dl task blocks on mutex A and could preempt the
	 *          running task
	 */
	if (dl_prio(prio)) {
		if (!dl_prio(p->normal_prio) ||
		    (pi_task && dl_prio(pi_task->prio) &&
		     dl_entity_preempt(&pi_task->dl, &p->dl))) {
			p->dl.pi_se = pi_task->dl.pi_se;
			queue_flag |= ENQUEUE_REPLENISH;
		} else {
			p->dl.pi_se = &p->dl;
		}
	} else if (rt_prio(prio)) {
		if (dl_prio(oldprio))
			p->dl.pi_se = &p->dl;
		if (oldprio < prio)
			queue_flag |= ENQUEUE_HEAD;
	} else {
		if (dl_prio(oldprio))
			p->dl.pi_se = &p->dl;
		if (rt_prio(oldprio))
			p->rt.timeout = 0;
	}

	__setscheduler_prio(p, prio);

	if (queued)
		enqueue_task(rq, p, queue_flag);
	if (running)
		set_next_task(rq, p);

	check_class_changed(rq, p, prev_class, oldprio);
out_unlock:
	/* Avoid rq from going away on us: */
	preempt_disable();

	rq_unpin_lock(rq, &rf);
	__balance_callbacks(rq);
	raw_spin_rq_unlock(rq);

	preempt_enable();
}
#else
static inline int rt_effective_prio(struct task_struct *p, int prio)
{
	return prio;
}
#endif

void set_user_nice(struct task_struct *p, long nice)
{
	bool queued, running;
	int old_prio;
	struct rq_flags rf;
	struct rq *rq;

	if (task_nice(p) == nice || nice < MIN_NICE || nice > MAX_NICE)
		return;
	/*
	 * We have to be careful, if called from sys_setpriority(),
	 * the task might be in the middle of scheduling on another CPU.
	 */
	rq = task_rq_lock(p, &rf);
	update_rq_clock(rq);

	/*
	 * The RT priorities are set via sched_setscheduler(), but we still
	 * allow the 'normal' nice value to be set - but as expected
	 * it won't have any effect on scheduling until the task is
	 * SCHED_DEADLINE, SCHED_FIFO or SCHED_RR:
	 */
	if (task_has_dl_policy(p) || task_has_rt_policy(p)) {
		p->static_prio = NICE_TO_PRIO(nice);
		goto out_unlock;
	}
	queued = task_on_rq_queued(p);
	running = task_current(rq, p);
	if (queued)
		dequeue_task(rq, p, DEQUEUE_SAVE | DEQUEUE_NOCLOCK);
	if (running)
		put_prev_task(rq, p);

	p->static_prio = NICE_TO_PRIO(nice);
	set_load_weight(p, true);
	old_prio = p->prio;
	p->prio = effective_prio(p);

	if (queued)
		enqueue_task(rq, p, ENQUEUE_RESTORE | ENQUEUE_NOCLOCK);
	if (running)
		set_next_task(rq, p);

	/*
	 * If the task increased its priority or is running and
	 * lowered its priority, then reschedule its CPU:
	 */
	p->sched_class->prio_changed(rq, p, old_prio);

out_unlock:
	task_rq_unlock(rq, p, &rf);
}
EXPORT_SYMBOL(set_user_nice);

/*
 * is_nice_reduction - check if nice value is an actual reduction
 *
 * Similar to can_nice() but does not perform a capability check.
 *
 * @p: task
 * @nice: nice value
 */
static bool is_nice_reduction(const struct task_struct *p, const int nice)
{
	/* Convert nice value [19,-20] to rlimit style value [1,40]: */
	int nice_rlim = nice_to_rlimit(nice);

	return (nice_rlim <= task_rlimit(p, RLIMIT_NICE));
}

/*
 * can_nice - check if a task can reduce its nice value
 * @p: task
 * @nice: nice value
 */
int can_nice(const struct task_struct *p, const int nice)
{
	return is_nice_reduction(p, nice) || capable(CAP_SYS_NICE);
}

#ifdef __ARCH_WANT_SYS_NICE

/*
 * sys_nice - change the priority of the current process.
 * @increment: priority increment
 *
 * sys_setpriority is a more generic, but much slower function that
 * does similar things.
 */
SYSCALL_DEFINE1(nice, int, increment)
{
	long nice, retval;

	/*
	 * Setpriority might change our priority at the same moment.
	 * We don't have to worry. Conceptually one call occurs first
	 * and we have a single winner.
	 */
	increment = clamp(increment, -NICE_WIDTH, NICE_WIDTH);
	nice = task_nice(current) + increment;

	nice = clamp_val(nice, MIN_NICE, MAX_NICE);
	if (increment < 0 && !can_nice(current, nice))
		return -EPERM;

	retval = security_task_setnice(current, nice);
	if (retval)
		return retval;

	set_user_nice(current, nice);
	return 0;
}

#endif

/**
 * task_prio - return the priority value of a given task.
 * @p: the task in question.
 *
 * Return: The priority value as seen by users in /proc.
 *
 * sched policy         return value   kernel prio    user prio/nice
 *
 * normal, batch, idle     [0 ... 39]  [100 ... 139]          0/[-20 ... 19]
 * fifo, rr             [-2 ... -100]     [98 ... 0]  [1 ... 99]
 * deadline                     -101             -1           0
 */
int task_prio(const struct task_struct *p)
{
	return p->prio - MAX_RT_PRIO;
}

/**
 * idle_cpu - is a given CPU idle currently?
 * @cpu: the processor in question.
 *
 * Return: 1 if the CPU is currently idle. 0 otherwise.
 */
int idle_cpu(int cpu)
{
	struct rq *rq = cpu_rq(cpu);

	if (rq->curr != rq->idle)
		return 0;

	if (rq->nr_running)
		return 0;

#ifdef CONFIG_SMP
	if (rq->ttwu_pending)
		return 0;
#endif

	return 1;
}

/**
 * available_idle_cpu - is a given CPU idle for enqueuing work.
 * @cpu: the CPU in question.
 *
 * Return: 1 if the CPU is currently idle. 0 otherwise.
 */
int available_idle_cpu(int cpu)
{
	if (!idle_cpu(cpu))
		return 0;

	if (vcpu_is_preempted(cpu))
		return 0;

	return 1;
}

/**
 * idle_task - return the idle task for a given CPU.
 * @cpu: the processor in question.
 *
 * Return: The idle task for the CPU @cpu.
 */
struct task_struct *idle_task(int cpu)
{
	return cpu_rq(cpu)->idle;
}

#ifdef CONFIG_SMP
/*
 * This function computes an effective utilization for the given CPU, to be
 * used for frequency selection given the linear relation: f = u * f_max.
 *
 * The scheduler tracks the following metrics:
 *
 *   cpu_util_{cfs,rt,dl,irq}()
 *   cpu_bw_dl()
 *
 * Where the cfs,rt and dl util numbers are tracked with the same metric and
 * synchronized windows and are thus directly comparable.
 *
 * The cfs,rt,dl utilization are the running times measured with rq->clock_task
 * which excludes things like IRQ and steal-time. These latter are then accrued
 * in the irq utilization.
 *
 * The DL bandwidth number otoh is not a measured metric but a value computed
 * based on the task model parameters and gives the minimal utilization
 * required to meet deadlines.
 */
unsigned long effective_cpu_util(int cpu, unsigned long util_cfs,
				 enum cpu_util_type type,
				 struct task_struct *p)
{
	unsigned long dl_util, util, irq, max;
	struct rq *rq = cpu_rq(cpu);

	max = arch_scale_cpu_capacity(cpu);

	if (!uclamp_is_used() &&
	    type == FREQUENCY_UTIL && rt_rq_is_runnable(&rq->rt)) {
		return max;
	}

	/*
	 * Early check to see if IRQ/steal time saturates the CPU, can be
	 * because of inaccuracies in how we track these -- see
	 * update_irq_load_avg().
	 */
	irq = cpu_util_irq(rq);
	if (unlikely(irq >= max))
		return max;

	/*
	 * Because the time spend on RT/DL tasks is visible as 'lost' time to
	 * CFS tasks and we use the same metric to track the effective
	 * utilization (PELT windows are synchronized) we can directly add them
	 * to obtain the CPU's actual utilization.
	 *
	 * CFS and RT utilization can be boosted or capped, depending on
	 * utilization clamp constraints requested by currently RUNNABLE
	 * tasks.
	 * When there are no CFS RUNNABLE tasks, clamps are released and
	 * frequency will be gracefully reduced with the utilization decay.
	 */
	util = util_cfs + cpu_util_rt(rq);
	if (type == FREQUENCY_UTIL)
		util = uclamp_rq_util_with(rq, util, p);

	dl_util = cpu_util_dl(rq);

	/*
	 * For frequency selection we do not make cpu_util_dl() a permanent part
	 * of this sum because we want to use cpu_bw_dl() later on, but we need
	 * to check if the CFS+RT+DL sum is saturated (ie. no idle time) such
	 * that we select f_max when there is no idle time.
	 *
	 * NOTE: numerical errors or stop class might cause us to not quite hit
	 * saturation when we should -- something for later.
	 */
	if (util + dl_util >= max)
		return max;

	/*
	 * OTOH, for energy computation we need the estimated running time, so
	 * include util_dl and ignore dl_bw.
	 */
	if (type == ENERGY_UTIL)
		util += dl_util;

	/*
	 * There is still idle time; further improve the number by using the
	 * irq metric. Because IRQ/steal time is hidden from the task clock we
	 * need to scale the task numbers:
	 *
	 *              max - irq
	 *   U' = irq + --------- * U
	 *                 max
	 */
	util = scale_irq_capacity(util, irq, max);
	util += irq;

	/*
	 * Bandwidth required by DEADLINE must always be granted while, for
	 * FAIR and RT, we use blocked utilization of IDLE CPUs as a mechanism
	 * to gracefully reduce the frequency when no tasks show up for longer
	 * periods of time.
	 *
	 * Ideally we would like to set bw_dl as min/guaranteed freq and util +
	 * bw_dl as requested freq. However, cpufreq is not yet ready for such
	 * an interface. So, we only do the latter for now.
	 */
	if (type == FREQUENCY_UTIL)
		util += cpu_bw_dl(rq);

	return min(max, util);
}

unsigned long sched_cpu_util(int cpu)
{
	return effective_cpu_util(cpu, cpu_util_cfs(cpu), ENERGY_UTIL, NULL);
}
#endif /* CONFIG_SMP */

/**
 * find_process_by_pid - find a process with a matching PID value.
 * @pid: the pid in question.
 *
 * The task of @pid, if found. %NULL otherwise.
 */
static struct task_struct *find_process_by_pid(pid_t pid)
{
	return pid ? find_task_by_vpid(pid) : current;
}

/*
 * sched_setparam() passes in -1 for its policy, to let the functions
 * it calls know not to change it.
 */
#define SETPARAM_POLICY	-1

static void __setscheduler_params(struct task_struct *p,
		const struct sched_attr *attr)
{
	int policy = attr->sched_policy;

	if (policy == SETPARAM_POLICY)
		policy = p->policy;

	p->policy = policy;

	if (dl_policy(policy))
		__setparam_dl(p, attr);
	else if (fair_policy(policy))
		p->static_prio = NICE_TO_PRIO(attr->sched_nice);

	/*
	 * __sched_setscheduler() ensures attr->sched_priority == 0 when
	 * !rt_policy. Always setting this ensures that things like
	 * getparam()/getattr() don't report silly values for !rt tasks.
	 */
	p->rt_priority = attr->sched_priority;
	p->normal_prio = normal_prio(p);
	set_load_weight(p, true);
}

/*
 * Check the target process has a UID that matches the current process's:
 */
static bool check_same_owner(struct task_struct *p)
{
	const struct cred *cred = current_cred(), *pcred;
	bool match;

	rcu_read_lock();
	pcred = __task_cred(p);
	match = (uid_eq(cred->euid, pcred->euid) ||
		 uid_eq(cred->euid, pcred->uid));
	rcu_read_unlock();
	return match;
}

/*
 * Allow unprivileged RT tasks to decrease priority.
 * Only issue a capable test if needed and only once to avoid an audit
 * event on permitted non-privileged operations:
 */
static int user_check_sched_setscheduler(struct task_struct *p,
					 const struct sched_attr *attr,
					 int policy, int reset_on_fork)
{
	if (fair_policy(policy)) {
		if (attr->sched_nice < task_nice(p) &&
		    !is_nice_reduction(p, attr->sched_nice))
			goto req_priv;
	}

	if (rt_policy(policy)) {
		unsigned long rlim_rtprio = task_rlimit(p, RLIMIT_RTPRIO);

		/* Can't set/change the rt policy: */
		if (policy != p->policy && !rlim_rtprio)
			goto req_priv;

		/* Can't increase priority: */
		if (attr->sched_priority > p->rt_priority &&
		    attr->sched_priority > rlim_rtprio)
			goto req_priv;
	}

	/*
	 * Can't set/change SCHED_DEADLINE policy at all for now
	 * (safest behavior); in the future we would like to allow
	 * unprivileged DL tasks to increase their relative deadline
	 * or reduce their runtime (both ways reducing utilization)
	 */
	if (dl_policy(policy))
		goto req_priv;

	/*
	 * Treat SCHED_IDLE as nice 20. Only allow a switch to
	 * SCHED_NORMAL if the RLIMIT_NICE would normally permit it.
	 */
	if (task_has_idle_policy(p) && !idle_policy(policy)) {
		if (!is_nice_reduction(p, task_nice(p)))
			goto req_priv;
	}

	/* Can't change other user's priorities: */
	if (!check_same_owner(p))
		goto req_priv;

	/* Normal users shall not reset the sched_reset_on_fork flag: */
	if (p->sched_reset_on_fork && !reset_on_fork)
		goto req_priv;

	return 0;

req_priv:
	if (!capable(CAP_SYS_NICE))
		return -EPERM;

	return 0;
}

static int __sched_setscheduler(struct task_struct *p,
				const struct sched_attr *attr,
				bool user, bool pi)
{
	int oldpolicy = -1, policy = attr->sched_policy;
	int retval, oldprio, newprio, queued, running;
	const struct sched_class *prev_class;
	struct callback_head *head;
	struct rq_flags rf;
	int reset_on_fork;
	int queue_flags = DEQUEUE_SAVE | DEQUEUE_MOVE | DEQUEUE_NOCLOCK;
	struct rq *rq;

	/* The pi code expects interrupts enabled */
	BUG_ON(pi && in_interrupt());
recheck:
	/* Double check policy once rq lock held: */
	if (policy < 0) {
		reset_on_fork = p->sched_reset_on_fork;
		policy = oldpolicy = p->policy;
	} else {
		reset_on_fork = !!(attr->sched_flags & SCHED_FLAG_RESET_ON_FORK);

		if (!valid_policy(policy))
			return -EINVAL;
	}

	if (attr->sched_flags & ~(SCHED_FLAG_ALL | SCHED_FLAG_SUGOV))
		return -EINVAL;

	/*
	 * Valid priorities for SCHED_FIFO and SCHED_RR are
	 * 1..MAX_RT_PRIO-1, valid priority for SCHED_NORMAL,
	 * SCHED_BATCH and SCHED_IDLE is 0.
	 */
	if (attr->sched_priority > MAX_RT_PRIO-1)
		return -EINVAL;
	if ((dl_policy(policy) && !__checkparam_dl(attr)) ||
	    (rt_policy(policy) != (attr->sched_priority != 0)))
		return -EINVAL;

	if (user) {
		retval = user_check_sched_setscheduler(p, attr, policy, reset_on_fork);
		if (retval)
			return retval;

		if (attr->sched_flags & SCHED_FLAG_SUGOV)
			return -EINVAL;

		retval = security_task_setscheduler(p);
		if (retval)
			return retval;
	}

	/* Update task specific "requested" clamps */
	if (attr->sched_flags & SCHED_FLAG_UTIL_CLAMP) {
		retval = uclamp_validate(p, attr);
		if (retval)
			return retval;
	}

	if (pi)
		cpuset_read_lock();

	/*
	 * Make sure no PI-waiters arrive (or leave) while we are
	 * changing the priority of the task:
	 *
	 * To be able to change p->policy safely, the appropriate
	 * runqueue lock must be held.
	 */
	rq = task_rq_lock(p, &rf);
	update_rq_clock(rq);

	/*
	 * Changing the policy of the stop threads its a very bad idea:
	 */
	if (p == rq->stop) {
		retval = -EINVAL;
		goto unlock;
	}

	/*
	 * If not changing anything there's no need to proceed further,
	 * but store a possible modification of reset_on_fork.
	 */
	if (unlikely(policy == p->policy)) {
		if (fair_policy(policy) && attr->sched_nice != task_nice(p))
			goto change;
		if (rt_policy(policy) && attr->sched_priority != p->rt_priority)
			goto change;
		if (dl_policy(policy) && dl_param_changed(p, attr))
			goto change;
		if (attr->sched_flags & SCHED_FLAG_UTIL_CLAMP)
			goto change;

		p->sched_reset_on_fork = reset_on_fork;
		retval = 0;
		goto unlock;
	}
change:

	if (user) {
#ifdef CONFIG_RT_GROUP_SCHED
		/*
		 * Do not allow realtime tasks into groups that have no runtime
		 * assigned.
		 */
		if (rt_bandwidth_enabled() && rt_policy(policy) &&
				task_group(p)->rt_bandwidth.rt_runtime == 0 &&
				!task_group_is_autogroup(task_group(p))) {
			retval = -EPERM;
			goto unlock;
		}
#endif
#ifdef CONFIG_SMP
		if (dl_bandwidth_enabled() && dl_policy(policy) &&
				!(attr->sched_flags & SCHED_FLAG_SUGOV)) {
			cpumask_t *span = rq->rd->span;

			/*
			 * Don't allow tasks with an affinity mask smaller than
			 * the entire root_domain to become SCHED_DEADLINE. We
			 * will also fail if there's no bandwidth available.
			 */
			if (!cpumask_subset(span, p->cpus_ptr) ||
			    rq->rd->dl_bw.bw == 0) {
				retval = -EPERM;
				goto unlock;
			}
		}
#endif
	}

	/* Re-check policy now with rq lock held: */
	if (unlikely(oldpolicy != -1 && oldpolicy != p->policy)) {
		policy = oldpolicy = -1;
		task_rq_unlock(rq, p, &rf);
		if (pi)
			cpuset_read_unlock();
		goto recheck;
	}

	/*
	 * If setscheduling to SCHED_DEADLINE (or changing the parameters
	 * of a SCHED_DEADLINE task) we need to check if enough bandwidth
	 * is available.
	 */
	if ((dl_policy(policy) || dl_task(p)) && sched_dl_overflow(p, policy, attr)) {
		retval = -EBUSY;
		goto unlock;
	}

	p->sched_reset_on_fork = reset_on_fork;
	oldprio = p->prio;

	newprio = __normal_prio(policy, attr->sched_priority, attr->sched_nice);
	if (pi) {
		/*
		 * Take priority boosted tasks into account. If the new
		 * effective priority is unchanged, we just store the new
		 * normal parameters and do not touch the scheduler class and
		 * the runqueue. This will be done when the task deboost
		 * itself.
		 */
		newprio = rt_effective_prio(p, newprio);
		if (newprio == oldprio)
			queue_flags &= ~DEQUEUE_MOVE;
	}

	queued = task_on_rq_queued(p);
	running = task_current(rq, p);
	if (queued)
		dequeue_task(rq, p, queue_flags);
	if (running)
		put_prev_task(rq, p);

	prev_class = p->sched_class;

	if (!(attr->sched_flags & SCHED_FLAG_KEEP_PARAMS)) {
		__setscheduler_params(p, attr);
		__setscheduler_prio(p, newprio);
	}
	__setscheduler_uclamp(p, attr);

	if (queued) {
		/*
		 * We enqueue to tail when the priority of a task is
		 * increased (user space view).
		 */
		if (oldprio < p->prio)
			queue_flags |= ENQUEUE_HEAD;

		enqueue_task(rq, p, queue_flags);
	}
	if (running)
		set_next_task(rq, p);

	check_class_changed(rq, p, prev_class, oldprio);

	/* Avoid rq from going away on us: */
	preempt_disable();
	head = splice_balance_callbacks(rq);
	task_rq_unlock(rq, p, &rf);

	if (pi) {
		cpuset_read_unlock();
		rt_mutex_adjust_pi(p);
	}

	/* Run balance callbacks after we've adjusted the PI chain: */
	balance_callbacks(rq, head);
	preempt_enable();

	return 0;

unlock:
	task_rq_unlock(rq, p, &rf);
	if (pi)
		cpuset_read_unlock();
	return retval;
}

static int _sched_setscheduler(struct task_struct *p, int policy,
			       const struct sched_param *param, bool check)
{
	struct sched_attr attr = {
		.sched_policy   = policy,
		.sched_priority = param->sched_priority,
		.sched_nice	= PRIO_TO_NICE(p->static_prio),
	};

	/* Fixup the legacy SCHED_RESET_ON_FORK hack. */
	if ((policy != SETPARAM_POLICY) && (policy & SCHED_RESET_ON_FORK)) {
		attr.sched_flags |= SCHED_FLAG_RESET_ON_FORK;
		policy &= ~SCHED_RESET_ON_FORK;
		attr.sched_policy = policy;
	}

	return __sched_setscheduler(p, &attr, check, true);
}
/**
 * sched_setscheduler - change the scheduling policy and/or RT priority of a thread.
 * @p: the task in question.
 * @policy: new policy.
 * @param: structure containing the new RT priority.
 *
 * Use sched_set_fifo(), read its comment.
 *
 * Return: 0 on success. An error code otherwise.
 *
 * NOTE that the task may be already dead.
 */
int sched_setscheduler(struct task_struct *p, int policy,
		       const struct sched_param *param)
{
	return _sched_setscheduler(p, policy, param, true);
}

int sched_setattr(struct task_struct *p, const struct sched_attr *attr)
{
	return __sched_setscheduler(p, attr, true, true);
}

int sched_setattr_nocheck(struct task_struct *p, const struct sched_attr *attr)
{
	return __sched_setscheduler(p, attr, false, true);
}
EXPORT_SYMBOL_GPL(sched_setattr_nocheck);

/**
 * sched_setscheduler_nocheck - change the scheduling policy and/or RT priority of a thread from kernelspace.
 * @p: the task in question.
 * @policy: new policy.
 * @param: structure containing the new RT priority.
 *
 * Just like sched_setscheduler, only don't bother checking if the
 * current context has permission.  For example, this is needed in
 * stop_machine(): we create temporary high priority worker threads,
 * but our caller might not have that capability.
 *
 * Return: 0 on success. An error code otherwise.
 */
int sched_setscheduler_nocheck(struct task_struct *p, int policy,
			       const struct sched_param *param)
{
	return _sched_setscheduler(p, policy, param, false);
}

/*
 * SCHED_FIFO is a broken scheduler model; that is, it is fundamentally
 * incapable of resource management, which is the one thing an OS really should
 * be doing.
 *
 * This is of course the reason it is limited to privileged users only.
 *
 * Worse still; it is fundamentally impossible to compose static priority
 * workloads. You cannot take two correctly working static prio workloads
 * and smash them together and still expect them to work.
 *
 * For this reason 'all' FIFO tasks the kernel creates are basically at:
 *
 *   MAX_RT_PRIO / 2
 *
 * The administrator _MUST_ configure the system, the kernel simply doesn't
 * know enough information to make a sensible choice.
 */
void sched_set_fifo(struct task_struct *p)
{
	struct sched_param sp = { .sched_priority = MAX_RT_PRIO / 2 };
	WARN_ON_ONCE(sched_setscheduler_nocheck(p, SCHED_FIFO, &sp) != 0);
}
EXPORT_SYMBOL_GPL(sched_set_fifo);

/*
 * For when you don't much care about FIFO, but want to be above SCHED_NORMAL.
 */
void sched_set_fifo_low(struct task_struct *p)
{
	struct sched_param sp = { .sched_priority = 1 };
	WARN_ON_ONCE(sched_setscheduler_nocheck(p, SCHED_FIFO, &sp) != 0);
}
EXPORT_SYMBOL_GPL(sched_set_fifo_low);

void sched_set_normal(struct task_struct *p, int nice)
{
	struct sched_attr attr = {
		.sched_policy = SCHED_NORMAL,
		.sched_nice = nice,
	};
	WARN_ON_ONCE(sched_setattr_nocheck(p, &attr) != 0);
}
EXPORT_SYMBOL_GPL(sched_set_normal);

static int
do_sched_setscheduler(pid_t pid, int policy, struct sched_param __user *param)
{
	struct sched_param lparam;
	struct task_struct *p;
	int retval;

	if (!param || pid < 0)
		return -EINVAL;
	if (copy_from_user(&lparam, param, sizeof(struct sched_param)))
		return -EFAULT;

	rcu_read_lock();
	retval = -ESRCH;
	p = find_process_by_pid(pid);
	if (likely(p))
		get_task_struct(p);
	rcu_read_unlock();

	if (likely(p)) {
		retval = sched_setscheduler(p, policy, &lparam);
		put_task_struct(p);
	}

	return retval;
}

/*
 * Mimics kernel/events/core.c perf_copy_attr().
 */
static int sched_copy_attr(struct sched_attr __user *uattr, struct sched_attr *attr)
{
	u32 size;
	int ret;

	/* Zero the full structure, so that a short copy will be nice: */
	memset(attr, 0, sizeof(*attr));

	ret = get_user(size, &uattr->size);
	if (ret)
		return ret;

	/* ABI compatibility quirk: */
	if (!size)
		size = SCHED_ATTR_SIZE_VER0;
	if (size < SCHED_ATTR_SIZE_VER0 || size > PAGE_SIZE)
		goto err_size;

	ret = copy_struct_from_user(attr, sizeof(*attr), uattr, size);
	if (ret) {
		if (ret == -E2BIG)
			goto err_size;
		return ret;
	}

	if ((attr->sched_flags & SCHED_FLAG_UTIL_CLAMP) &&
	    size < SCHED_ATTR_SIZE_VER1)
		return -EINVAL;

	/*
	 * XXX: Do we want to be lenient like existing syscalls; or do we want
	 * to be strict and return an error on out-of-bounds values?
	 */
	attr->sched_nice = clamp(attr->sched_nice, MIN_NICE, MAX_NICE);

	return 0;

err_size:
	put_user(sizeof(*attr), &uattr->size);
	return -E2BIG;
}

static void get_params(struct task_struct *p, struct sched_attr *attr)
{
	if (task_has_dl_policy(p))
		__getparam_dl(p, attr);
	else if (task_has_rt_policy(p))
		attr->sched_priority = p->rt_priority;
	else
		attr->sched_nice = task_nice(p);
}

/**
 * sys_sched_setscheduler - set/change the scheduler policy and RT priority
 * @pid: the pid in question.
 * @policy: new policy.
 * @param: structure containing the new RT priority.
 *
 * Return: 0 on success. An error code otherwise.
 */
SYSCALL_DEFINE3(sched_setscheduler, pid_t, pid, int, policy, struct sched_param __user *, param)
{
	if (policy < 0)
		return -EINVAL;

	return do_sched_setscheduler(pid, policy, param);
}

/**
 * sys_sched_setparam - set/change the RT priority of a thread
 * @pid: the pid in question.
 * @param: structure containing the new RT priority.
 *
 * Return: 0 on success. An error code otherwise.
 */
SYSCALL_DEFINE2(sched_setparam, pid_t, pid, struct sched_param __user *, param)
{
	return do_sched_setscheduler(pid, SETPARAM_POLICY, param);
}

/**
 * sys_sched_setattr - same as above, but with extended sched_attr
 * @pid: the pid in question.
 * @uattr: structure containing the extended parameters.
 * @flags: for future extension.
 */
SYSCALL_DEFINE3(sched_setattr, pid_t, pid, struct sched_attr __user *, uattr,
			       unsigned int, flags)
{
	struct sched_attr attr;
	struct task_struct *p;
	int retval;

	if (!uattr || pid < 0 || flags)
		return -EINVAL;

	retval = sched_copy_attr(uattr, &attr);
	if (retval)
		return retval;

	if ((int)attr.sched_policy < 0)
		return -EINVAL;
	if (attr.sched_flags & SCHED_FLAG_KEEP_POLICY)
		attr.sched_policy = SETPARAM_POLICY;

	rcu_read_lock();
	retval = -ESRCH;
	p = find_process_by_pid(pid);
	if (likely(p))
		get_task_struct(p);
	rcu_read_unlock();

	if (likely(p)) {
		if (attr.sched_flags & SCHED_FLAG_KEEP_PARAMS)
			get_params(p, &attr);
		retval = sched_setattr(p, &attr);
		put_task_struct(p);
	}

	return retval;
}

/**
 * sys_sched_getscheduler - get the policy (scheduling class) of a thread
 * @pid: the pid in question.
 *
 * Return: On success, the policy of the thread. Otherwise, a negative error
 * code.
 */
SYSCALL_DEFINE1(sched_getscheduler, pid_t, pid)
{
	struct task_struct *p;
	int retval;

	if (pid < 0)
		return -EINVAL;

	retval = -ESRCH;
	rcu_read_lock();
	p = find_process_by_pid(pid);
	if (p) {
		retval = security_task_getscheduler(p);
		if (!retval)
			retval = p->policy
				| (p->sched_reset_on_fork ? SCHED_RESET_ON_FORK : 0);
	}
	rcu_read_unlock();
	return retval;
}

/**
 * sys_sched_getparam - get the RT priority of a thread
 * @pid: the pid in question.
 * @param: structure containing the RT priority.
 *
 * Return: On success, 0 and the RT priority is in @param. Otherwise, an error
 * code.
 */
SYSCALL_DEFINE2(sched_getparam, pid_t, pid, struct sched_param __user *, param)
{
	struct sched_param lp = { .sched_priority = 0 };
	struct task_struct *p;
	int retval;

	if (!param || pid < 0)
		return -EINVAL;

	rcu_read_lock();
	p = find_process_by_pid(pid);
	retval = -ESRCH;
	if (!p)
		goto out_unlock;

	retval = security_task_getscheduler(p);
	if (retval)
		goto out_unlock;

	if (task_has_rt_policy(p))
		lp.sched_priority = p->rt_priority;
	rcu_read_unlock();

	/*
	 * This one might sleep, we cannot do it with a spinlock held ...
	 */
	retval = copy_to_user(param, &lp, sizeof(*param)) ? -EFAULT : 0;

	return retval;

out_unlock:
	rcu_read_unlock();
	return retval;
}

/*
 * Copy the kernel size attribute structure (which might be larger
 * than what user-space knows about) to user-space.
 *
 * Note that all cases are valid: user-space buffer can be larger or
 * smaller than the kernel-space buffer. The usual case is that both
 * have the same size.
 */
static int
sched_attr_copy_to_user(struct sched_attr __user *uattr,
			struct sched_attr *kattr,
			unsigned int usize)
{
	unsigned int ksize = sizeof(*kattr);

	if (!access_ok(uattr, usize))
		return -EFAULT;

	/*
	 * sched_getattr() ABI forwards and backwards compatibility:
	 *
	 * If usize == ksize then we just copy everything to user-space and all is good.
	 *
	 * If usize < ksize then we only copy as much as user-space has space for,
	 * this keeps ABI compatibility as well. We skip the rest.
	 *
	 * If usize > ksize then user-space is using a newer version of the ABI,
	 * which part the kernel doesn't know about. Just ignore it - tooling can
	 * detect the kernel's knowledge of attributes from the attr->size value
	 * which is set to ksize in this case.
	 */
	kattr->size = min(usize, ksize);

	if (copy_to_user(uattr, kattr, kattr->size))
		return -EFAULT;

	return 0;
}

/**
 * sys_sched_getattr - similar to sched_getparam, but with sched_attr
 * @pid: the pid in question.
 * @uattr: structure containing the extended parameters.
 * @usize: sizeof(attr) for fwd/bwd comp.
 * @flags: for future extension.
 */
SYSCALL_DEFINE4(sched_getattr, pid_t, pid, struct sched_attr __user *, uattr,
		unsigned int, usize, unsigned int, flags)
{
	struct sched_attr kattr = { };
	struct task_struct *p;
	int retval;

	if (!uattr || pid < 0 || usize > PAGE_SIZE ||
	    usize < SCHED_ATTR_SIZE_VER0 || flags)
		return -EINVAL;

	rcu_read_lock();
	p = find_process_by_pid(pid);
	retval = -ESRCH;
	if (!p)
		goto out_unlock;

	retval = security_task_getscheduler(p);
	if (retval)
		goto out_unlock;

	kattr.sched_policy = p->policy;
	if (p->sched_reset_on_fork)
		kattr.sched_flags |= SCHED_FLAG_RESET_ON_FORK;
	get_params(p, &kattr);
	kattr.sched_flags &= SCHED_FLAG_ALL;

#ifdef CONFIG_UCLAMP_TASK
	/*
	 * This could race with another potential updater, but this is fine
	 * because it'll correctly read the old or the new value. We don't need
	 * to guarantee who wins the race as long as it doesn't return garbage.
	 */
	kattr.sched_util_min = p->uclamp_req[UCLAMP_MIN].value;
	kattr.sched_util_max = p->uclamp_req[UCLAMP_MAX].value;
#endif

	rcu_read_unlock();

	return sched_attr_copy_to_user(uattr, &kattr, usize);

out_unlock:
	rcu_read_unlock();
	return retval;
}

#ifdef CONFIG_SMP
int dl_task_check_affinity(struct task_struct *p, const struct cpumask *mask)
{
	int ret = 0;

	/*
	 * If the task isn't a deadline task or admission control is
	 * disabled then we don't care about affinity changes.
	 */
	if (!task_has_dl_policy(p) || !dl_bandwidth_enabled())
		return 0;

	/*
	 * Since bandwidth control happens on root_domain basis,
	 * if admission test is enabled, we only admit -deadline
	 * tasks allowed to run on all the CPUs in the task's
	 * root_domain.
	 */
	rcu_read_lock();
	if (!cpumask_subset(task_rq(p)->rd->span, mask))
		ret = -EBUSY;
	rcu_read_unlock();
	return ret;
}
#endif

static int
__sched_setaffinity(struct task_struct *p, const struct cpumask *mask)
{
	int retval;
	cpumask_var_t cpus_allowed, new_mask;

	if (!alloc_cpumask_var(&cpus_allowed, GFP_KERNEL))
		return -ENOMEM;

	if (!alloc_cpumask_var(&new_mask, GFP_KERNEL)) {
		retval = -ENOMEM;
		goto out_free_cpus_allowed;
	}

	cpuset_cpus_allowed(p, cpus_allowed);
	cpumask_and(new_mask, mask, cpus_allowed);

	retval = dl_task_check_affinity(p, new_mask);
	if (retval)
		goto out_free_new_mask;
again:
	retval = __set_cpus_allowed_ptr(p, new_mask, SCA_CHECK | SCA_USER);
	if (retval)
		goto out_free_new_mask;

	cpuset_cpus_allowed(p, cpus_allowed);
	if (!cpumask_subset(new_mask, cpus_allowed)) {
		/*
		 * We must have raced with a concurrent cpuset update.
		 * Just reset the cpumask to the cpuset's cpus_allowed.
		 */
		cpumask_copy(new_mask, cpus_allowed);
		goto again;
	}

out_free_new_mask:
	free_cpumask_var(new_mask);
out_free_cpus_allowed:
	free_cpumask_var(cpus_allowed);
	return retval;
}

long sched_setaffinity(pid_t pid, const struct cpumask *in_mask)
{
	struct task_struct *p;
	int retval;

	rcu_read_lock();

	p = find_process_by_pid(pid);
	if (!p) {
		rcu_read_unlock();
		return -ESRCH;
	}

	/* Prevent p going away */
	get_task_struct(p);
	rcu_read_unlock();

	if (p->flags & PF_NO_SETAFFINITY) {
		retval = -EINVAL;
		goto out_put_task;
	}

	if (!check_same_owner(p)) {
		rcu_read_lock();
		if (!ns_capable(__task_cred(p)->user_ns, CAP_SYS_NICE)) {
			rcu_read_unlock();
			retval = -EPERM;
			goto out_put_task;
		}
		rcu_read_unlock();
	}

	retval = security_task_setscheduler(p);
	if (retval)
		goto out_put_task;

	retval = __sched_setaffinity(p, in_mask);
out_put_task:
	put_task_struct(p);
	return retval;
}

static int get_user_cpu_mask(unsigned long __user *user_mask_ptr, unsigned len,
			     struct cpumask *new_mask)
{
	if (len < cpumask_size())
		cpumask_clear(new_mask);
	else if (len > cpumask_size())
		len = cpumask_size();

	return copy_from_user(new_mask, user_mask_ptr, len) ? -EFAULT : 0;
}

/**
 * sys_sched_setaffinity - set the CPU affinity of a process
 * @pid: pid of the process
 * @len: length in bytes of the bitmask pointed to by user_mask_ptr
 * @user_mask_ptr: user-space pointer to the new CPU mask
 *
 * Return: 0 on success. An error code otherwise.
 */
SYSCALL_DEFINE3(sched_setaffinity, pid_t, pid, unsigned int, len,
		unsigned long __user *, user_mask_ptr)
{
	cpumask_var_t new_mask;
	int retval;

	if (!alloc_cpumask_var(&new_mask, GFP_KERNEL))
		return -ENOMEM;

	retval = get_user_cpu_mask(user_mask_ptr, len, new_mask);
	if (retval == 0)
		retval = sched_setaffinity(pid, new_mask);
	free_cpumask_var(new_mask);
	return retval;
}

long sched_getaffinity(pid_t pid, struct cpumask *mask)
{
	struct task_struct *p;
	unsigned long flags;
	int retval;

	rcu_read_lock();

	retval = -ESRCH;
	p = find_process_by_pid(pid);
	if (!p)
		goto out_unlock;

	retval = security_task_getscheduler(p);
	if (retval)
		goto out_unlock;

	raw_spin_lock_irqsave(&p->pi_lock, flags);
	cpumask_and(mask, &p->cpus_mask, cpu_active_mask);
	raw_spin_unlock_irqrestore(&p->pi_lock, flags);

out_unlock:
	rcu_read_unlock();

	return retval;
}

/**
 * sys_sched_getaffinity - get the CPU affinity of a process
 * @pid: pid of the process
 * @len: length in bytes of the bitmask pointed to by user_mask_ptr
 * @user_mask_ptr: user-space pointer to hold the current CPU mask
 *
 * Return: size of CPU mask copied to user_mask_ptr on success. An
 * error code otherwise.
 */
SYSCALL_DEFINE3(sched_getaffinity, pid_t, pid, unsigned int, len,
		unsigned long __user *, user_mask_ptr)
{
	int ret;
	cpumask_var_t mask;

	if ((len * BITS_PER_BYTE) < nr_cpu_ids)
		return -EINVAL;
	if (len & (sizeof(unsigned long)-1))
		return -EINVAL;

	if (!alloc_cpumask_var(&mask, GFP_KERNEL))
		return -ENOMEM;

	ret = sched_getaffinity(pid, mask);
	if (ret == 0) {
		unsigned int retlen = min(len, cpumask_size());

		if (copy_to_user(user_mask_ptr, mask, retlen))
			ret = -EFAULT;
		else
			ret = retlen;
	}
	free_cpumask_var(mask);

	return ret;
}

static void do_sched_yield(void)
{
	struct rq_flags rf;
	struct rq *rq;

	rq = this_rq_lock_irq(&rf);

	schedstat_inc(rq->yld_count);
	current->sched_class->yield_task(rq);

	preempt_disable();
	rq_unlock_irq(rq, &rf);
	sched_preempt_enable_no_resched();

	schedule();
}

/**
 * sys_sched_yield - yield the current processor to other threads.
 *
 * This function yields the current CPU to other tasks. If there are no
 * other threads running on this CPU then this function will return.
 *
 * Return: 0.
 */
SYSCALL_DEFINE0(sched_yield)
{
	do_sched_yield();
	return 0;
}

#if !defined(CONFIG_PREEMPTION) || defined(CONFIG_PREEMPT_DYNAMIC)
int __sched __cond_resched(void)
{
	if (should_resched(0)) {
		preempt_schedule_common();
		return 1;
	}
	/*
	 * In preemptible kernels, ->rcu_read_lock_nesting tells the tick
	 * whether the current CPU is in an RCU read-side critical section,
	 * so the tick can report quiescent states even for CPUs looping
	 * in kernel context.  In contrast, in non-preemptible kernels,
	 * RCU readers leave no in-memory hints, which means that CPU-bound
	 * processes executing in kernel context might never report an
	 * RCU quiescent state.  Therefore, the following code causes
	 * cond_resched() to report a quiescent state, but only when RCU
	 * is in urgent need of one.
	 */
#ifndef CONFIG_PREEMPT_RCU
	rcu_all_qs();
#endif
	return 0;
}
EXPORT_SYMBOL(__cond_resched);
#endif

#ifdef CONFIG_PREEMPT_DYNAMIC
#if defined(CONFIG_HAVE_PREEMPT_DYNAMIC_CALL)
#define cond_resched_dynamic_enabled	__cond_resched
#define cond_resched_dynamic_disabled	((void *)&__static_call_return0)
DEFINE_STATIC_CALL_RET0(cond_resched, __cond_resched);
EXPORT_STATIC_CALL_TRAMP(cond_resched);

#define might_resched_dynamic_enabled	__cond_resched
#define might_resched_dynamic_disabled	((void *)&__static_call_return0)
DEFINE_STATIC_CALL_RET0(might_resched, __cond_resched);
EXPORT_STATIC_CALL_TRAMP(might_resched);
#elif defined(CONFIG_HAVE_PREEMPT_DYNAMIC_KEY)
static DEFINE_STATIC_KEY_FALSE(sk_dynamic_cond_resched);
int __sched dynamic_cond_resched(void)
{
	if (!static_branch_unlikely(&sk_dynamic_cond_resched))
		return 0;
	return __cond_resched();
}
EXPORT_SYMBOL(dynamic_cond_resched);

static DEFINE_STATIC_KEY_FALSE(sk_dynamic_might_resched);
int __sched dynamic_might_resched(void)
{
	if (!static_branch_unlikely(&sk_dynamic_might_resched))
		return 0;
	return __cond_resched();
}
EXPORT_SYMBOL(dynamic_might_resched);
#endif
#endif

/*
 * __cond_resched_lock() - if a reschedule is pending, drop the given lock,
 * call schedule, and on return reacquire the lock.
 *
 * This works OK both with and without CONFIG_PREEMPTION. We do strange low-level
 * operations here to prevent schedule() from being called twice (once via
 * spin_unlock(), once by hand).
 */
int __cond_resched_lock(spinlock_t *lock)
{
	int resched = should_resched(PREEMPT_LOCK_OFFSET);
	int ret = 0;

	lockdep_assert_held(lock);

	if (spin_needbreak(lock) || resched) {
		spin_unlock(lock);
		if (!_cond_resched())
			cpu_relax();
		ret = 1;
		spin_lock(lock);
	}
	return ret;
}
EXPORT_SYMBOL(__cond_resched_lock);

int __cond_resched_rwlock_read(rwlock_t *lock)
{
	int resched = should_resched(PREEMPT_LOCK_OFFSET);
	int ret = 0;

	lockdep_assert_held_read(lock);

	if (rwlock_needbreak(lock) || resched) {
		read_unlock(lock);
		if (!_cond_resched())
			cpu_relax();
		ret = 1;
		read_lock(lock);
	}
	return ret;
}
EXPORT_SYMBOL(__cond_resched_rwlock_read);

int __cond_resched_rwlock_write(rwlock_t *lock)
{
	int resched = should_resched(PREEMPT_LOCK_OFFSET);
	int ret = 0;

	lockdep_assert_held_write(lock);

	if (rwlock_needbreak(lock) || resched) {
		write_unlock(lock);
		if (!_cond_resched())
			cpu_relax();
		ret = 1;
		write_lock(lock);
	}
	return ret;
}
EXPORT_SYMBOL(__cond_resched_rwlock_write);

#ifdef CONFIG_PREEMPT_DYNAMIC

#ifdef CONFIG_GENERIC_ENTRY
#include <linux/entry-common.h>
#endif

/*
 * SC:cond_resched
 * SC:might_resched
 * SC:preempt_schedule
 * SC:preempt_schedule_notrace
 * SC:irqentry_exit_cond_resched
 *
 *
 * NONE:
 *   cond_resched               <- __cond_resched
 *   might_resched              <- RET0
 *   preempt_schedule           <- NOP
 *   preempt_schedule_notrace   <- NOP
 *   irqentry_exit_cond_resched <- NOP
 *
 * VOLUNTARY:
 *   cond_resched               <- __cond_resched
 *   might_resched              <- __cond_resched
 *   preempt_schedule           <- NOP
 *   preempt_schedule_notrace   <- NOP
 *   irqentry_exit_cond_resched <- NOP
 *
 * FULL:
 *   cond_resched               <- RET0
 *   might_resched              <- RET0
 *   preempt_schedule           <- preempt_schedule
 *   preempt_schedule_notrace   <- preempt_schedule_notrace
 *   irqentry_exit_cond_resched <- irqentry_exit_cond_resched
 */

enum {
	preempt_dynamic_undefined = -1,
	preempt_dynamic_none,
	preempt_dynamic_voluntary,
	preempt_dynamic_full,
};

int preempt_dynamic_mode = preempt_dynamic_undefined;

int sched_dynamic_mode(const char *str)
{
	if (!strcmp(str, "none"))
		return preempt_dynamic_none;

	if (!strcmp(str, "voluntary"))
		return preempt_dynamic_voluntary;

	if (!strcmp(str, "full"))
		return preempt_dynamic_full;

	return -EINVAL;
}

#if defined(CONFIG_HAVE_PREEMPT_DYNAMIC_CALL)
#define preempt_dynamic_enable(f)	static_call_update(f, f##_dynamic_enabled)
#define preempt_dynamic_disable(f)	static_call_update(f, f##_dynamic_disabled)
#elif defined(CONFIG_HAVE_PREEMPT_DYNAMIC_KEY)
#define preempt_dynamic_enable(f)	static_key_enable(&sk_dynamic_##f.key)
#define preempt_dynamic_disable(f)	static_key_disable(&sk_dynamic_##f.key)
#else
#error "Unsupported PREEMPT_DYNAMIC mechanism"
#endif

void sched_dynamic_update(int mode)
{
	/*
	 * Avoid {NONE,VOLUNTARY} -> FULL transitions from ever ending up in
	 * the ZERO state, which is invalid.
	 */
	preempt_dynamic_enable(cond_resched);
	preempt_dynamic_enable(might_resched);
	preempt_dynamic_enable(preempt_schedule);
	preempt_dynamic_enable(preempt_schedule_notrace);
	preempt_dynamic_enable(irqentry_exit_cond_resched);

	switch (mode) {
	case preempt_dynamic_none:
		preempt_dynamic_enable(cond_resched);
		preempt_dynamic_disable(might_resched);
		preempt_dynamic_disable(preempt_schedule);
		preempt_dynamic_disable(preempt_schedule_notrace);
		preempt_dynamic_disable(irqentry_exit_cond_resched);
		pr_info("Dynamic Preempt: none\n");
		break;

	case preempt_dynamic_voluntary:
		preempt_dynamic_enable(cond_resched);
		preempt_dynamic_enable(might_resched);
		preempt_dynamic_disable(preempt_schedule);
		preempt_dynamic_disable(preempt_schedule_notrace);
		preempt_dynamic_disable(irqentry_exit_cond_resched);
		pr_info("Dynamic Preempt: voluntary\n");
		break;

	case preempt_dynamic_full:
		preempt_dynamic_disable(cond_resched);
		preempt_dynamic_disable(might_resched);
		preempt_dynamic_enable(preempt_schedule);
		preempt_dynamic_enable(preempt_schedule_notrace);
		preempt_dynamic_enable(irqentry_exit_cond_resched);
		pr_info("Dynamic Preempt: full\n");
		break;
	}

	preempt_dynamic_mode = mode;
}

static int __init setup_preempt_mode(char *str)
{
	int mode = sched_dynamic_mode(str);
	if (mode < 0) {
		pr_warn("Dynamic Preempt: unsupported mode: %s\n", str);
		return 0;
	}

	sched_dynamic_update(mode);
	return 1;
}
__setup("preempt=", setup_preempt_mode);

static void __init preempt_dynamic_init(void)
{
	if (preempt_dynamic_mode == preempt_dynamic_undefined) {
		if (IS_ENABLED(CONFIG_PREEMPT_NONE)) {
			sched_dynamic_update(preempt_dynamic_none);
		} else if (IS_ENABLED(CONFIG_PREEMPT_VOLUNTARY)) {
			sched_dynamic_update(preempt_dynamic_voluntary);
		} else {
			/* Default static call setting, nothing to do */
			WARN_ON_ONCE(!IS_ENABLED(CONFIG_PREEMPT));
			preempt_dynamic_mode = preempt_dynamic_full;
			pr_info("Dynamic Preempt: full\n");
		}
	}
}

#define PREEMPT_MODEL_ACCESSOR(mode) \
	bool preempt_model_##mode(void)						 \
	{									 \
		WARN_ON_ONCE(preempt_dynamic_mode == preempt_dynamic_undefined); \
		return preempt_dynamic_mode == preempt_dynamic_##mode;		 \
	}									 \
	EXPORT_SYMBOL_GPL(preempt_model_##mode)

PREEMPT_MODEL_ACCESSOR(none);
PREEMPT_MODEL_ACCESSOR(voluntary);
PREEMPT_MODEL_ACCESSOR(full);

#else /* !CONFIG_PREEMPT_DYNAMIC */

static inline void preempt_dynamic_init(void) { }

#endif /* #ifdef CONFIG_PREEMPT_DYNAMIC */

/**
 * yield - yield the current processor to other threads.
 *
 * Do not ever use this function, there's a 99% chance you're doing it wrong.
 *
 * The scheduler is at all times free to pick the calling task as the most
 * eligible task to run, if removing the yield() call from your code breaks
 * it, it's already broken.
 *
 * Typical broken usage is:
 *
 * while (!event)
 *	yield();
 *
 * where one assumes that yield() will let 'the other' process run that will
 * make event true. If the current task is a SCHED_FIFO task that will never
 * happen. Never use yield() as a progress guarantee!!
 *
 * If you want to use yield() to wait for something, use wait_event().
 * If you want to use yield() to be 'nice' for others, use cond_resched().
 * If you still want to use yield(), do not!
 */
void __sched yield(void)
{
	set_current_state(TASK_RUNNING);
	do_sched_yield();
}
EXPORT_SYMBOL(yield);

/**
 * yield_to - yield the current processor to another thread in
 * your thread group, or accelerate that thread toward the
 * processor it's on.
 * @p: target task
 * @preempt: whether task preemption is allowed or not
 *
 * It's the caller's job to ensure that the target task struct
 * can't go away on us before we can do any checks.
 *
 * Return:
 *	true (>0) if we indeed boosted the target task.
 *	false (0) if we failed to boost the target.
 *	-ESRCH if there's no task to yield to.
 */
int __sched yield_to(struct task_struct *p, bool preempt)
{
	struct task_struct *curr = current;
	struct rq *rq, *p_rq;
	unsigned long flags;
	int yielded = 0;

	local_irq_save(flags);
	rq = this_rq();

again:
	p_rq = task_rq(p);
	/*
	 * If we're the only runnable task on the rq and target rq also
	 * has only one task, there's absolutely no point in yielding.
	 */
	if (rq->nr_running == 1 && p_rq->nr_running == 1) {
		yielded = -ESRCH;
		goto out_irq;
	}

	double_rq_lock(rq, p_rq);
	if (task_rq(p) != p_rq) {
		double_rq_unlock(rq, p_rq);
		goto again;
	}

	if (!curr->sched_class->yield_to_task)
		goto out_unlock;

	if (curr->sched_class != p->sched_class)
		goto out_unlock;

	if (task_on_cpu(p_rq, p) || !task_is_running(p))
		goto out_unlock;

	yielded = curr->sched_class->yield_to_task(rq, p);
	if (yielded) {
		schedstat_inc(rq->yld_count);
		/*
		 * Make p's CPU reschedule; pick_next_entity takes care of
		 * fairness.
		 */
		if (preempt && rq != p_rq)
			resched_curr(p_rq);
	}

out_unlock:
	double_rq_unlock(rq, p_rq);
out_irq:
	local_irq_restore(flags);

	if (yielded > 0)
		schedule();

	return yielded;
}
EXPORT_SYMBOL_GPL(yield_to);

int io_schedule_prepare(void)
{
	int old_iowait = current->in_iowait;

	current->in_iowait = 1;
	blk_flush_plug(current->plug, true);
	return old_iowait;
}

void io_schedule_finish(int token)
{
	current->in_iowait = token;
}

/*
 * This task is about to go to sleep on IO. Increment rq->nr_iowait so
 * that process accounting knows that this is a task in IO wait state.
 */
long __sched io_schedule_timeout(long timeout)
{
	int token;
	long ret;

	token = io_schedule_prepare();
	ret = schedule_timeout(timeout);
	io_schedule_finish(token);

	return ret;
}
EXPORT_SYMBOL(io_schedule_timeout);

void __sched io_schedule(void)
{
	int token;

	token = io_schedule_prepare();
	schedule();
	io_schedule_finish(token);
}
EXPORT_SYMBOL(io_schedule);

/**
 * sys_sched_get_priority_max - return maximum RT priority.
 * @policy: scheduling class.
 *
 * Return: On success, this syscall returns the maximum
 * rt_priority that can be used by a given scheduling class.
 * On failure, a negative error code is returned.
 */
SYSCALL_DEFINE1(sched_get_priority_max, int, policy)
{
	int ret = -EINVAL;

	switch (policy) {
	case SCHED_FIFO:
	case SCHED_RR:
		ret = MAX_RT_PRIO-1;
		break;
	case SCHED_DEADLINE:
	case SCHED_NORMAL:
	case SCHED_BATCH:
	case SCHED_IDLE:
		ret = 0;
		break;
	}
	return ret;
}

/**
 * sys_sched_get_priority_min - return minimum RT priority.
 * @policy: scheduling class.
 *
 * Return: On success, this syscall returns the minimum
 * rt_priority that can be used by a given scheduling class.
 * On failure, a negative error code is returned.
 */
SYSCALL_DEFINE1(sched_get_priority_min, int, policy)
{
	int ret = -EINVAL;

	switch (policy) {
	case SCHED_FIFO:
	case SCHED_RR:
		ret = 1;
		break;
	case SCHED_DEADLINE:
	case SCHED_NORMAL:
	case SCHED_BATCH:
	case SCHED_IDLE:
		ret = 0;
	}
	return ret;
}

static int sched_rr_get_interval(pid_t pid, struct timespec64 *t)
{
	struct task_struct *p;
	unsigned int time_slice;
	struct rq_flags rf;
	struct rq *rq;
	int retval;

	if (pid < 0)
		return -EINVAL;

	retval = -ESRCH;
	rcu_read_lock();
	p = find_process_by_pid(pid);
	if (!p)
		goto out_unlock;

	retval = security_task_getscheduler(p);
	if (retval)
		goto out_unlock;

	rq = task_rq_lock(p, &rf);
	time_slice = 0;
	if (p->sched_class->get_rr_interval)
		time_slice = p->sched_class->get_rr_interval(rq, p);
	task_rq_unlock(rq, p, &rf);

	rcu_read_unlock();
	jiffies_to_timespec64(time_slice, t);
	return 0;

out_unlock:
	rcu_read_unlock();
	return retval;
}

/**
 * sys_sched_rr_get_interval - return the default timeslice of a process.
 * @pid: pid of the process.
 * @interval: userspace pointer to the timeslice value.
 *
 * this syscall writes the default timeslice value of a given process
 * into the user-space timespec buffer. A value of '0' means infinity.
 *
 * Return: On success, 0 and the timeslice is in @interval. Otherwise,
 * an error code.
 */
SYSCALL_DEFINE2(sched_rr_get_interval, pid_t, pid,
		struct __kernel_timespec __user *, interval)
{
	struct timespec64 t;
	int retval = sched_rr_get_interval(pid, &t);

	if (retval == 0)
		retval = put_timespec64(&t, interval);

	return retval;
}

#ifdef CONFIG_COMPAT_32BIT_TIME
SYSCALL_DEFINE2(sched_rr_get_interval_time32, pid_t, pid,
		struct old_timespec32 __user *, interval)
{
	struct timespec64 t;
	int retval = sched_rr_get_interval(pid, &t);

	if (retval == 0)
		retval = put_old_timespec32(&t, interval);
	return retval;
}
#endif

void sched_show_task(struct task_struct *p)
{
	unsigned long free = 0;
	int ppid;

	if (!try_get_task_stack(p))
		return;

	pr_info("task:%-15.15s state:%c", p->comm, task_state_to_char(p));

	if (task_is_running(p))
		pr_cont("  running task    ");
#ifdef CONFIG_DEBUG_STACK_USAGE
	free = stack_not_used(p);
#endif
	ppid = 0;
	rcu_read_lock();
	if (pid_alive(p))
		ppid = task_pid_nr(rcu_dereference(p->real_parent));
	rcu_read_unlock();
	pr_cont(" stack:%-5lu pid:%-5d ppid:%-6d flags:0x%08lx\n",
		free, task_pid_nr(p), ppid,
		read_task_thread_flags(p));

	print_worker_info(KERN_INFO, p);
	print_stop_info(KERN_INFO, p);
	show_stack(p, NULL, KERN_INFO);
	put_task_stack(p);
}
EXPORT_SYMBOL_GPL(sched_show_task);

static inline bool
state_filter_match(unsigned long state_filter, struct task_struct *p)
{
	unsigned int state = READ_ONCE(p->__state);

	/* no filter, everything matches */
	if (!state_filter)
		return true;

	/* filter, but doesn't match */
	if (!(state & state_filter))
		return false;

	/*
	 * When looking for TASK_UNINTERRUPTIBLE skip TASK_IDLE (allows
	 * TASK_KILLABLE).
	 */
	if (state_filter == TASK_UNINTERRUPTIBLE && (state & TASK_NOLOAD))
		return false;

	return true;
}


void show_state_filter(unsigned int state_filter)
{
	struct task_struct *g, *p;

	rcu_read_lock();
	for_each_process_thread(g, p) {
		/*
		 * reset the NMI-timeout, listing all files on a slow
		 * console might take a lot of time:
		 * Also, reset softlockup watchdogs on all CPUs, because
		 * another CPU might be blocked waiting for us to process
		 * an IPI.
		 */
		touch_nmi_watchdog();
		touch_all_softlockup_watchdogs();
		if (state_filter_match(state_filter, p))
			sched_show_task(p);
	}

#ifdef CONFIG_SCHED_DEBUG
	if (!state_filter)
		sysrq_sched_debug_show();
#endif
	rcu_read_unlock();
	/*
	 * Only show locks if all tasks are dumped:
	 */
	if (!state_filter)
		debug_show_all_locks();
}

/**
 * init_idle - set up an idle thread for a given CPU
 * @idle: task in question
 * @cpu: CPU the idle task belongs to
 *
 * NOTE: this function does not set the idle thread's NEED_RESCHED
 * flag, to make booting more robust.
 */
void __init init_idle(struct task_struct *idle, int cpu)
{
	struct rq *rq = cpu_rq(cpu);
	unsigned long flags;

	__sched_fork(0, idle);

	raw_spin_lock_irqsave(&idle->pi_lock, flags);
	raw_spin_rq_lock(rq);

	idle->__state = TASK_RUNNING;
	idle->se.exec_start = sched_clock();
	/*
	 * PF_KTHREAD should already be set at this point; regardless, make it
	 * look like a proper per-CPU kthread.
	 */
	idle->flags |= PF_IDLE | PF_KTHREAD | PF_NO_SETAFFINITY;
	kthread_set_per_cpu(idle, cpu);

#ifdef CONFIG_SMP
	/*
	 * It's possible that init_idle() gets called multiple times on a task,
	 * in that case do_set_cpus_allowed() will not do the right thing.
	 *
	 * And since this is boot we can forgo the serialization.
	 */
	set_cpus_allowed_common(idle, cpumask_of(cpu), 0);
#endif
	/*
	 * We're having a chicken and egg problem, even though we are
	 * holding rq->lock, the CPU isn't yet set to this CPU so the
	 * lockdep check in task_group() will fail.
	 *
	 * Similar case to sched_fork(). / Alternatively we could
	 * use task_rq_lock() here and obtain the other rq->lock.
	 *
	 * Silence PROVE_RCU
	 */
	rcu_read_lock();
	__set_task_cpu(idle, cpu);
	rcu_read_unlock();

	rq->idle = idle;
	rcu_assign_pointer(rq->curr, idle);
	idle->on_rq = TASK_ON_RQ_QUEUED;
#ifdef CONFIG_SMP
	idle->on_cpu = 1;
#endif
	raw_spin_rq_unlock(rq);
	raw_spin_unlock_irqrestore(&idle->pi_lock, flags);

	/* Set the preempt count _outside_ the spinlocks! */
	init_idle_preempt_count(idle, cpu);

	/*
	 * The idle tasks have their own, simple scheduling class:
	 */
	idle->sched_class = &idle_sched_class;
	ftrace_graph_init_idle_task(idle, cpu);
	vtime_init_idle(idle, cpu);
#ifdef CONFIG_SMP
	sprintf(idle->comm, "%s/%d", INIT_TASK_COMM, cpu);
#endif
}

#ifdef CONFIG_SMP

int cpuset_cpumask_can_shrink(const struct cpumask *cur,
			      const struct cpumask *trial)
{
	int ret = 1;

	if (cpumask_empty(cur))
		return ret;

	ret = dl_cpuset_cpumask_can_shrink(cur, trial);

	return ret;
}

int task_can_attach(struct task_struct *p,
		    const struct cpumask *cs_effective_cpus)
{
	int ret = 0;

	/*
	 * Kthreads which disallow setaffinity shouldn't be moved
	 * to a new cpuset; we don't want to change their CPU
	 * affinity and isolating such threads by their set of
	 * allowed nodes is unnecessary.  Thus, cpusets are not
	 * applicable for such threads.  This prevents checking for
	 * success of set_cpus_allowed_ptr() on all attached tasks
	 * before cpus_mask may be changed.
	 */
	if (p->flags & PF_NO_SETAFFINITY) {
		ret = -EINVAL;
		goto out;
	}

	if (dl_task(p) && !cpumask_intersects(task_rq(p)->rd->span,
					      cs_effective_cpus)) {
		int cpu = cpumask_any_and(cpu_active_mask, cs_effective_cpus);

		if (unlikely(cpu >= nr_cpu_ids))
			return -EINVAL;
		ret = dl_cpu_busy(cpu, p);
	}

out:
	return ret;
}

bool sched_smp_initialized __read_mostly;

#ifdef CONFIG_NUMA_BALANCING
/* Migrate current task p to target_cpu */
int migrate_task_to(struct task_struct *p, int target_cpu)
{
	struct migration_arg arg = { p, target_cpu };
	int curr_cpu = task_cpu(p);

	if (curr_cpu == target_cpu)
		return 0;

	if (!cpumask_test_cpu(target_cpu, p->cpus_ptr))
		return -EINVAL;

	/* TODO: This is not properly updating schedstats */

	trace_sched_move_numa(p, curr_cpu, target_cpu);
	return stop_one_cpu(curr_cpu, migration_cpu_stop, &arg);
}

/*
 * Requeue a task on a given node and accurately track the number of NUMA
 * tasks on the runqueues
 */
void sched_setnuma(struct task_struct *p, int nid)
{
	bool queued, running;
	struct rq_flags rf;
	struct rq *rq;

	rq = task_rq_lock(p, &rf);
	queued = task_on_rq_queued(p);
	running = task_current(rq, p);

	if (queued)
		dequeue_task(rq, p, DEQUEUE_SAVE);
	if (running)
		put_prev_task(rq, p);

	p->numa_preferred_nid = nid;

	if (queued)
		enqueue_task(rq, p, ENQUEUE_RESTORE | ENQUEUE_NOCLOCK);
	if (running)
		set_next_task(rq, p);
	task_rq_unlock(rq, p, &rf);
}
#endif /* CONFIG_NUMA_BALANCING */

#ifdef CONFIG_HOTPLUG_CPU
/*
 * Ensure that the idle task is using init_mm right before its CPU goes
 * offline.
 */
void idle_task_exit(void)
{
	struct mm_struct *mm = current->active_mm;

	BUG_ON(cpu_online(smp_processor_id()));
	BUG_ON(current != this_rq()->idle);

	if (mm != &init_mm) {
		switch_mm(mm, &init_mm, current);
		finish_arch_post_lock_switch();
	}

	/* finish_cpu(), as ran on the BP, will clean up the active_mm state */
}

static int __balance_push_cpu_stop(void *arg)
{
	struct task_struct *p = arg;
	struct rq *rq = this_rq();
	struct rq_flags rf;
	int cpu;

	raw_spin_lock_irq(&p->pi_lock);
	rq_lock(rq, &rf);

	update_rq_clock(rq);

	if (task_rq(p) == rq && task_on_rq_queued(p)) {
		cpu = select_fallback_rq(rq->cpu, p);
		rq = __migrate_task(rq, &rf, p, cpu);
	}

	rq_unlock(rq, &rf);
	raw_spin_unlock_irq(&p->pi_lock);

	put_task_struct(p);

	return 0;
}

static DEFINE_PER_CPU(struct cpu_stop_work, push_work);

/*
 * Ensure we only run per-cpu kthreads once the CPU goes !active.
 *
 * This is enabled below SCHED_AP_ACTIVE; when !cpu_active(), but only
 * effective when the hotplug motion is down.
 */
static void balance_push(struct rq *rq)
{
	struct task_struct *push_task = rq->curr;

	lockdep_assert_rq_held(rq);

	/*
	 * Ensure the thing is persistent until balance_push_set(.on = false);
	 */
	rq->balance_callback = &balance_push_callback;

	/*
	 * Only active while going offline and when invoked on the outgoing
	 * CPU.
	 */
	if (!cpu_dying(rq->cpu) || rq != this_rq())
		return;

	/*
	 * Both the cpu-hotplug and stop task are in this case and are
	 * required to complete the hotplug process.
	 */
	if (kthread_is_per_cpu(push_task) ||
	    is_migration_disabled(push_task)) {

		/*
		 * If this is the idle task on the outgoing CPU try to wake
		 * up the hotplug control thread which might wait for the
		 * last task to vanish. The rcuwait_active() check is
		 * accurate here because the waiter is pinned on this CPU
		 * and can't obviously be running in parallel.
		 *
		 * On RT kernels this also has to check whether there are
		 * pinned and scheduled out tasks on the runqueue. They
		 * need to leave the migrate disabled section first.
		 */
		if (!rq->nr_running && !rq_has_pinned_tasks(rq) &&
		    rcuwait_active(&rq->hotplug_wait)) {
			raw_spin_rq_unlock(rq);
			rcuwait_wake_up(&rq->hotplug_wait);
			raw_spin_rq_lock(rq);
		}
		return;
	}

	get_task_struct(push_task);
	/*
	 * Temporarily drop rq->lock such that we can wake-up the stop task.
	 * Both preemption and IRQs are still disabled.
	 */
	raw_spin_rq_unlock(rq);
	stop_one_cpu_nowait(rq->cpu, __balance_push_cpu_stop, push_task,
			    this_cpu_ptr(&push_work));
	/*
	 * At this point need_resched() is true and we'll take the loop in
	 * schedule(). The next pick is obviously going to be the stop task
	 * which kthread_is_per_cpu() and will push this task away.
	 */
	raw_spin_rq_lock(rq);
}

static void balance_push_set(int cpu, bool on)
{
	struct rq *rq = cpu_rq(cpu);
	struct rq_flags rf;

	rq_lock_irqsave(rq, &rf);
	if (on) {
		WARN_ON_ONCE(rq->balance_callback);
		rq->balance_callback = &balance_push_callback;
	} else if (rq->balance_callback == &balance_push_callback) {
		rq->balance_callback = NULL;
	}
	rq_unlock_irqrestore(rq, &rf);
}

/*
 * Invoked from a CPUs hotplug control thread after the CPU has been marked
 * inactive. All tasks which are not per CPU kernel threads are either
 * pushed off this CPU now via balance_push() or placed on a different CPU
 * during wakeup. Wait until the CPU is quiescent.
 */
static void balance_hotplug_wait(void)
{
	struct rq *rq = this_rq();

	rcuwait_wait_event(&rq->hotplug_wait,
			   rq->nr_running == 1 && !rq_has_pinned_tasks(rq),
			   TASK_UNINTERRUPTIBLE);
}

#else

static inline void balance_push(struct rq *rq)
{
}

static inline void balance_push_set(int cpu, bool on)
{
}

static inline void balance_hotplug_wait(void)
{
}

#endif /* CONFIG_HOTPLUG_CPU */

void set_rq_online(struct rq *rq)
{
	if (!rq->online) {
		const struct sched_class *class;

		cpumask_set_cpu(rq->cpu, rq->rd->online);
		rq->online = 1;

		for_each_class(class) {
			if (class->rq_online)
				class->rq_online(rq);
		}
	}
}

void set_rq_offline(struct rq *rq)
{
	if (rq->online) {
		const struct sched_class *class;

		for_each_class(class) {
			if (class->rq_offline)
				class->rq_offline(rq);
		}

		cpumask_clear_cpu(rq->cpu, rq->rd->online);
		rq->online = 0;
	}
}

/*
 * used to mark begin/end of suspend/resume:
 */
static int num_cpus_frozen;

/*
 * Update cpusets according to cpu_active mask.  If cpusets are
 * disabled, cpuset_update_active_cpus() becomes a simple wrapper
 * around partition_sched_domains().
 *
 * If we come here as part of a suspend/resume, don't touch cpusets because we
 * want to restore it back to its original state upon resume anyway.
 */
static void cpuset_cpu_active(void)
{
	if (cpuhp_tasks_frozen) {
		/*
		 * num_cpus_frozen tracks how many CPUs are involved in suspend
		 * resume sequence. As long as this is not the last online
		 * operation in the resume sequence, just build a single sched
		 * domain, ignoring cpusets.
		 */
		partition_sched_domains(1, NULL, NULL);
		if (--num_cpus_frozen)
			return;
		/*
		 * This is the last CPU online operation. So fall through and
		 * restore the original sched domains by considering the
		 * cpuset configurations.
		 */
		cpuset_force_rebuild();
	}
	cpuset_update_active_cpus();
}

static int cpuset_cpu_inactive(unsigned int cpu)
{
	if (!cpuhp_tasks_frozen) {
		int ret = dl_cpu_busy(cpu, NULL);

		if (ret)
			return ret;
		cpuset_update_active_cpus();
	} else {
		num_cpus_frozen++;
		partition_sched_domains(1, NULL, NULL);
	}
	return 0;
}

int sched_cpu_activate(unsigned int cpu)
{
	struct rq *rq = cpu_rq(cpu);
	struct rq_flags rf;

	/*
	 * Clear the balance_push callback and prepare to schedule
	 * regular tasks.
	 */
	balance_push_set(cpu, false);

#ifdef CONFIG_SCHED_SMT
	/*
	 * When going up, increment the number of cores with SMT present.
	 */
	if (cpumask_weight(cpu_smt_mask(cpu)) == 2)
		static_branch_inc_cpuslocked(&sched_smt_present);
#endif
	set_cpu_active(cpu, true);

	if (sched_smp_initialized) {
		sched_update_numa(cpu, true);
		sched_domains_numa_masks_set(cpu);
		cpuset_cpu_active();
	}

	/*
	 * Put the rq online, if not already. This happens:
	 *
	 * 1) In the early boot process, because we build the real domains
	 *    after all CPUs have been brought up.
	 *
	 * 2) At runtime, if cpuset_cpu_active() fails to rebuild the
	 *    domains.
	 */
	rq_lock_irqsave(rq, &rf);
	if (rq->rd) {
		BUG_ON(!cpumask_test_cpu(cpu, rq->rd->span));
		set_rq_online(rq);
	}
	rq_unlock_irqrestore(rq, &rf);

	return 0;
}

int sched_cpu_deactivate(unsigned int cpu)
{
	struct rq *rq = cpu_rq(cpu);
	struct rq_flags rf;
	int ret;

	/*
	 * Remove CPU from nohz.idle_cpus_mask to prevent participating in
	 * load balancing when not active
	 */
	nohz_balance_exit_idle(rq);

	set_cpu_active(cpu, false);

	/*
	 * From this point forward, this CPU will refuse to run any task that
	 * is not: migrate_disable() or KTHREAD_IS_PER_CPU, and will actively
	 * push those tasks away until this gets cleared, see
	 * sched_cpu_dying().
	 */
	balance_push_set(cpu, true);

	/*
	 * We've cleared cpu_active_mask / set balance_push, wait for all
	 * preempt-disabled and RCU users of this state to go away such that
	 * all new such users will observe it.
	 *
	 * Specifically, we rely on ttwu to no longer target this CPU, see
	 * ttwu_queue_cond() and is_cpu_allowed().
	 *
	 * Do sync before park smpboot threads to take care the rcu boost case.
	 */
	synchronize_rcu();

	rq_lock_irqsave(rq, &rf);
	if (rq->rd) {
		update_rq_clock(rq);
		BUG_ON(!cpumask_test_cpu(cpu, rq->rd->span));
		set_rq_offline(rq);
	}
	rq_unlock_irqrestore(rq, &rf);

#ifdef CONFIG_SCHED_SMT
	/*
	 * When going down, decrement the number of cores with SMT present.
	 */
	if (cpumask_weight(cpu_smt_mask(cpu)) == 2)
		static_branch_dec_cpuslocked(&sched_smt_present);

	sched_core_cpu_deactivate(cpu);
#endif

	if (!sched_smp_initialized)
		return 0;

	sched_update_numa(cpu, false);
	ret = cpuset_cpu_inactive(cpu);
	if (ret) {
		balance_push_set(cpu, false);
		set_cpu_active(cpu, true);
		sched_update_numa(cpu, true);
		return ret;
	}
	sched_domains_numa_masks_clear(cpu);
	return 0;
}

static void sched_rq_cpu_starting(unsigned int cpu)
{
	struct rq *rq = cpu_rq(cpu);

	rq->calc_load_update = calc_load_update;
	update_max_interval();
}

int sched_cpu_starting(unsigned int cpu)
{
	sched_core_cpu_starting(cpu);
	sched_rq_cpu_starting(cpu);
	sched_tick_start(cpu);
	return 0;
}

#ifdef CONFIG_HOTPLUG_CPU

/*
 * Invoked immediately before the stopper thread is invoked to bring the
 * CPU down completely. At this point all per CPU kthreads except the
 * hotplug thread (current) and the stopper thread (inactive) have been
 * either parked or have been unbound from the outgoing CPU. Ensure that
 * any of those which might be on the way out are gone.
 *
 * If after this point a bound task is being woken on this CPU then the
 * responsible hotplug callback has failed to do it's job.
 * sched_cpu_dying() will catch it with the appropriate fireworks.
 */
int sched_cpu_wait_empty(unsigned int cpu)
{
	balance_hotplug_wait();
	return 0;
}

/*
 * Since this CPU is going 'away' for a while, fold any nr_active delta we
 * might have. Called from the CPU stopper task after ensuring that the
 * stopper is the last running task on the CPU, so nr_active count is
 * stable. We need to take the teardown thread which is calling this into
 * account, so we hand in adjust = 1 to the load calculation.
 *
 * Also see the comment "Global load-average calculations".
 */
static void calc_load_migrate(struct rq *rq)
{
	long delta = calc_load_fold_active(rq, 1);

	if (delta)
		atomic_long_add(delta, &calc_load_tasks);
}

static void dump_rq_tasks(struct rq *rq, const char *loglvl)
{
	struct task_struct *g, *p;
	int cpu = cpu_of(rq);

	lockdep_assert_rq_held(rq);

	printk("%sCPU%d enqueued tasks (%u total):\n", loglvl, cpu, rq->nr_running);
	for_each_process_thread(g, p) {
		if (task_cpu(p) != cpu)
			continue;

		if (!task_on_rq_queued(p))
			continue;

		printk("%s\tpid: %d, name: %s\n", loglvl, p->pid, p->comm);
	}
}

int sched_cpu_dying(unsigned int cpu)
{
	struct rq *rq = cpu_rq(cpu);
	struct rq_flags rf;

	/* Handle pending wakeups and then migrate everything off */
	sched_tick_stop(cpu);

	rq_lock_irqsave(rq, &rf);
	if (rq->nr_running != 1 || rq_has_pinned_tasks(rq)) {
		WARN(true, "Dying CPU not properly vacated!");
		dump_rq_tasks(rq, KERN_WARNING);
	}
	rq_unlock_irqrestore(rq, &rf);

	calc_load_migrate(rq);
	update_max_interval();
	hrtick_clear(rq);
	sched_core_cpu_dying(cpu);
	return 0;
}
#endif

void __init sched_init_smp(void)
{
	sched_init_numa(NUMA_NO_NODE);

	/*
	 * There's no userspace yet to cause hotplug operations; hence all the
	 * CPU masks are stable and all blatant races in the below code cannot
	 * happen.
	 */
	mutex_lock(&sched_domains_mutex);
	sched_init_domains(cpu_active_mask);
	mutex_unlock(&sched_domains_mutex);

	/* Move init over to a non-isolated CPU */
	if (set_cpus_allowed_ptr(current, housekeeping_cpumask(HK_TYPE_DOMAIN)) < 0)
		BUG();
	current->flags &= ~PF_NO_SETAFFINITY;
	sched_init_granularity();

	init_sched_rt_class();
	init_sched_dl_class();

	sched_smp_initialized = true;
}

static int __init migration_init(void)
{
	sched_cpu_starting(smp_processor_id());
	return 0;
}
early_initcall(migration_init);

#else
void __init sched_init_smp(void)
{
	sched_init_granularity();
}
#endif /* CONFIG_SMP */

int in_sched_functions(unsigned long addr)
{
	return in_lock_functions(addr) ||
		(addr >= (unsigned long)__sched_text_start
		&& addr < (unsigned long)__sched_text_end);
}

#ifdef CONFIG_CGROUP_SCHED
/*
 * Default task group.
 * Every task in system belongs to this group at bootup.
 */
struct task_group root_task_group;
LIST_HEAD(task_groups);

/* Cacheline aligned slab cache for task_group */
static struct kmem_cache *task_group_cache __read_mostly;
#endif

<<<<<<< HEAD
DECLARE_PER_CPU(cpumask_var_t, load_balance_mask);
DECLARE_PER_CPU(cpumask_var_t, select_rq_mask);

=======
>>>>>>> 7365df19
void __init sched_init(void)
{
	unsigned long ptr = 0;
	int i;

	/* Make sure the linker didn't screw up */
	BUG_ON(&idle_sched_class != &fair_sched_class + 1 ||
	       &fair_sched_class != &rt_sched_class + 1 ||
	       &rt_sched_class   != &dl_sched_class + 1);
#ifdef CONFIG_SMP
	BUG_ON(&dl_sched_class != &stop_sched_class + 1);
#endif

	wait_bit_init();

#ifdef CONFIG_FAIR_GROUP_SCHED
	ptr += 2 * nr_cpu_ids * sizeof(void **);
#endif
#ifdef CONFIG_RT_GROUP_SCHED
	ptr += 2 * nr_cpu_ids * sizeof(void **);
#endif
	if (ptr) {
		ptr = (unsigned long)kzalloc(ptr, GFP_NOWAIT);

#ifdef CONFIG_FAIR_GROUP_SCHED
		root_task_group.se = (struct sched_entity **)ptr;
		ptr += nr_cpu_ids * sizeof(void **);

		root_task_group.cfs_rq = (struct cfs_rq **)ptr;
		ptr += nr_cpu_ids * sizeof(void **);

		root_task_group.shares = ROOT_TASK_GROUP_LOAD;
		init_cfs_bandwidth(&root_task_group.cfs_bandwidth);
#endif /* CONFIG_FAIR_GROUP_SCHED */
#ifdef CONFIG_RT_GROUP_SCHED
		root_task_group.rt_se = (struct sched_rt_entity **)ptr;
		ptr += nr_cpu_ids * sizeof(void **);

		root_task_group.rt_rq = (struct rt_rq **)ptr;
		ptr += nr_cpu_ids * sizeof(void **);

#endif /* CONFIG_RT_GROUP_SCHED */
	}
<<<<<<< HEAD
#ifdef CONFIG_CPUMASK_OFFSTACK
	for_each_possible_cpu(i) {
		per_cpu(load_balance_mask, i) = (cpumask_var_t)kzalloc_node(
			cpumask_size(), GFP_KERNEL, cpu_to_node(i));
		per_cpu(select_rq_mask, i) = (cpumask_var_t)kzalloc_node(
			cpumask_size(), GFP_KERNEL, cpu_to_node(i));
	}
#endif /* CONFIG_CPUMASK_OFFSTACK */
=======
>>>>>>> 7365df19

	init_rt_bandwidth(&def_rt_bandwidth, global_rt_period(), global_rt_runtime());

#ifdef CONFIG_SMP
	init_defrootdomain();
#endif

#ifdef CONFIG_RT_GROUP_SCHED
	init_rt_bandwidth(&root_task_group.rt_bandwidth,
			global_rt_period(), global_rt_runtime());
#endif /* CONFIG_RT_GROUP_SCHED */

#ifdef CONFIG_CGROUP_SCHED
	task_group_cache = KMEM_CACHE(task_group, 0);

	list_add(&root_task_group.list, &task_groups);
	INIT_LIST_HEAD(&root_task_group.children);
	INIT_LIST_HEAD(&root_task_group.siblings);
	autogroup_init(&init_task);
#endif /* CONFIG_CGROUP_SCHED */

	for_each_possible_cpu(i) {
		struct rq *rq;

		rq = cpu_rq(i);
		raw_spin_lock_init(&rq->__lock);
		rq->nr_running = 0;
		rq->calc_load_active = 0;
		rq->calc_load_update = jiffies + LOAD_FREQ;
		init_cfs_rq(&rq->cfs);
		init_rt_rq(&rq->rt);
		init_dl_rq(&rq->dl);
#ifdef CONFIG_FAIR_GROUP_SCHED
		INIT_LIST_HEAD(&rq->leaf_cfs_rq_list);
		rq->tmp_alone_branch = &rq->leaf_cfs_rq_list;
		/*
		 * How much CPU bandwidth does root_task_group get?
		 *
		 * In case of task-groups formed thr' the cgroup filesystem, it
		 * gets 100% of the CPU resources in the system. This overall
		 * system CPU resource is divided among the tasks of
		 * root_task_group and its child task-groups in a fair manner,
		 * based on each entity's (task or task-group's) weight
		 * (se->load.weight).
		 *
		 * In other words, if root_task_group has 10 tasks of weight
		 * 1024) and two child groups A0 and A1 (of weight 1024 each),
		 * then A0's share of the CPU resource is:
		 *
		 *	A0's bandwidth = 1024 / (10*1024 + 1024 + 1024) = 8.33%
		 *
		 * We achieve this by letting root_task_group's tasks sit
		 * directly in rq->cfs (i.e root_task_group->se[] = NULL).
		 */
		init_tg_cfs_entry(&root_task_group, &rq->cfs, NULL, i, NULL);
#endif /* CONFIG_FAIR_GROUP_SCHED */

		rq->rt.rt_runtime = def_rt_bandwidth.rt_runtime;
#ifdef CONFIG_RT_GROUP_SCHED
		init_tg_rt_entry(&root_task_group, &rq->rt, NULL, i, NULL);
#endif
#ifdef CONFIG_SMP
		rq->sd = NULL;
		rq->rd = NULL;
		rq->cpu_capacity = rq->cpu_capacity_orig = SCHED_CAPACITY_SCALE;
		rq->balance_callback = &balance_push_callback;
		rq->active_balance = 0;
		rq->next_balance = jiffies;
		rq->push_cpu = 0;
		rq->cpu = i;
		rq->online = 0;
		rq->idle_stamp = 0;
		rq->avg_idle = 2*sysctl_sched_migration_cost;
		rq->wake_stamp = jiffies;
		rq->wake_avg_idle = rq->avg_idle;
		rq->max_idle_balance_cost = sysctl_sched_migration_cost;

		INIT_LIST_HEAD(&rq->cfs_tasks);

		rq_attach_root(rq, &def_root_domain);
#ifdef CONFIG_NO_HZ_COMMON
		rq->last_blocked_load_update_tick = jiffies;
		atomic_set(&rq->nohz_flags, 0);

		INIT_CSD(&rq->nohz_csd, nohz_csd_func, rq);
#endif
#ifdef CONFIG_HOTPLUG_CPU
		rcuwait_init(&rq->hotplug_wait);
#endif
#endif /* CONFIG_SMP */
		hrtick_rq_init(rq);
		atomic_set(&rq->nr_iowait, 0);

#ifdef CONFIG_SCHED_CORE
		rq->core = rq;
		rq->core_pick = NULL;
		rq->core_enabled = 0;
		rq->core_tree = RB_ROOT;
		rq->core_forceidle_count = 0;
		rq->core_forceidle_occupation = 0;
		rq->core_forceidle_start = 0;

		rq->core_cookie = 0UL;
#endif
	}

	set_load_weight(&init_task, false);

	/*
	 * The boot idle thread does lazy MMU switching as well:
	 */
	mmgrab(&init_mm);
	enter_lazy_tlb(&init_mm, current);

	/*
	 * The idle task doesn't need the kthread struct to function, but it
	 * is dressed up as a per-CPU kthread and thus needs to play the part
	 * if we want to avoid special-casing it in code that deals with per-CPU
	 * kthreads.
	 */
	WARN_ON(!set_kthread_struct(current));

	/*
	 * Make us the idle thread. Technically, schedule() should not be
	 * called from this thread, however somewhere below it might be,
	 * but because we are the idle thread, we just pick up running again
	 * when this runqueue becomes "idle".
	 */
	init_idle(current, smp_processor_id());

	calc_load_update = jiffies + LOAD_FREQ;

#ifdef CONFIG_SMP
	idle_thread_set_boot_cpu();
	balance_push_set(smp_processor_id(), false);
#endif
	init_sched_fair_class();

	psi_init();

	init_uclamp();

	preempt_dynamic_init();

	scheduler_running = 1;
}

#ifdef CONFIG_DEBUG_ATOMIC_SLEEP

void __might_sleep(const char *file, int line)
{
	unsigned int state = get_current_state();
	/*
	 * Blocking primitives will set (and therefore destroy) current->state,
	 * since we will exit with TASK_RUNNING make sure we enter with it,
	 * otherwise we will destroy state.
	 */
	WARN_ONCE(state != TASK_RUNNING && current->task_state_change,
			"do not call blocking ops when !TASK_RUNNING; "
			"state=%x set at [<%p>] %pS\n", state,
			(void *)current->task_state_change,
			(void *)current->task_state_change);

	__might_resched(file, line, 0);
}
EXPORT_SYMBOL(__might_sleep);

static void print_preempt_disable_ip(int preempt_offset, unsigned long ip)
{
	if (!IS_ENABLED(CONFIG_DEBUG_PREEMPT))
		return;

	if (preempt_count() == preempt_offset)
		return;

	pr_err("Preemption disabled at:");
	print_ip_sym(KERN_ERR, ip);
}

static inline bool resched_offsets_ok(unsigned int offsets)
{
	unsigned int nested = preempt_count();

	nested += rcu_preempt_depth() << MIGHT_RESCHED_RCU_SHIFT;

	return nested == offsets;
}

void __might_resched(const char *file, int line, unsigned int offsets)
{
	/* Ratelimiting timestamp: */
	static unsigned long prev_jiffy;

	unsigned long preempt_disable_ip;

	/* WARN_ON_ONCE() by default, no rate limit required: */
	rcu_sleep_check();

	if ((resched_offsets_ok(offsets) && !irqs_disabled() &&
	     !is_idle_task(current) && !current->non_block_count) ||
	    system_state == SYSTEM_BOOTING || system_state > SYSTEM_RUNNING ||
	    oops_in_progress)
		return;

	if (time_before(jiffies, prev_jiffy + HZ) && prev_jiffy)
		return;
	prev_jiffy = jiffies;

	/* Save this before calling printk(), since that will clobber it: */
	preempt_disable_ip = get_preempt_disable_ip(current);

	pr_err("BUG: sleeping function called from invalid context at %s:%d\n",
	       file, line);
	pr_err("in_atomic(): %d, irqs_disabled(): %d, non_block: %d, pid: %d, name: %s\n",
	       in_atomic(), irqs_disabled(), current->non_block_count,
	       current->pid, current->comm);
	pr_err("preempt_count: %x, expected: %x\n", preempt_count(),
	       offsets & MIGHT_RESCHED_PREEMPT_MASK);

	if (IS_ENABLED(CONFIG_PREEMPT_RCU)) {
		pr_err("RCU nest depth: %d, expected: %u\n",
		       rcu_preempt_depth(), offsets >> MIGHT_RESCHED_RCU_SHIFT);
	}

	if (task_stack_end_corrupted(current))
		pr_emerg("Thread overran stack, or stack corrupted\n");

	debug_show_held_locks(current);
	if (irqs_disabled())
		print_irqtrace_events(current);

	print_preempt_disable_ip(offsets & MIGHT_RESCHED_PREEMPT_MASK,
				 preempt_disable_ip);

	dump_stack();
	add_taint(TAINT_WARN, LOCKDEP_STILL_OK);
}
EXPORT_SYMBOL(__might_resched);

void __cant_sleep(const char *file, int line, int preempt_offset)
{
	static unsigned long prev_jiffy;

	if (irqs_disabled())
		return;

	if (!IS_ENABLED(CONFIG_PREEMPT_COUNT))
		return;

	if (preempt_count() > preempt_offset)
		return;

	if (time_before(jiffies, prev_jiffy + HZ) && prev_jiffy)
		return;
	prev_jiffy = jiffies;

	printk(KERN_ERR "BUG: assuming atomic context at %s:%d\n", file, line);
	printk(KERN_ERR "in_atomic(): %d, irqs_disabled(): %d, pid: %d, name: %s\n",
			in_atomic(), irqs_disabled(),
			current->pid, current->comm);

	debug_show_held_locks(current);
	dump_stack();
	add_taint(TAINT_WARN, LOCKDEP_STILL_OK);
}
EXPORT_SYMBOL_GPL(__cant_sleep);

#ifdef CONFIG_SMP
void __cant_migrate(const char *file, int line)
{
	static unsigned long prev_jiffy;

	if (irqs_disabled())
		return;

	if (is_migration_disabled(current))
		return;

	if (!IS_ENABLED(CONFIG_PREEMPT_COUNT))
		return;

	if (preempt_count() > 0)
		return;

	if (time_before(jiffies, prev_jiffy + HZ) && prev_jiffy)
		return;
	prev_jiffy = jiffies;

	pr_err("BUG: assuming non migratable context at %s:%d\n", file, line);
	pr_err("in_atomic(): %d, irqs_disabled(): %d, migration_disabled() %u pid: %d, name: %s\n",
	       in_atomic(), irqs_disabled(), is_migration_disabled(current),
	       current->pid, current->comm);

	debug_show_held_locks(current);
	dump_stack();
	add_taint(TAINT_WARN, LOCKDEP_STILL_OK);
}
EXPORT_SYMBOL_GPL(__cant_migrate);
#endif
#endif

#ifdef CONFIG_MAGIC_SYSRQ
void normalize_rt_tasks(void)
{
	struct task_struct *g, *p;
	struct sched_attr attr = {
		.sched_policy = SCHED_NORMAL,
	};

	read_lock(&tasklist_lock);
	for_each_process_thread(g, p) {
		/*
		 * Only normalize user tasks:
		 */
		if (p->flags & PF_KTHREAD)
			continue;

		p->se.exec_start = 0;
		schedstat_set(p->stats.wait_start,  0);
		schedstat_set(p->stats.sleep_start, 0);
		schedstat_set(p->stats.block_start, 0);

		if (!dl_task(p) && !rt_task(p)) {
			/*
			 * Renice negative nice level userspace
			 * tasks back to 0:
			 */
			if (task_nice(p) < 0)
				set_user_nice(p, 0);
			continue;
		}

		__sched_setscheduler(p, &attr, false, false);
	}
	read_unlock(&tasklist_lock);
}

#endif /* CONFIG_MAGIC_SYSRQ */

#if defined(CONFIG_IA64) || defined(CONFIG_KGDB_KDB)
/*
 * These functions are only useful for the IA64 MCA handling, or kdb.
 *
 * They can only be called when the whole system has been
 * stopped - every CPU needs to be quiescent, and no scheduling
 * activity can take place. Using them for anything else would
 * be a serious bug, and as a result, they aren't even visible
 * under any other configuration.
 */

/**
 * curr_task - return the current task for a given CPU.
 * @cpu: the processor in question.
 *
 * ONLY VALID WHEN THE WHOLE SYSTEM IS STOPPED!
 *
 * Return: The current task for @cpu.
 */
struct task_struct *curr_task(int cpu)
{
	return cpu_curr(cpu);
}

#endif /* defined(CONFIG_IA64) || defined(CONFIG_KGDB_KDB) */

#ifdef CONFIG_IA64
/**
 * ia64_set_curr_task - set the current task for a given CPU.
 * @cpu: the processor in question.
 * @p: the task pointer to set.
 *
 * Description: This function must only be used when non-maskable interrupts
 * are serviced on a separate stack. It allows the architecture to switch the
 * notion of the current task on a CPU in a non-blocking manner. This function
 * must be called with all CPU's synchronized, and interrupts disabled, the
 * and caller must save the original value of the current task (see
 * curr_task() above) and restore that value before reenabling interrupts and
 * re-starting the system.
 *
 * ONLY VALID WHEN THE WHOLE SYSTEM IS STOPPED!
 */
void ia64_set_curr_task(int cpu, struct task_struct *p)
{
	cpu_curr(cpu) = p;
}

#endif

#ifdef CONFIG_CGROUP_SCHED
/* task_group_lock serializes the addition/removal of task groups */
static DEFINE_SPINLOCK(task_group_lock);

static inline void alloc_uclamp_sched_group(struct task_group *tg,
					    struct task_group *parent)
{
#ifdef CONFIG_UCLAMP_TASK_GROUP
	enum uclamp_id clamp_id;

	for_each_clamp_id(clamp_id) {
		uclamp_se_set(&tg->uclamp_req[clamp_id],
			      uclamp_none(clamp_id), false);
		tg->uclamp[clamp_id] = parent->uclamp[clamp_id];
	}
#endif
}

static void sched_free_group(struct task_group *tg)
{
	free_fair_sched_group(tg);
	free_rt_sched_group(tg);
	autogroup_free(tg);
	kmem_cache_free(task_group_cache, tg);
}

static void sched_free_group_rcu(struct rcu_head *rcu)
{
	sched_free_group(container_of(rcu, struct task_group, rcu));
}

static void sched_unregister_group(struct task_group *tg)
{
	unregister_fair_sched_group(tg);
	unregister_rt_sched_group(tg);
	/*
	 * We have to wait for yet another RCU grace period to expire, as
	 * print_cfs_stats() might run concurrently.
	 */
	call_rcu(&tg->rcu, sched_free_group_rcu);
}

/* allocate runqueue etc for a new task group */
struct task_group *sched_create_group(struct task_group *parent)
{
	struct task_group *tg;

	tg = kmem_cache_alloc(task_group_cache, GFP_KERNEL | __GFP_ZERO);
	if (!tg)
		return ERR_PTR(-ENOMEM);

	if (!alloc_fair_sched_group(tg, parent))
		goto err;

	if (!alloc_rt_sched_group(tg, parent))
		goto err;

	alloc_uclamp_sched_group(tg, parent);

	return tg;

err:
	sched_free_group(tg);
	return ERR_PTR(-ENOMEM);
}

void sched_online_group(struct task_group *tg, struct task_group *parent)
{
	unsigned long flags;

	spin_lock_irqsave(&task_group_lock, flags);
	list_add_rcu(&tg->list, &task_groups);

	/* Root should already exist: */
	WARN_ON(!parent);

	tg->parent = parent;
	INIT_LIST_HEAD(&tg->children);
	list_add_rcu(&tg->siblings, &parent->children);
	spin_unlock_irqrestore(&task_group_lock, flags);

	online_fair_sched_group(tg);
}

/* rcu callback to free various structures associated with a task group */
static void sched_unregister_group_rcu(struct rcu_head *rhp)
{
	/* Now it should be safe to free those cfs_rqs: */
	sched_unregister_group(container_of(rhp, struct task_group, rcu));
}

void sched_destroy_group(struct task_group *tg)
{
	/* Wait for possible concurrent references to cfs_rqs complete: */
	call_rcu(&tg->rcu, sched_unregister_group_rcu);
}

void sched_release_group(struct task_group *tg)
{
	unsigned long flags;

	/*
	 * Unlink first, to avoid walk_tg_tree_from() from finding us (via
	 * sched_cfs_period_timer()).
	 *
	 * For this to be effective, we have to wait for all pending users of
	 * this task group to leave their RCU critical section to ensure no new
	 * user will see our dying task group any more. Specifically ensure
	 * that tg_unthrottle_up() won't add decayed cfs_rq's to it.
	 *
	 * We therefore defer calling unregister_fair_sched_group() to
	 * sched_unregister_group() which is guarantied to get called only after the
	 * current RCU grace period has expired.
	 */
	spin_lock_irqsave(&task_group_lock, flags);
	list_del_rcu(&tg->list);
	list_del_rcu(&tg->siblings);
	spin_unlock_irqrestore(&task_group_lock, flags);
}

static void sched_change_group(struct task_struct *tsk)
{
	struct task_group *tg;

	/*
	 * All callers are synchronized by task_rq_lock(); we do not use RCU
	 * which is pointless here. Thus, we pass "true" to task_css_check()
	 * to prevent lockdep warnings.
	 */
	tg = container_of(task_css_check(tsk, cpu_cgrp_id, true),
			  struct task_group, css);
	tg = autogroup_task_group(tsk, tg);
	tsk->sched_task_group = tg;

#ifdef CONFIG_FAIR_GROUP_SCHED
	if (tsk->sched_class->task_change_group)
		tsk->sched_class->task_change_group(tsk);
	else
#endif
		set_task_rq(tsk, task_cpu(tsk));
}

/*
 * Change task's runqueue when it moves between groups.
 *
 * The caller of this function should have put the task in its new group by
 * now. This function just updates tsk->se.cfs_rq and tsk->se.parent to reflect
 * its new group.
 */
void sched_move_task(struct task_struct *tsk)
{
	int queued, running, queue_flags =
		DEQUEUE_SAVE | DEQUEUE_MOVE | DEQUEUE_NOCLOCK;
	struct rq_flags rf;
	struct rq *rq;

	rq = task_rq_lock(tsk, &rf);
	update_rq_clock(rq);

	running = task_current(rq, tsk);
	queued = task_on_rq_queued(tsk);

	if (queued)
		dequeue_task(rq, tsk, queue_flags);
	if (running)
		put_prev_task(rq, tsk);

	sched_change_group(tsk);

	if (queued)
		enqueue_task(rq, tsk, queue_flags);
	if (running) {
		set_next_task(rq, tsk);
		/*
		 * After changing group, the running task may have joined a
		 * throttled one but it's still the running task. Trigger a
		 * resched to make sure that task can still run.
		 */
		resched_curr(rq);
	}

	task_rq_unlock(rq, tsk, &rf);
}

static inline struct task_group *css_tg(struct cgroup_subsys_state *css)
{
	return css ? container_of(css, struct task_group, css) : NULL;
}

static struct cgroup_subsys_state *
cpu_cgroup_css_alloc(struct cgroup_subsys_state *parent_css)
{
	struct task_group *parent = css_tg(parent_css);
	struct task_group *tg;

	if (!parent) {
		/* This is early initialization for the top cgroup */
		return &root_task_group.css;
	}

	tg = sched_create_group(parent);
	if (IS_ERR(tg))
		return ERR_PTR(-ENOMEM);

	return &tg->css;
}

/* Expose task group only after completing cgroup initialization */
static int cpu_cgroup_css_online(struct cgroup_subsys_state *css)
{
	struct task_group *tg = css_tg(css);
	struct task_group *parent = css_tg(css->parent);

	if (parent)
		sched_online_group(tg, parent);

#ifdef CONFIG_UCLAMP_TASK_GROUP
	/* Propagate the effective uclamp value for the new group */
	mutex_lock(&uclamp_mutex);
	rcu_read_lock();
	cpu_util_update_eff(css);
	rcu_read_unlock();
	mutex_unlock(&uclamp_mutex);
#endif

	return 0;
}

static void cpu_cgroup_css_released(struct cgroup_subsys_state *css)
{
	struct task_group *tg = css_tg(css);

	sched_release_group(tg);
}

static void cpu_cgroup_css_free(struct cgroup_subsys_state *css)
{
	struct task_group *tg = css_tg(css);

	/*
	 * Relies on the RCU grace period between css_released() and this.
	 */
	sched_unregister_group(tg);
}

#ifdef CONFIG_RT_GROUP_SCHED
static int cpu_cgroup_can_attach(struct cgroup_taskset *tset)
{
	struct task_struct *task;
	struct cgroup_subsys_state *css;

	cgroup_taskset_for_each(task, css, tset) {
		if (!sched_rt_can_attach(css_tg(css), task))
			return -EINVAL;
	}
	return 0;
}
#endif

static void cpu_cgroup_attach(struct cgroup_taskset *tset)
{
	struct task_struct *task;
	struct cgroup_subsys_state *css;

	cgroup_taskset_for_each(task, css, tset)
		sched_move_task(task);
}

#ifdef CONFIG_UCLAMP_TASK_GROUP
static void cpu_util_update_eff(struct cgroup_subsys_state *css)
{
	struct cgroup_subsys_state *top_css = css;
	struct uclamp_se *uc_parent = NULL;
	struct uclamp_se *uc_se = NULL;
	unsigned int eff[UCLAMP_CNT];
	enum uclamp_id clamp_id;
	unsigned int clamps;

	lockdep_assert_held(&uclamp_mutex);
	SCHED_WARN_ON(!rcu_read_lock_held());

	css_for_each_descendant_pre(css, top_css) {
		uc_parent = css_tg(css)->parent
			? css_tg(css)->parent->uclamp : NULL;

		for_each_clamp_id(clamp_id) {
			/* Assume effective clamps matches requested clamps */
			eff[clamp_id] = css_tg(css)->uclamp_req[clamp_id].value;
			/* Cap effective clamps with parent's effective clamps */
			if (uc_parent &&
			    eff[clamp_id] > uc_parent[clamp_id].value) {
				eff[clamp_id] = uc_parent[clamp_id].value;
			}
		}
		/* Ensure protection is always capped by limit */
		eff[UCLAMP_MIN] = min(eff[UCLAMP_MIN], eff[UCLAMP_MAX]);

		/* Propagate most restrictive effective clamps */
		clamps = 0x0;
		uc_se = css_tg(css)->uclamp;
		for_each_clamp_id(clamp_id) {
			if (eff[clamp_id] == uc_se[clamp_id].value)
				continue;
			uc_se[clamp_id].value = eff[clamp_id];
			uc_se[clamp_id].bucket_id = uclamp_bucket_id(eff[clamp_id]);
			clamps |= (0x1 << clamp_id);
		}
		if (!clamps) {
			css = css_rightmost_descendant(css);
			continue;
		}

		/* Immediately update descendants RUNNABLE tasks */
		uclamp_update_active_tasks(css);
	}
}

/*
 * Integer 10^N with a given N exponent by casting to integer the literal "1eN"
 * C expression. Since there is no way to convert a macro argument (N) into a
 * character constant, use two levels of macros.
 */
#define _POW10(exp) ((unsigned int)1e##exp)
#define POW10(exp) _POW10(exp)

struct uclamp_request {
#define UCLAMP_PERCENT_SHIFT	2
#define UCLAMP_PERCENT_SCALE	(100 * POW10(UCLAMP_PERCENT_SHIFT))
	s64 percent;
	u64 util;
	int ret;
};

static inline struct uclamp_request
capacity_from_percent(char *buf)
{
	struct uclamp_request req = {
		.percent = UCLAMP_PERCENT_SCALE,
		.util = SCHED_CAPACITY_SCALE,
		.ret = 0,
	};

	buf = strim(buf);
	if (strcmp(buf, "max")) {
		req.ret = cgroup_parse_float(buf, UCLAMP_PERCENT_SHIFT,
					     &req.percent);
		if (req.ret)
			return req;
		if ((u64)req.percent > UCLAMP_PERCENT_SCALE) {
			req.ret = -ERANGE;
			return req;
		}

		req.util = req.percent << SCHED_CAPACITY_SHIFT;
		req.util = DIV_ROUND_CLOSEST_ULL(req.util, UCLAMP_PERCENT_SCALE);
	}

	return req;
}

static ssize_t cpu_uclamp_write(struct kernfs_open_file *of, char *buf,
				size_t nbytes, loff_t off,
				enum uclamp_id clamp_id)
{
	struct uclamp_request req;
	struct task_group *tg;

	req = capacity_from_percent(buf);
	if (req.ret)
		return req.ret;

	static_branch_enable(&sched_uclamp_used);

	mutex_lock(&uclamp_mutex);
	rcu_read_lock();

	tg = css_tg(of_css(of));
	if (tg->uclamp_req[clamp_id].value != req.util)
		uclamp_se_set(&tg->uclamp_req[clamp_id], req.util, false);

	/*
	 * Because of not recoverable conversion rounding we keep track of the
	 * exact requested value
	 */
	tg->uclamp_pct[clamp_id] = req.percent;

	/* Update effective clamps to track the most restrictive value */
	cpu_util_update_eff(of_css(of));

	rcu_read_unlock();
	mutex_unlock(&uclamp_mutex);

	return nbytes;
}

static ssize_t cpu_uclamp_min_write(struct kernfs_open_file *of,
				    char *buf, size_t nbytes,
				    loff_t off)
{
	return cpu_uclamp_write(of, buf, nbytes, off, UCLAMP_MIN);
}

static ssize_t cpu_uclamp_max_write(struct kernfs_open_file *of,
				    char *buf, size_t nbytes,
				    loff_t off)
{
	return cpu_uclamp_write(of, buf, nbytes, off, UCLAMP_MAX);
}

static inline void cpu_uclamp_print(struct seq_file *sf,
				    enum uclamp_id clamp_id)
{
	struct task_group *tg;
	u64 util_clamp;
	u64 percent;
	u32 rem;

	rcu_read_lock();
	tg = css_tg(seq_css(sf));
	util_clamp = tg->uclamp_req[clamp_id].value;
	rcu_read_unlock();

	if (util_clamp == SCHED_CAPACITY_SCALE) {
		seq_puts(sf, "max\n");
		return;
	}

	percent = tg->uclamp_pct[clamp_id];
	percent = div_u64_rem(percent, POW10(UCLAMP_PERCENT_SHIFT), &rem);
	seq_printf(sf, "%llu.%0*u\n", percent, UCLAMP_PERCENT_SHIFT, rem);
}

static int cpu_uclamp_min_show(struct seq_file *sf, void *v)
{
	cpu_uclamp_print(sf, UCLAMP_MIN);
	return 0;
}

static int cpu_uclamp_max_show(struct seq_file *sf, void *v)
{
	cpu_uclamp_print(sf, UCLAMP_MAX);
	return 0;
}
#endif /* CONFIG_UCLAMP_TASK_GROUP */

#ifdef CONFIG_FAIR_GROUP_SCHED
static int cpu_shares_write_u64(struct cgroup_subsys_state *css,
				struct cftype *cftype, u64 shareval)
{
	if (shareval > scale_load_down(ULONG_MAX))
		shareval = MAX_SHARES;
	return sched_group_set_shares(css_tg(css), scale_load(shareval));
}

static u64 cpu_shares_read_u64(struct cgroup_subsys_state *css,
			       struct cftype *cft)
{
	struct task_group *tg = css_tg(css);

	return (u64) scale_load_down(tg->shares);
}

#ifdef CONFIG_CFS_BANDWIDTH
static DEFINE_MUTEX(cfs_constraints_mutex);

const u64 max_cfs_quota_period = 1 * NSEC_PER_SEC; /* 1s */
static const u64 min_cfs_quota_period = 1 * NSEC_PER_MSEC; /* 1ms */
/* More than 203 days if BW_SHIFT equals 20. */
static const u64 max_cfs_runtime = MAX_BW * NSEC_PER_USEC;

static int __cfs_schedulable(struct task_group *tg, u64 period, u64 runtime);

static int tg_set_cfs_bandwidth(struct task_group *tg, u64 period, u64 quota,
				u64 burst)
{
	int i, ret = 0, runtime_enabled, runtime_was_enabled;
	struct cfs_bandwidth *cfs_b = &tg->cfs_bandwidth;

	if (tg == &root_task_group)
		return -EINVAL;

	/*
	 * Ensure we have at some amount of bandwidth every period.  This is
	 * to prevent reaching a state of large arrears when throttled via
	 * entity_tick() resulting in prolonged exit starvation.
	 */
	if (quota < min_cfs_quota_period || period < min_cfs_quota_period)
		return -EINVAL;

	/*
	 * Likewise, bound things on the other side by preventing insane quota
	 * periods.  This also allows us to normalize in computing quota
	 * feasibility.
	 */
	if (period > max_cfs_quota_period)
		return -EINVAL;

	/*
	 * Bound quota to defend quota against overflow during bandwidth shift.
	 */
	if (quota != RUNTIME_INF && quota > max_cfs_runtime)
		return -EINVAL;

	if (quota != RUNTIME_INF && (burst > quota ||
				     burst + quota > max_cfs_runtime))
		return -EINVAL;

	/*
	 * Prevent race between setting of cfs_rq->runtime_enabled and
	 * unthrottle_offline_cfs_rqs().
	 */
	cpus_read_lock();
	mutex_lock(&cfs_constraints_mutex);
	ret = __cfs_schedulable(tg, period, quota);
	if (ret)
		goto out_unlock;

	runtime_enabled = quota != RUNTIME_INF;
	runtime_was_enabled = cfs_b->quota != RUNTIME_INF;
	/*
	 * If we need to toggle cfs_bandwidth_used, off->on must occur
	 * before making related changes, and on->off must occur afterwards
	 */
	if (runtime_enabled && !runtime_was_enabled)
		cfs_bandwidth_usage_inc();
	raw_spin_lock_irq(&cfs_b->lock);
	cfs_b->period = ns_to_ktime(period);
	cfs_b->quota = quota;
	cfs_b->burst = burst;

	__refill_cfs_bandwidth_runtime(cfs_b);

	/* Restart the period timer (if active) to handle new period expiry: */
	if (runtime_enabled)
		start_cfs_bandwidth(cfs_b);

	raw_spin_unlock_irq(&cfs_b->lock);

	for_each_online_cpu(i) {
		struct cfs_rq *cfs_rq = tg->cfs_rq[i];
		struct rq *rq = cfs_rq->rq;
		struct rq_flags rf;

		rq_lock_irq(rq, &rf);
		cfs_rq->runtime_enabled = runtime_enabled;
		cfs_rq->runtime_remaining = 0;

		if (cfs_rq->throttled)
			unthrottle_cfs_rq(cfs_rq);
		rq_unlock_irq(rq, &rf);
	}
	if (runtime_was_enabled && !runtime_enabled)
		cfs_bandwidth_usage_dec();
out_unlock:
	mutex_unlock(&cfs_constraints_mutex);
	cpus_read_unlock();

	return ret;
}

static int tg_set_cfs_quota(struct task_group *tg, long cfs_quota_us)
{
	u64 quota, period, burst;

	period = ktime_to_ns(tg->cfs_bandwidth.period);
	burst = tg->cfs_bandwidth.burst;
	if (cfs_quota_us < 0)
		quota = RUNTIME_INF;
	else if ((u64)cfs_quota_us <= U64_MAX / NSEC_PER_USEC)
		quota = (u64)cfs_quota_us * NSEC_PER_USEC;
	else
		return -EINVAL;

	return tg_set_cfs_bandwidth(tg, period, quota, burst);
}

static long tg_get_cfs_quota(struct task_group *tg)
{
	u64 quota_us;

	if (tg->cfs_bandwidth.quota == RUNTIME_INF)
		return -1;

	quota_us = tg->cfs_bandwidth.quota;
	do_div(quota_us, NSEC_PER_USEC);

	return quota_us;
}

static int tg_set_cfs_period(struct task_group *tg, long cfs_period_us)
{
	u64 quota, period, burst;

	if ((u64)cfs_period_us > U64_MAX / NSEC_PER_USEC)
		return -EINVAL;

	period = (u64)cfs_period_us * NSEC_PER_USEC;
	quota = tg->cfs_bandwidth.quota;
	burst = tg->cfs_bandwidth.burst;

	return tg_set_cfs_bandwidth(tg, period, quota, burst);
}

static long tg_get_cfs_period(struct task_group *tg)
{
	u64 cfs_period_us;

	cfs_period_us = ktime_to_ns(tg->cfs_bandwidth.period);
	do_div(cfs_period_us, NSEC_PER_USEC);

	return cfs_period_us;
}

static int tg_set_cfs_burst(struct task_group *tg, long cfs_burst_us)
{
	u64 quota, period, burst;

	if ((u64)cfs_burst_us > U64_MAX / NSEC_PER_USEC)
		return -EINVAL;

	burst = (u64)cfs_burst_us * NSEC_PER_USEC;
	period = ktime_to_ns(tg->cfs_bandwidth.period);
	quota = tg->cfs_bandwidth.quota;

	return tg_set_cfs_bandwidth(tg, period, quota, burst);
}

static long tg_get_cfs_burst(struct task_group *tg)
{
	u64 burst_us;

	burst_us = tg->cfs_bandwidth.burst;
	do_div(burst_us, NSEC_PER_USEC);

	return burst_us;
}

static s64 cpu_cfs_quota_read_s64(struct cgroup_subsys_state *css,
				  struct cftype *cft)
{
	return tg_get_cfs_quota(css_tg(css));
}

static int cpu_cfs_quota_write_s64(struct cgroup_subsys_state *css,
				   struct cftype *cftype, s64 cfs_quota_us)
{
	return tg_set_cfs_quota(css_tg(css), cfs_quota_us);
}

static u64 cpu_cfs_period_read_u64(struct cgroup_subsys_state *css,
				   struct cftype *cft)
{
	return tg_get_cfs_period(css_tg(css));
}

static int cpu_cfs_period_write_u64(struct cgroup_subsys_state *css,
				    struct cftype *cftype, u64 cfs_period_us)
{
	return tg_set_cfs_period(css_tg(css), cfs_period_us);
}

static u64 cpu_cfs_burst_read_u64(struct cgroup_subsys_state *css,
				  struct cftype *cft)
{
	return tg_get_cfs_burst(css_tg(css));
}

static int cpu_cfs_burst_write_u64(struct cgroup_subsys_state *css,
				   struct cftype *cftype, u64 cfs_burst_us)
{
	return tg_set_cfs_burst(css_tg(css), cfs_burst_us);
}

struct cfs_schedulable_data {
	struct task_group *tg;
	u64 period, quota;
};

/*
 * normalize group quota/period to be quota/max_period
 * note: units are usecs
 */
static u64 normalize_cfs_quota(struct task_group *tg,
			       struct cfs_schedulable_data *d)
{
	u64 quota, period;

	if (tg == d->tg) {
		period = d->period;
		quota = d->quota;
	} else {
		period = tg_get_cfs_period(tg);
		quota = tg_get_cfs_quota(tg);
	}

	/* note: these should typically be equivalent */
	if (quota == RUNTIME_INF || quota == -1)
		return RUNTIME_INF;

	return to_ratio(period, quota);
}

static int tg_cfs_schedulable_down(struct task_group *tg, void *data)
{
	struct cfs_schedulable_data *d = data;
	struct cfs_bandwidth *cfs_b = &tg->cfs_bandwidth;
	s64 quota = 0, parent_quota = -1;

	if (!tg->parent) {
		quota = RUNTIME_INF;
	} else {
		struct cfs_bandwidth *parent_b = &tg->parent->cfs_bandwidth;

		quota = normalize_cfs_quota(tg, d);
		parent_quota = parent_b->hierarchical_quota;

		/*
		 * Ensure max(child_quota) <= parent_quota.  On cgroup2,
		 * always take the min.  On cgroup1, only inherit when no
		 * limit is set:
		 */
		if (cgroup_subsys_on_dfl(cpu_cgrp_subsys)) {
			quota = min(quota, parent_quota);
		} else {
			if (quota == RUNTIME_INF)
				quota = parent_quota;
			else if (parent_quota != RUNTIME_INF && quota > parent_quota)
				return -EINVAL;
		}
	}
	cfs_b->hierarchical_quota = quota;

	return 0;
}

static int __cfs_schedulable(struct task_group *tg, u64 period, u64 quota)
{
	int ret;
	struct cfs_schedulable_data data = {
		.tg = tg,
		.period = period,
		.quota = quota,
	};

	if (quota != RUNTIME_INF) {
		do_div(data.period, NSEC_PER_USEC);
		do_div(data.quota, NSEC_PER_USEC);
	}

	rcu_read_lock();
	ret = walk_tg_tree(tg_cfs_schedulable_down, tg_nop, &data);
	rcu_read_unlock();

	return ret;
}

static int cpu_cfs_stat_show(struct seq_file *sf, void *v)
{
	struct task_group *tg = css_tg(seq_css(sf));
	struct cfs_bandwidth *cfs_b = &tg->cfs_bandwidth;

	seq_printf(sf, "nr_periods %d\n", cfs_b->nr_periods);
	seq_printf(sf, "nr_throttled %d\n", cfs_b->nr_throttled);
	seq_printf(sf, "throttled_time %llu\n", cfs_b->throttled_time);

	if (schedstat_enabled() && tg != &root_task_group) {
		struct sched_statistics *stats;
		u64 ws = 0;
		int i;

		for_each_possible_cpu(i) {
			stats = __schedstats_from_se(tg->se[i]);
			ws += schedstat_val(stats->wait_sum);
		}

		seq_printf(sf, "wait_sum %llu\n", ws);
	}

	seq_printf(sf, "nr_bursts %d\n", cfs_b->nr_burst);
	seq_printf(sf, "burst_time %llu\n", cfs_b->burst_time);

	return 0;
}
#endif /* CONFIG_CFS_BANDWIDTH */
#endif /* CONFIG_FAIR_GROUP_SCHED */

#ifdef CONFIG_RT_GROUP_SCHED
static int cpu_rt_runtime_write(struct cgroup_subsys_state *css,
				struct cftype *cft, s64 val)
{
	return sched_group_set_rt_runtime(css_tg(css), val);
}

static s64 cpu_rt_runtime_read(struct cgroup_subsys_state *css,
			       struct cftype *cft)
{
	return sched_group_rt_runtime(css_tg(css));
}

static int cpu_rt_period_write_uint(struct cgroup_subsys_state *css,
				    struct cftype *cftype, u64 rt_period_us)
{
	return sched_group_set_rt_period(css_tg(css), rt_period_us);
}

static u64 cpu_rt_period_read_uint(struct cgroup_subsys_state *css,
				   struct cftype *cft)
{
	return sched_group_rt_period(css_tg(css));
}
#endif /* CONFIG_RT_GROUP_SCHED */

#ifdef CONFIG_FAIR_GROUP_SCHED
static s64 cpu_idle_read_s64(struct cgroup_subsys_state *css,
			       struct cftype *cft)
{
	return css_tg(css)->idle;
}

static int cpu_idle_write_s64(struct cgroup_subsys_state *css,
				struct cftype *cft, s64 idle)
{
	return sched_group_set_idle(css_tg(css), idle);
}
#endif

static struct cftype cpu_legacy_files[] = {
#ifdef CONFIG_FAIR_GROUP_SCHED
	{
		.name = "shares",
		.read_u64 = cpu_shares_read_u64,
		.write_u64 = cpu_shares_write_u64,
	},
	{
		.name = "idle",
		.read_s64 = cpu_idle_read_s64,
		.write_s64 = cpu_idle_write_s64,
	},
#endif
#ifdef CONFIG_CFS_BANDWIDTH
	{
		.name = "cfs_quota_us",
		.read_s64 = cpu_cfs_quota_read_s64,
		.write_s64 = cpu_cfs_quota_write_s64,
	},
	{
		.name = "cfs_period_us",
		.read_u64 = cpu_cfs_period_read_u64,
		.write_u64 = cpu_cfs_period_write_u64,
	},
	{
		.name = "cfs_burst_us",
		.read_u64 = cpu_cfs_burst_read_u64,
		.write_u64 = cpu_cfs_burst_write_u64,
	},
	{
		.name = "stat",
		.seq_show = cpu_cfs_stat_show,
	},
#endif
#ifdef CONFIG_RT_GROUP_SCHED
	{
		.name = "rt_runtime_us",
		.read_s64 = cpu_rt_runtime_read,
		.write_s64 = cpu_rt_runtime_write,
	},
	{
		.name = "rt_period_us",
		.read_u64 = cpu_rt_period_read_uint,
		.write_u64 = cpu_rt_period_write_uint,
	},
#endif
#ifdef CONFIG_UCLAMP_TASK_GROUP
	{
		.name = "uclamp.min",
		.flags = CFTYPE_NOT_ON_ROOT,
		.seq_show = cpu_uclamp_min_show,
		.write = cpu_uclamp_min_write,
	},
	{
		.name = "uclamp.max",
		.flags = CFTYPE_NOT_ON_ROOT,
		.seq_show = cpu_uclamp_max_show,
		.write = cpu_uclamp_max_write,
	},
#endif
	{ }	/* Terminate */
};

static int cpu_extra_stat_show(struct seq_file *sf,
			       struct cgroup_subsys_state *css)
{
#ifdef CONFIG_CFS_BANDWIDTH
	{
		struct task_group *tg = css_tg(css);
		struct cfs_bandwidth *cfs_b = &tg->cfs_bandwidth;
		u64 throttled_usec, burst_usec;

		throttled_usec = cfs_b->throttled_time;
		do_div(throttled_usec, NSEC_PER_USEC);
		burst_usec = cfs_b->burst_time;
		do_div(burst_usec, NSEC_PER_USEC);

		seq_printf(sf, "nr_periods %d\n"
			   "nr_throttled %d\n"
			   "throttled_usec %llu\n"
			   "nr_bursts %d\n"
			   "burst_usec %llu\n",
			   cfs_b->nr_periods, cfs_b->nr_throttled,
			   throttled_usec, cfs_b->nr_burst, burst_usec);
	}
#endif
	return 0;
}

#ifdef CONFIG_FAIR_GROUP_SCHED
static u64 cpu_weight_read_u64(struct cgroup_subsys_state *css,
			       struct cftype *cft)
{
	struct task_group *tg = css_tg(css);
	u64 weight = scale_load_down(tg->shares);

	return DIV_ROUND_CLOSEST_ULL(weight * CGROUP_WEIGHT_DFL, 1024);
}

static int cpu_weight_write_u64(struct cgroup_subsys_state *css,
				struct cftype *cft, u64 weight)
{
	/*
	 * cgroup weight knobs should use the common MIN, DFL and MAX
	 * values which are 1, 100 and 10000 respectively.  While it loses
	 * a bit of range on both ends, it maps pretty well onto the shares
	 * value used by scheduler and the round-trip conversions preserve
	 * the original value over the entire range.
	 */
	if (weight < CGROUP_WEIGHT_MIN || weight > CGROUP_WEIGHT_MAX)
		return -ERANGE;

	weight = DIV_ROUND_CLOSEST_ULL(weight * 1024, CGROUP_WEIGHT_DFL);

	return sched_group_set_shares(css_tg(css), scale_load(weight));
}

static s64 cpu_weight_nice_read_s64(struct cgroup_subsys_state *css,
				    struct cftype *cft)
{
	unsigned long weight = scale_load_down(css_tg(css)->shares);
	int last_delta = INT_MAX;
	int prio, delta;

	/* find the closest nice value to the current weight */
	for (prio = 0; prio < ARRAY_SIZE(sched_prio_to_weight); prio++) {
		delta = abs(sched_prio_to_weight[prio] - weight);
		if (delta >= last_delta)
			break;
		last_delta = delta;
	}

	return PRIO_TO_NICE(prio - 1 + MAX_RT_PRIO);
}

static int cpu_weight_nice_write_s64(struct cgroup_subsys_state *css,
				     struct cftype *cft, s64 nice)
{
	unsigned long weight;
	int idx;

	if (nice < MIN_NICE || nice > MAX_NICE)
		return -ERANGE;

	idx = NICE_TO_PRIO(nice) - MAX_RT_PRIO;
	idx = array_index_nospec(idx, 40);
	weight = sched_prio_to_weight[idx];

	return sched_group_set_shares(css_tg(css), scale_load(weight));
}
#endif

static void __maybe_unused cpu_period_quota_print(struct seq_file *sf,
						  long period, long quota)
{
	if (quota < 0)
		seq_puts(sf, "max");
	else
		seq_printf(sf, "%ld", quota);

	seq_printf(sf, " %ld\n", period);
}

/* caller should put the current value in *@periodp before calling */
static int __maybe_unused cpu_period_quota_parse(char *buf,
						 u64 *periodp, u64 *quotap)
{
	char tok[21];	/* U64_MAX */

	if (sscanf(buf, "%20s %llu", tok, periodp) < 1)
		return -EINVAL;

	*periodp *= NSEC_PER_USEC;

	if (sscanf(tok, "%llu", quotap))
		*quotap *= NSEC_PER_USEC;
	else if (!strcmp(tok, "max"))
		*quotap = RUNTIME_INF;
	else
		return -EINVAL;

	return 0;
}

#ifdef CONFIG_CFS_BANDWIDTH
static int cpu_max_show(struct seq_file *sf, void *v)
{
	struct task_group *tg = css_tg(seq_css(sf));

	cpu_period_quota_print(sf, tg_get_cfs_period(tg), tg_get_cfs_quota(tg));
	return 0;
}

static ssize_t cpu_max_write(struct kernfs_open_file *of,
			     char *buf, size_t nbytes, loff_t off)
{
	struct task_group *tg = css_tg(of_css(of));
	u64 period = tg_get_cfs_period(tg);
	u64 burst = tg_get_cfs_burst(tg);
	u64 quota;
	int ret;

	ret = cpu_period_quota_parse(buf, &period, &quota);
	if (!ret)
		ret = tg_set_cfs_bandwidth(tg, period, quota, burst);
	return ret ?: nbytes;
}
#endif

static struct cftype cpu_files[] = {
#ifdef CONFIG_FAIR_GROUP_SCHED
	{
		.name = "weight",
		.flags = CFTYPE_NOT_ON_ROOT,
		.read_u64 = cpu_weight_read_u64,
		.write_u64 = cpu_weight_write_u64,
	},
	{
		.name = "weight.nice",
		.flags = CFTYPE_NOT_ON_ROOT,
		.read_s64 = cpu_weight_nice_read_s64,
		.write_s64 = cpu_weight_nice_write_s64,
	},
	{
		.name = "idle",
		.flags = CFTYPE_NOT_ON_ROOT,
		.read_s64 = cpu_idle_read_s64,
		.write_s64 = cpu_idle_write_s64,
	},
#endif
#ifdef CONFIG_CFS_BANDWIDTH
	{
		.name = "max",
		.flags = CFTYPE_NOT_ON_ROOT,
		.seq_show = cpu_max_show,
		.write = cpu_max_write,
	},
	{
		.name = "max.burst",
		.flags = CFTYPE_NOT_ON_ROOT,
		.read_u64 = cpu_cfs_burst_read_u64,
		.write_u64 = cpu_cfs_burst_write_u64,
	},
#endif
#ifdef CONFIG_UCLAMP_TASK_GROUP
	{
		.name = "uclamp.min",
		.flags = CFTYPE_NOT_ON_ROOT,
		.seq_show = cpu_uclamp_min_show,
		.write = cpu_uclamp_min_write,
	},
	{
		.name = "uclamp.max",
		.flags = CFTYPE_NOT_ON_ROOT,
		.seq_show = cpu_uclamp_max_show,
		.write = cpu_uclamp_max_write,
	},
#endif
	{ }	/* terminate */
};

struct cgroup_subsys cpu_cgrp_subsys = {
	.css_alloc	= cpu_cgroup_css_alloc,
	.css_online	= cpu_cgroup_css_online,
	.css_released	= cpu_cgroup_css_released,
	.css_free	= cpu_cgroup_css_free,
	.css_extra_stat_show = cpu_extra_stat_show,
#ifdef CONFIG_RT_GROUP_SCHED
	.can_attach	= cpu_cgroup_can_attach,
#endif
	.attach		= cpu_cgroup_attach,
	.legacy_cftypes	= cpu_legacy_files,
	.dfl_cftypes	= cpu_files,
	.early_init	= true,
	.threaded	= true,
};

#endif	/* CONFIG_CGROUP_SCHED */

void dump_cpu_task(int cpu)
{
	if (cpu == smp_processor_id() && in_hardirq()) {
		struct pt_regs *regs;

		regs = get_irq_regs();
		if (regs) {
			show_regs(regs);
			return;
		}
	}

	if (trigger_single_cpu_backtrace(cpu))
		return;

	pr_info("Task dump for CPU %d:\n", cpu);
	sched_show_task(cpu_curr(cpu));
}

/*
 * Nice levels are multiplicative, with a gentle 10% change for every
 * nice level changed. I.e. when a CPU-bound task goes from nice 0 to
 * nice 1, it will get ~10% less CPU time than another CPU-bound task
 * that remained on nice 0.
 *
 * The "10% effect" is relative and cumulative: from _any_ nice level,
 * if you go up 1 level, it's -10% CPU usage, if you go down 1 level
 * it's +10% CPU usage. (to achieve that we use a multiplier of 1.25.
 * If a task goes up by ~10% and another task goes down by ~10% then
 * the relative distance between them is ~25%.)
 */
const int sched_prio_to_weight[40] = {
 /* -20 */     88761,     71755,     56483,     46273,     36291,
 /* -15 */     29154,     23254,     18705,     14949,     11916,
 /* -10 */      9548,      7620,      6100,      4904,      3906,
 /*  -5 */      3121,      2501,      1991,      1586,      1277,
 /*   0 */      1024,       820,       655,       526,       423,
 /*   5 */       335,       272,       215,       172,       137,
 /*  10 */       110,        87,        70,        56,        45,
 /*  15 */        36,        29,        23,        18,        15,
};

/*
 * Inverse (2^32/x) values of the sched_prio_to_weight[] array, precalculated.
 *
 * In cases where the weight does not change often, we can use the
 * precalculated inverse to speed up arithmetics by turning divisions
 * into multiplications:
 */
const u32 sched_prio_to_wmult[40] = {
 /* -20 */     48388,     59856,     76040,     92818,    118348,
 /* -15 */    147320,    184698,    229616,    287308,    360437,
 /* -10 */    449829,    563644,    704093,    875809,   1099582,
 /*  -5 */   1376151,   1717300,   2157191,   2708050,   3363326,
 /*   0 */   4194304,   5237765,   6557202,   8165337,  10153587,
 /*   5 */  12820798,  15790321,  19976592,  24970740,  31350126,
 /*  10 */  39045157,  49367440,  61356676,  76695844,  95443717,
 /*  15 */ 119304647, 148102320, 186737708, 238609294, 286331153,
};

void call_trace_sched_update_nr_running(struct rq *rq, int count)
{
        trace_sched_update_nr_running_tp(rq, count);
}<|MERGE_RESOLUTION|>--- conflicted
+++ resolved
@@ -143,15 +143,7 @@
  * Number of tasks to iterate in a single balance run.
  * Limited because this is done with IRQs disabled.
  */
-<<<<<<< HEAD
-#ifdef CONFIG_PREEMPT_RT
-const_debug unsigned int sysctl_sched_nr_migrate = 8;
-#else
-const_debug unsigned int sysctl_sched_nr_migrate = 32;
-#endif
-=======
 const_debug unsigned int sysctl_sched_nr_migrate = SCHED_NR_MIGRATE_BREAK;
->>>>>>> 7365df19
 
 __read_mostly int scheduler_running;
 
@@ -3806,11 +3798,7 @@
 	return per_cpu(sd_llc_id, this_cpu) == per_cpu(sd_llc_id, that_cpu);
 }
 
-<<<<<<< HEAD
-static inline bool ttwu_queue_cond(int cpu)
-=======
 static inline bool ttwu_queue_cond(struct task_struct *p, int cpu)
->>>>>>> 7365df19
 {
 	/*
 	 * Do not complicate things with the async wake_list while the CPU is
@@ -3852,11 +3840,7 @@
 
 static bool ttwu_queue_wakelist(struct task_struct *p, int cpu, int wake_flags)
 {
-<<<<<<< HEAD
-	if (sched_feat(TTWU_QUEUE) && ttwu_queue_cond(cpu)) {
-=======
 	if (sched_feat(TTWU_QUEUE) && ttwu_queue_cond(p, cpu)) {
->>>>>>> 7365df19
 		sched_clock_cpu(cpu); /* Sync clocks across CPUs */
 		__ttwu_queue_wakelist(p, cpu, wake_flags);
 		return true;
@@ -9613,12 +9597,6 @@
 static struct kmem_cache *task_group_cache __read_mostly;
 #endif
 
-<<<<<<< HEAD
-DECLARE_PER_CPU(cpumask_var_t, load_balance_mask);
-DECLARE_PER_CPU(cpumask_var_t, select_rq_mask);
-
-=======
->>>>>>> 7365df19
 void __init sched_init(void)
 {
 	unsigned long ptr = 0;
@@ -9662,17 +9640,6 @@
 
 #endif /* CONFIG_RT_GROUP_SCHED */
 	}
-<<<<<<< HEAD
-#ifdef CONFIG_CPUMASK_OFFSTACK
-	for_each_possible_cpu(i) {
-		per_cpu(load_balance_mask, i) = (cpumask_var_t)kzalloc_node(
-			cpumask_size(), GFP_KERNEL, cpu_to_node(i));
-		per_cpu(select_rq_mask, i) = (cpumask_var_t)kzalloc_node(
-			cpumask_size(), GFP_KERNEL, cpu_to_node(i));
-	}
-#endif /* CONFIG_CPUMASK_OFFSTACK */
-=======
->>>>>>> 7365df19
 
 	init_rt_bandwidth(&def_rt_bandwidth, global_rt_period(), global_rt_runtime());
 
