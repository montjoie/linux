/* The industrial I/O core
 *
 * Copyright (c) 2008 Jonathan Cameron
 *
 * This program is free software; you can redistribute it and/or modify it
 * under the terms of the GNU General Public License version 2 as published by
 * the Free Software Foundation.
 *
 * Handling of buffer allocation / resizing.
 *
 *
 * Things to look at here.
 * - Better memory allocation techniques?
 * - Alternative access techniques?
 */
#include <linux/kernel.h>
#include <linux/export.h>
#include <linux/device.h>
#include <linux/fs.h>
#include <linux/cdev.h>
#include <linux/slab.h>
#include <linux/poll.h>
#include <linux/sched/signal.h>

#include <linux/iio/iio.h>
#include "iio_core.h"
#include <linux/iio/sysfs.h>
#include <linux/iio/buffer.h>
#include <linux/iio/buffer_impl.h>

static const char * const iio_endian_prefix[] = {
	[IIO_BE] = "be",
	[IIO_LE] = "le",
};

static bool iio_buffer_is_active(struct iio_buffer *buf)
{
	return !list_empty(&buf->buffer_list);
}

static size_t iio_buffer_data_available(struct iio_buffer *buf)
{
	return buf->access->data_available(buf);
}

static int iio_buffer_flush_hwfifo(struct iio_dev *indio_dev,
				   struct iio_buffer *buf, size_t required)
{
	if (!indio_dev->info->hwfifo_flush_to_buffer)
		return -ENODEV;

	return indio_dev->info->hwfifo_flush_to_buffer(indio_dev, required);
}

static bool iio_buffer_ready(struct iio_dev *indio_dev, struct iio_buffer *buf,
			     size_t to_wait, int to_flush)
{
	size_t avail;
	int flushed = 0;

	/* wakeup if the device was unregistered */
	if (!indio_dev->info)
		return true;

	/* drain the buffer if it was disabled */
	if (!iio_buffer_is_active(buf)) {
		to_wait = min_t(size_t, to_wait, 1);
		to_flush = 0;
	}

	avail = iio_buffer_data_available(buf);

	if (avail >= to_wait) {
		/* force a flush for non-blocking reads */
		if (!to_wait && avail < to_flush)
			iio_buffer_flush_hwfifo(indio_dev, buf,
						to_flush - avail);
		return true;
	}

	if (to_flush)
		flushed = iio_buffer_flush_hwfifo(indio_dev, buf,
						  to_wait - avail);
	if (flushed <= 0)
		return false;

	if (avail + flushed >= to_wait)
		return true;

	return false;
}

/**
 * iio_buffer_read_first_n_outer() - chrdev read for buffer access
 * @filp:	File structure pointer for the char device
 * @buf:	Destination buffer for iio buffer read
 * @n:		First n bytes to read
 * @f_ps:	Long offset provided by the user as a seek position
 *
 * This function relies on all buffer implementations having an
 * iio_buffer as their first element.
 *
 * Return: negative values corresponding to error codes or ret != 0
 *	   for ending the reading activity
 **/
ssize_t iio_buffer_read_first_n_outer(struct file *filp, char __user *buf,
				      size_t n, loff_t *f_ps)
{
	struct iio_dev *indio_dev = filp->private_data;
	struct iio_buffer *rb = indio_dev->buffer;
	DEFINE_WAIT_FUNC(wait, woken_wake_function);
	size_t datum_size;
	size_t to_wait;
	int ret = 0;

	if (!indio_dev->info)
		return -ENODEV;

	if (!rb || !rb->access->read_first_n)
		return -EINVAL;

	datum_size = rb->bytes_per_datum;

	/*
	 * If datum_size is 0 there will never be anything to read from the
	 * buffer, so signal end of file now.
	 */
	if (!datum_size)
		return 0;

	if (filp->f_flags & O_NONBLOCK)
		to_wait = 0;
	else
		to_wait = min_t(size_t, n / datum_size, rb->watermark);

	add_wait_queue(&rb->pollq, &wait);
	do {
		if (!indio_dev->info) {
			ret = -ENODEV;
			break;
		}

		if (!iio_buffer_ready(indio_dev, rb, to_wait, n / datum_size)) {
			if (signal_pending(current)) {
				ret = -ERESTARTSYS;
				break;
			}

			wait_woken(&wait, TASK_INTERRUPTIBLE,
				   MAX_SCHEDULE_TIMEOUT);
			continue;
		}

		ret = rb->access->read_first_n(rb, n, buf);
		if (ret == 0 && (filp->f_flags & O_NONBLOCK))
			ret = -EAGAIN;
	} while (ret == 0);
	remove_wait_queue(&rb->pollq, &wait);

	return ret;
}

/**
 * iio_buffer_poll() - poll the buffer to find out if it has data
 * @filp:	File structure pointer for device access
 * @wait:	Poll table structure pointer for which the driver adds
 *		a wait queue
 *
 * Return: (EPOLLIN | EPOLLRDNORM) if data is available for reading
 *	   or 0 for other cases
 */
__poll_t iio_buffer_poll(struct file *filp,
			     struct poll_table_struct *wait)
{
	struct iio_dev *indio_dev = filp->private_data;
	struct iio_buffer *rb = indio_dev->buffer;

	if (!indio_dev->info || rb == NULL)
		return 0;

	poll_wait(filp, &rb->pollq, wait);
	if (iio_buffer_ready(indio_dev, rb, rb->watermark, 0))
		return EPOLLIN | EPOLLRDNORM;
	return 0;
}

/**
 * iio_buffer_wakeup_poll - Wakes up the buffer waitqueue
 * @indio_dev: The IIO device
 *
 * Wakes up the event waitqueue used for poll(). Should usually
 * be called when the device is unregistered.
 */
void iio_buffer_wakeup_poll(struct iio_dev *indio_dev)
{
	if (!indio_dev->buffer)
		return;

	wake_up(&indio_dev->buffer->pollq);
}

void iio_buffer_init(struct iio_buffer *buffer)
{
	INIT_LIST_HEAD(&buffer->demux_list);
	INIT_LIST_HEAD(&buffer->buffer_list);
	init_waitqueue_head(&buffer->pollq);
	kref_init(&buffer->ref);
	if (!buffer->watermark)
		buffer->watermark = 1;
}
EXPORT_SYMBOL(iio_buffer_init);

/**
 * iio_buffer_set_attrs - Set buffer specific attributes
 * @buffer: The buffer for which we are setting attributes
 * @attrs: Pointer to a null terminated list of pointers to attributes
 */
void iio_buffer_set_attrs(struct iio_buffer *buffer,
			 const struct attribute **attrs)
{
	buffer->attrs = attrs;
}
EXPORT_SYMBOL_GPL(iio_buffer_set_attrs);

static ssize_t iio_show_scan_index(struct device *dev,
				   struct device_attribute *attr,
				   char *buf)
{
	return sprintf(buf, "%u\n", to_iio_dev_attr(attr)->c->scan_index);
}

static ssize_t iio_show_fixed_type(struct device *dev,
				   struct device_attribute *attr,
				   char *buf)
{
	struct iio_dev_attr *this_attr = to_iio_dev_attr(attr);
	u8 type = this_attr->c->scan_type.endianness;

	if (type == IIO_CPU) {
#ifdef __LITTLE_ENDIAN
		type = IIO_LE;
#else
		type = IIO_BE;
#endif
	}
	if (this_attr->c->scan_type.repeat > 1)
		return sprintf(buf, "%s:%c%d/%dX%d>>%u\n",
		       iio_endian_prefix[type],
		       this_attr->c->scan_type.sign,
		       this_attr->c->scan_type.realbits,
		       this_attr->c->scan_type.storagebits,
		       this_attr->c->scan_type.repeat,
		       this_attr->c->scan_type.shift);
		else
			return sprintf(buf, "%s:%c%d/%d>>%u\n",
		       iio_endian_prefix[type],
		       this_attr->c->scan_type.sign,
		       this_attr->c->scan_type.realbits,
		       this_attr->c->scan_type.storagebits,
		       this_attr->c->scan_type.shift);
}

static ssize_t iio_scan_el_show(struct device *dev,
				struct device_attribute *attr,
				char *buf)
{
	int ret;
	struct iio_dev *indio_dev = dev_to_iio_dev(dev);

	/* Ensure ret is 0 or 1. */
	ret = !!test_bit(to_iio_dev_attr(attr)->address,
		       indio_dev->buffer->scan_mask);

	return sprintf(buf, "%d\n", ret);
}

/* Note NULL used as error indicator as it doesn't make sense. */
static const unsigned long *iio_scan_mask_match(const unsigned long *av_masks,
					  unsigned int masklength,
					  const unsigned long *mask,
					  bool strict)
{
	if (bitmap_empty(mask, masklength))
		return NULL;
	while (*av_masks) {
		if (strict) {
			if (bitmap_equal(mask, av_masks, masklength))
				return av_masks;
		} else {
			if (bitmap_subset(mask, av_masks, masklength))
				return av_masks;
		}
		av_masks += BITS_TO_LONGS(masklength);
	}
	return NULL;
}

static bool iio_validate_scan_mask(struct iio_dev *indio_dev,
	const unsigned long *mask)
{
	if (!indio_dev->setup_ops->validate_scan_mask)
		return true;

	return indio_dev->setup_ops->validate_scan_mask(indio_dev, mask);
}

/**
 * iio_scan_mask_set() - set particular bit in the scan mask
 * @indio_dev: the iio device
 * @buffer: the buffer whose scan mask we are interested in
 * @bit: the bit to be set.
 *
 * Note that at this point we have no way of knowing what other
 * buffers might request, hence this code only verifies that the
 * individual buffers request is plausible.
 */
static int iio_scan_mask_set(struct iio_dev *indio_dev,
		      struct iio_buffer *buffer, int bit)
{
	const unsigned long *mask;
	unsigned long *trialmask;

<<<<<<< HEAD
	trialmask = kcalloc(BITS_TO_LONGS(indio_dev->masklength),
			    sizeof(*trialmask), GFP_KERNEL);
=======
	trialmask = bitmap_alloc(indio_dev->masklength, GFP_KERNEL);
>>>>>>> 932f9892
	if (trialmask == NULL)
		return -ENOMEM;
	if (!indio_dev->masklength) {
		WARN(1, "Trying to set scanmask prior to registering buffer\n");
		goto err_invalid_mask;
	}
	bitmap_copy(trialmask, buffer->scan_mask, indio_dev->masklength);
	set_bit(bit, trialmask);

	if (!iio_validate_scan_mask(indio_dev, trialmask))
		goto err_invalid_mask;

	if (indio_dev->available_scan_masks) {
		mask = iio_scan_mask_match(indio_dev->available_scan_masks,
					   indio_dev->masklength,
					   trialmask, false);
		if (!mask)
			goto err_invalid_mask;
	}
	bitmap_copy(buffer->scan_mask, trialmask, indio_dev->masklength);

	bitmap_free(trialmask);

	return 0;

err_invalid_mask:
	bitmap_free(trialmask);
	return -EINVAL;
}

static int iio_scan_mask_clear(struct iio_buffer *buffer, int bit)
{
	clear_bit(bit, buffer->scan_mask);
	return 0;
}

static int iio_scan_mask_query(struct iio_dev *indio_dev,
			       struct iio_buffer *buffer, int bit)
{
	if (bit > indio_dev->masklength)
		return -EINVAL;

	if (!buffer->scan_mask)
		return 0;

	/* Ensure return value is 0 or 1. */
	return !!test_bit(bit, buffer->scan_mask);
};

static ssize_t iio_scan_el_store(struct device *dev,
				 struct device_attribute *attr,
				 const char *buf,
				 size_t len)
{
	int ret;
	bool state;
	struct iio_dev *indio_dev = dev_to_iio_dev(dev);
	struct iio_buffer *buffer = indio_dev->buffer;
	struct iio_dev_attr *this_attr = to_iio_dev_attr(attr);

	ret = strtobool(buf, &state);
	if (ret < 0)
		return ret;
	mutex_lock(&indio_dev->mlock);
	if (iio_buffer_is_active(indio_dev->buffer)) {
		ret = -EBUSY;
		goto error_ret;
	}
	ret = iio_scan_mask_query(indio_dev, buffer, this_attr->address);
	if (ret < 0)
		goto error_ret;
	if (!state && ret) {
		ret = iio_scan_mask_clear(buffer, this_attr->address);
		if (ret)
			goto error_ret;
	} else if (state && !ret) {
		ret = iio_scan_mask_set(indio_dev, buffer, this_attr->address);
		if (ret)
			goto error_ret;
	}

error_ret:
	mutex_unlock(&indio_dev->mlock);

	return ret < 0 ? ret : len;

}

static ssize_t iio_scan_el_ts_show(struct device *dev,
				   struct device_attribute *attr,
				   char *buf)
{
	struct iio_dev *indio_dev = dev_to_iio_dev(dev);
	return sprintf(buf, "%d\n", indio_dev->buffer->scan_timestamp);
}

static ssize_t iio_scan_el_ts_store(struct device *dev,
				    struct device_attribute *attr,
				    const char *buf,
				    size_t len)
{
	int ret;
	struct iio_dev *indio_dev = dev_to_iio_dev(dev);
	bool state;

	ret = strtobool(buf, &state);
	if (ret < 0)
		return ret;

	mutex_lock(&indio_dev->mlock);
	if (iio_buffer_is_active(indio_dev->buffer)) {
		ret = -EBUSY;
		goto error_ret;
	}
	indio_dev->buffer->scan_timestamp = state;
error_ret:
	mutex_unlock(&indio_dev->mlock);

	return ret ? ret : len;
}

static int iio_buffer_add_channel_sysfs(struct iio_dev *indio_dev,
					const struct iio_chan_spec *chan)
{
	int ret, attrcount = 0;
	struct iio_buffer *buffer = indio_dev->buffer;

	ret = __iio_add_chan_devattr("index",
				     chan,
				     &iio_show_scan_index,
				     NULL,
				     0,
				     IIO_SEPARATE,
				     &indio_dev->dev,
				     &buffer->scan_el_dev_attr_list);
	if (ret)
		return ret;
	attrcount++;
	ret = __iio_add_chan_devattr("type",
				     chan,
				     &iio_show_fixed_type,
				     NULL,
				     0,
				     0,
				     &indio_dev->dev,
				     &buffer->scan_el_dev_attr_list);
	if (ret)
		return ret;
	attrcount++;
	if (chan->type != IIO_TIMESTAMP)
		ret = __iio_add_chan_devattr("en",
					     chan,
					     &iio_scan_el_show,
					     &iio_scan_el_store,
					     chan->scan_index,
					     0,
					     &indio_dev->dev,
					     &buffer->scan_el_dev_attr_list);
	else
		ret = __iio_add_chan_devattr("en",
					     chan,
					     &iio_scan_el_ts_show,
					     &iio_scan_el_ts_store,
					     chan->scan_index,
					     0,
					     &indio_dev->dev,
					     &buffer->scan_el_dev_attr_list);
	if (ret)
		return ret;
	attrcount++;
	ret = attrcount;
	return ret;
}

static ssize_t iio_buffer_read_length(struct device *dev,
				      struct device_attribute *attr,
				      char *buf)
{
	struct iio_dev *indio_dev = dev_to_iio_dev(dev);
	struct iio_buffer *buffer = indio_dev->buffer;

	return sprintf(buf, "%d\n", buffer->length);
}

static ssize_t iio_buffer_write_length(struct device *dev,
				       struct device_attribute *attr,
				       const char *buf, size_t len)
{
	struct iio_dev *indio_dev = dev_to_iio_dev(dev);
	struct iio_buffer *buffer = indio_dev->buffer;
	unsigned int val;
	int ret;

	ret = kstrtouint(buf, 10, &val);
	if (ret)
		return ret;

	if (val == buffer->length)
		return len;

	mutex_lock(&indio_dev->mlock);
	if (iio_buffer_is_active(indio_dev->buffer)) {
		ret = -EBUSY;
	} else {
		buffer->access->set_length(buffer, val);
		ret = 0;
	}
	if (ret)
		goto out;
	if (buffer->length && buffer->length < buffer->watermark)
		buffer->watermark = buffer->length;
out:
	mutex_unlock(&indio_dev->mlock);

	return ret ? ret : len;
}

static ssize_t iio_buffer_show_enable(struct device *dev,
				      struct device_attribute *attr,
				      char *buf)
{
	struct iio_dev *indio_dev = dev_to_iio_dev(dev);
	return sprintf(buf, "%d\n", iio_buffer_is_active(indio_dev->buffer));
}

static unsigned int iio_storage_bytes_for_si(struct iio_dev *indio_dev,
					     unsigned int scan_index)
{
	const struct iio_chan_spec *ch;
	unsigned int bytes;

	ch = iio_find_channel_from_si(indio_dev, scan_index);
	bytes = ch->scan_type.storagebits / 8;
	if (ch->scan_type.repeat > 1)
		bytes *= ch->scan_type.repeat;
	return bytes;
}

static unsigned int iio_storage_bytes_for_timestamp(struct iio_dev *indio_dev)
{
	return iio_storage_bytes_for_si(indio_dev,
					indio_dev->scan_index_timestamp);
}

static int iio_compute_scan_bytes(struct iio_dev *indio_dev,
				const unsigned long *mask, bool timestamp)
{
	unsigned bytes = 0;
	int length, i;

	/* How much space will the demuxed element take? */
	for_each_set_bit(i, mask,
			 indio_dev->masklength) {
		length = iio_storage_bytes_for_si(indio_dev, i);
		bytes = ALIGN(bytes, length);
		bytes += length;
	}

	if (timestamp) {
		length = iio_storage_bytes_for_timestamp(indio_dev);
		bytes = ALIGN(bytes, length);
		bytes += length;
	}
	return bytes;
}

static void iio_buffer_activate(struct iio_dev *indio_dev,
	struct iio_buffer *buffer)
{
	iio_buffer_get(buffer);
	list_add(&buffer->buffer_list, &indio_dev->buffer_list);
}

static void iio_buffer_deactivate(struct iio_buffer *buffer)
{
	list_del_init(&buffer->buffer_list);
	wake_up_interruptible(&buffer->pollq);
	iio_buffer_put(buffer);
}

static void iio_buffer_deactivate_all(struct iio_dev *indio_dev)
{
	struct iio_buffer *buffer, *_buffer;

	list_for_each_entry_safe(buffer, _buffer,
			&indio_dev->buffer_list, buffer_list)
		iio_buffer_deactivate(buffer);
}

static int iio_buffer_enable(struct iio_buffer *buffer,
	struct iio_dev *indio_dev)
{
	if (!buffer->access->enable)
		return 0;
	return buffer->access->enable(buffer, indio_dev);
}

static int iio_buffer_disable(struct iio_buffer *buffer,
	struct iio_dev *indio_dev)
{
	if (!buffer->access->disable)
		return 0;
	return buffer->access->disable(buffer, indio_dev);
}

static void iio_buffer_update_bytes_per_datum(struct iio_dev *indio_dev,
	struct iio_buffer *buffer)
{
	unsigned int bytes;

	if (!buffer->access->set_bytes_per_datum)
		return;

	bytes = iio_compute_scan_bytes(indio_dev, buffer->scan_mask,
		buffer->scan_timestamp);

	buffer->access->set_bytes_per_datum(buffer, bytes);
}

static int iio_buffer_request_update(struct iio_dev *indio_dev,
	struct iio_buffer *buffer)
{
	int ret;

	iio_buffer_update_bytes_per_datum(indio_dev, buffer);
	if (buffer->access->request_update) {
		ret = buffer->access->request_update(buffer);
		if (ret) {
			dev_dbg(&indio_dev->dev,
			       "Buffer not started: buffer parameter update failed (%d)\n",
				ret);
			return ret;
		}
	}

	return 0;
}

static void iio_free_scan_mask(struct iio_dev *indio_dev,
	const unsigned long *mask)
{
	/* If the mask is dynamically allocated free it, otherwise do nothing */
	if (!indio_dev->available_scan_masks)
		bitmap_free(mask);
}

struct iio_device_config {
	unsigned int mode;
	unsigned int watermark;
	const unsigned long *scan_mask;
	unsigned int scan_bytes;
	bool scan_timestamp;
};

static int iio_verify_update(struct iio_dev *indio_dev,
	struct iio_buffer *insert_buffer, struct iio_buffer *remove_buffer,
	struct iio_device_config *config)
{
	unsigned long *compound_mask;
	const unsigned long *scan_mask;
	bool strict_scanmask = false;
	struct iio_buffer *buffer;
	bool scan_timestamp;
	unsigned int modes;

	memset(config, 0, sizeof(*config));
	config->watermark = ~0;

	/*
	 * If there is just one buffer and we are removing it there is nothing
	 * to verify.
	 */
	if (remove_buffer && !insert_buffer &&
		list_is_singular(&indio_dev->buffer_list))
			return 0;

	modes = indio_dev->modes;

	list_for_each_entry(buffer, &indio_dev->buffer_list, buffer_list) {
		if (buffer == remove_buffer)
			continue;
		modes &= buffer->access->modes;
		config->watermark = min(config->watermark, buffer->watermark);
	}

	if (insert_buffer) {
		modes &= insert_buffer->access->modes;
		config->watermark = min(config->watermark,
			insert_buffer->watermark);
	}

	/* Definitely possible for devices to support both of these. */
	if ((modes & INDIO_BUFFER_TRIGGERED) && indio_dev->trig) {
		config->mode = INDIO_BUFFER_TRIGGERED;
	} else if (modes & INDIO_BUFFER_HARDWARE) {
		/*
		 * Keep things simple for now and only allow a single buffer to
		 * be connected in hardware mode.
		 */
		if (insert_buffer && !list_empty(&indio_dev->buffer_list))
			return -EINVAL;
		config->mode = INDIO_BUFFER_HARDWARE;
		strict_scanmask = true;
	} else if (modes & INDIO_BUFFER_SOFTWARE) {
		config->mode = INDIO_BUFFER_SOFTWARE;
	} else {
		/* Can only occur on first buffer */
		if (indio_dev->modes & INDIO_BUFFER_TRIGGERED)
			dev_dbg(&indio_dev->dev, "Buffer not started: no trigger\n");
		return -EINVAL;
	}

	/* What scan mask do we actually have? */
	compound_mask = bitmap_zalloc(indio_dev->masklength, GFP_KERNEL);
	if (compound_mask == NULL)
		return -ENOMEM;

	scan_timestamp = false;

	list_for_each_entry(buffer, &indio_dev->buffer_list, buffer_list) {
		if (buffer == remove_buffer)
			continue;
		bitmap_or(compound_mask, compound_mask, buffer->scan_mask,
			  indio_dev->masklength);
		scan_timestamp |= buffer->scan_timestamp;
	}

	if (insert_buffer) {
		bitmap_or(compound_mask, compound_mask,
			  insert_buffer->scan_mask, indio_dev->masklength);
		scan_timestamp |= insert_buffer->scan_timestamp;
	}

	if (indio_dev->available_scan_masks) {
		scan_mask = iio_scan_mask_match(indio_dev->available_scan_masks,
				    indio_dev->masklength,
				    compound_mask,
				    strict_scanmask);
		bitmap_free(compound_mask);
		if (scan_mask == NULL)
			return -EINVAL;
	} else {
	    scan_mask = compound_mask;
	}

	config->scan_bytes = iio_compute_scan_bytes(indio_dev,
				    scan_mask, scan_timestamp);
	config->scan_mask = scan_mask;
	config->scan_timestamp = scan_timestamp;

	return 0;
}

/**
 * struct iio_demux_table - table describing demux memcpy ops
 * @from:	index to copy from
 * @to:		index to copy to
 * @length:	how many bytes to copy
 * @l:		list head used for management
 */
struct iio_demux_table {
	unsigned from;
	unsigned to;
	unsigned length;
	struct list_head l;
};

static void iio_buffer_demux_free(struct iio_buffer *buffer)
{
	struct iio_demux_table *p, *q;
	list_for_each_entry_safe(p, q, &buffer->demux_list, l) {
		list_del(&p->l);
		kfree(p);
	}
}

static int iio_buffer_add_demux(struct iio_buffer *buffer,
	struct iio_demux_table **p, unsigned int in_loc, unsigned int out_loc,
	unsigned int length)
{

	if (*p && (*p)->from + (*p)->length == in_loc &&
		(*p)->to + (*p)->length == out_loc) {
		(*p)->length += length;
	} else {
		*p = kmalloc(sizeof(**p), GFP_KERNEL);
		if (*p == NULL)
			return -ENOMEM;
		(*p)->from = in_loc;
		(*p)->to = out_loc;
		(*p)->length = length;
		list_add_tail(&(*p)->l, &buffer->demux_list);
	}

	return 0;
}

static int iio_buffer_update_demux(struct iio_dev *indio_dev,
				   struct iio_buffer *buffer)
{
	int ret, in_ind = -1, out_ind, length;
	unsigned in_loc = 0, out_loc = 0;
	struct iio_demux_table *p = NULL;

	/* Clear out any old demux */
	iio_buffer_demux_free(buffer);
	kfree(buffer->demux_bounce);
	buffer->demux_bounce = NULL;

	/* First work out which scan mode we will actually have */
	if (bitmap_equal(indio_dev->active_scan_mask,
			 buffer->scan_mask,
			 indio_dev->masklength))
		return 0;

	/* Now we have the two masks, work from least sig and build up sizes */
	for_each_set_bit(out_ind,
			 buffer->scan_mask,
			 indio_dev->masklength) {
		in_ind = find_next_bit(indio_dev->active_scan_mask,
				       indio_dev->masklength,
				       in_ind + 1);
		while (in_ind != out_ind) {
			in_ind = find_next_bit(indio_dev->active_scan_mask,
					       indio_dev->masklength,
					       in_ind + 1);
			length = iio_storage_bytes_for_si(indio_dev, in_ind);
			/* Make sure we are aligned */
			in_loc = roundup(in_loc, length) + length;
		}
		length = iio_storage_bytes_for_si(indio_dev, in_ind);
		out_loc = roundup(out_loc, length);
		in_loc = roundup(in_loc, length);
		ret = iio_buffer_add_demux(buffer, &p, in_loc, out_loc, length);
		if (ret)
			goto error_clear_mux_table;
		out_loc += length;
		in_loc += length;
	}
	/* Relies on scan_timestamp being last */
	if (buffer->scan_timestamp) {
		length = iio_storage_bytes_for_timestamp(indio_dev);
		out_loc = roundup(out_loc, length);
		in_loc = roundup(in_loc, length);
		ret = iio_buffer_add_demux(buffer, &p, in_loc, out_loc, length);
		if (ret)
			goto error_clear_mux_table;
		out_loc += length;
		in_loc += length;
	}
	buffer->demux_bounce = kzalloc(out_loc, GFP_KERNEL);
	if (buffer->demux_bounce == NULL) {
		ret = -ENOMEM;
		goto error_clear_mux_table;
	}
	return 0;

error_clear_mux_table:
	iio_buffer_demux_free(buffer);

	return ret;
}

static int iio_update_demux(struct iio_dev *indio_dev)
{
	struct iio_buffer *buffer;
	int ret;

	list_for_each_entry(buffer, &indio_dev->buffer_list, buffer_list) {
		ret = iio_buffer_update_demux(indio_dev, buffer);
		if (ret < 0)
			goto error_clear_mux_table;
	}
	return 0;

error_clear_mux_table:
	list_for_each_entry(buffer, &indio_dev->buffer_list, buffer_list)
		iio_buffer_demux_free(buffer);

	return ret;
}

static int iio_enable_buffers(struct iio_dev *indio_dev,
	struct iio_device_config *config)
{
	struct iio_buffer *buffer;
	int ret;

	indio_dev->active_scan_mask = config->scan_mask;
	indio_dev->scan_timestamp = config->scan_timestamp;
	indio_dev->scan_bytes = config->scan_bytes;

	iio_update_demux(indio_dev);

	/* Wind up again */
	if (indio_dev->setup_ops->preenable) {
		ret = indio_dev->setup_ops->preenable(indio_dev);
		if (ret) {
			dev_dbg(&indio_dev->dev,
			       "Buffer not started: buffer preenable failed (%d)\n", ret);
			goto err_undo_config;
		}
	}

	if (indio_dev->info->update_scan_mode) {
		ret = indio_dev->info
			->update_scan_mode(indio_dev,
					   indio_dev->active_scan_mask);
		if (ret < 0) {
			dev_dbg(&indio_dev->dev,
				"Buffer not started: update scan mode failed (%d)\n",
				ret);
			goto err_run_postdisable;
		}
	}

	if (indio_dev->info->hwfifo_set_watermark)
		indio_dev->info->hwfifo_set_watermark(indio_dev,
			config->watermark);

	list_for_each_entry(buffer, &indio_dev->buffer_list, buffer_list) {
		ret = iio_buffer_enable(buffer, indio_dev);
		if (ret)
			goto err_disable_buffers;
	}

	indio_dev->currentmode = config->mode;

	if (indio_dev->setup_ops->postenable) {
		ret = indio_dev->setup_ops->postenable(indio_dev);
		if (ret) {
			dev_dbg(&indio_dev->dev,
			       "Buffer not started: postenable failed (%d)\n", ret);
			goto err_disable_buffers;
		}
	}

	return 0;

err_disable_buffers:
	list_for_each_entry_continue_reverse(buffer, &indio_dev->buffer_list,
					     buffer_list)
		iio_buffer_disable(buffer, indio_dev);
err_run_postdisable:
	indio_dev->currentmode = INDIO_DIRECT_MODE;
	if (indio_dev->setup_ops->postdisable)
		indio_dev->setup_ops->postdisable(indio_dev);
err_undo_config:
	indio_dev->active_scan_mask = NULL;

	return ret;
}

static int iio_disable_buffers(struct iio_dev *indio_dev)
{
	struct iio_buffer *buffer;
	int ret = 0;
	int ret2;

	/* Wind down existing buffers - iff there are any */
	if (list_empty(&indio_dev->buffer_list))
		return 0;

	/*
	 * If things go wrong at some step in disable we still need to continue
	 * to perform the other steps, otherwise we leave the device in a
	 * inconsistent state. We return the error code for the first error we
	 * encountered.
	 */

	if (indio_dev->setup_ops->predisable) {
		ret2 = indio_dev->setup_ops->predisable(indio_dev);
		if (ret2 && !ret)
			ret = ret2;
	}

	list_for_each_entry(buffer, &indio_dev->buffer_list, buffer_list) {
		ret2 = iio_buffer_disable(buffer, indio_dev);
		if (ret2 && !ret)
			ret = ret2;
	}

	indio_dev->currentmode = INDIO_DIRECT_MODE;

	if (indio_dev->setup_ops->postdisable) {
		ret2 = indio_dev->setup_ops->postdisable(indio_dev);
		if (ret2 && !ret)
			ret = ret2;
	}

	iio_free_scan_mask(indio_dev, indio_dev->active_scan_mask);
	indio_dev->active_scan_mask = NULL;

	return ret;
}

static int __iio_update_buffers(struct iio_dev *indio_dev,
		       struct iio_buffer *insert_buffer,
		       struct iio_buffer *remove_buffer)
{
	struct iio_device_config new_config;
	int ret;

	ret = iio_verify_update(indio_dev, insert_buffer, remove_buffer,
		&new_config);
	if (ret)
		return ret;

	if (insert_buffer) {
		ret = iio_buffer_request_update(indio_dev, insert_buffer);
		if (ret)
			goto err_free_config;
	}

	ret = iio_disable_buffers(indio_dev);
	if (ret)
		goto err_deactivate_all;

	if (remove_buffer)
		iio_buffer_deactivate(remove_buffer);
	if (insert_buffer)
		iio_buffer_activate(indio_dev, insert_buffer);

	/* If no buffers in list, we are done */
	if (list_empty(&indio_dev->buffer_list))
		return 0;

	ret = iio_enable_buffers(indio_dev, &new_config);
	if (ret)
		goto err_deactivate_all;

	return 0;

err_deactivate_all:
	/*
	 * We've already verified that the config is valid earlier. If things go
	 * wrong in either enable or disable the most likely reason is an IO
	 * error from the device. In this case there is no good recovery
	 * strategy. Just make sure to disable everything and leave the device
	 * in a sane state.  With a bit of luck the device might come back to
	 * life again later and userspace can try again.
	 */
	iio_buffer_deactivate_all(indio_dev);

err_free_config:
	iio_free_scan_mask(indio_dev, new_config.scan_mask);
	return ret;
}

int iio_update_buffers(struct iio_dev *indio_dev,
		       struct iio_buffer *insert_buffer,
		       struct iio_buffer *remove_buffer)
{
	int ret;

	if (insert_buffer == remove_buffer)
		return 0;

	mutex_lock(&indio_dev->info_exist_lock);
	mutex_lock(&indio_dev->mlock);

	if (insert_buffer && iio_buffer_is_active(insert_buffer))
		insert_buffer = NULL;

	if (remove_buffer && !iio_buffer_is_active(remove_buffer))
		remove_buffer = NULL;

	if (!insert_buffer && !remove_buffer) {
		ret = 0;
		goto out_unlock;
	}

	if (indio_dev->info == NULL) {
		ret = -ENODEV;
		goto out_unlock;
	}

	ret = __iio_update_buffers(indio_dev, insert_buffer, remove_buffer);

out_unlock:
	mutex_unlock(&indio_dev->mlock);
	mutex_unlock(&indio_dev->info_exist_lock);

	return ret;
}
EXPORT_SYMBOL_GPL(iio_update_buffers);

void iio_disable_all_buffers(struct iio_dev *indio_dev)
{
	iio_disable_buffers(indio_dev);
	iio_buffer_deactivate_all(indio_dev);
}

static ssize_t iio_buffer_store_enable(struct device *dev,
				       struct device_attribute *attr,
				       const char *buf,
				       size_t len)
{
	int ret;
	bool requested_state;
	struct iio_dev *indio_dev = dev_to_iio_dev(dev);
	bool inlist;

	ret = strtobool(buf, &requested_state);
	if (ret < 0)
		return ret;

	mutex_lock(&indio_dev->mlock);

	/* Find out if it is in the list */
	inlist = iio_buffer_is_active(indio_dev->buffer);
	/* Already in desired state */
	if (inlist == requested_state)
		goto done;

	if (requested_state)
		ret = __iio_update_buffers(indio_dev,
					 indio_dev->buffer, NULL);
	else
		ret = __iio_update_buffers(indio_dev,
					 NULL, indio_dev->buffer);

done:
	mutex_unlock(&indio_dev->mlock);
	return (ret < 0) ? ret : len;
}

static const char * const iio_scan_elements_group_name = "scan_elements";

static ssize_t iio_buffer_show_watermark(struct device *dev,
					 struct device_attribute *attr,
					 char *buf)
{
	struct iio_dev *indio_dev = dev_to_iio_dev(dev);
	struct iio_buffer *buffer = indio_dev->buffer;

	return sprintf(buf, "%u\n", buffer->watermark);
}

static ssize_t iio_buffer_store_watermark(struct device *dev,
					  struct device_attribute *attr,
					  const char *buf,
					  size_t len)
{
	struct iio_dev *indio_dev = dev_to_iio_dev(dev);
	struct iio_buffer *buffer = indio_dev->buffer;
	unsigned int val;
	int ret;

	ret = kstrtouint(buf, 10, &val);
	if (ret)
		return ret;
	if (!val)
		return -EINVAL;

	mutex_lock(&indio_dev->mlock);

	if (val > buffer->length) {
		ret = -EINVAL;
		goto out;
	}

	if (iio_buffer_is_active(indio_dev->buffer)) {
		ret = -EBUSY;
		goto out;
	}

	buffer->watermark = val;
out:
	mutex_unlock(&indio_dev->mlock);

	return ret ? ret : len;
}

static ssize_t iio_dma_show_data_available(struct device *dev,
						struct device_attribute *attr,
						char *buf)
{
	struct iio_dev *indio_dev = dev_to_iio_dev(dev);
	size_t bytes;

	bytes = iio_buffer_data_available(indio_dev->buffer);

	return sprintf(buf, "%zu\n", bytes);
}

static DEVICE_ATTR(length, S_IRUGO | S_IWUSR, iio_buffer_read_length,
		   iio_buffer_write_length);
static struct device_attribute dev_attr_length_ro = __ATTR(length,
	S_IRUGO, iio_buffer_read_length, NULL);
static DEVICE_ATTR(enable, S_IRUGO | S_IWUSR,
		   iio_buffer_show_enable, iio_buffer_store_enable);
static DEVICE_ATTR(watermark, S_IRUGO | S_IWUSR,
		   iio_buffer_show_watermark, iio_buffer_store_watermark);
static struct device_attribute dev_attr_watermark_ro = __ATTR(watermark,
	S_IRUGO, iio_buffer_show_watermark, NULL);
static DEVICE_ATTR(data_available, S_IRUGO,
		iio_dma_show_data_available, NULL);

static struct attribute *iio_buffer_attrs[] = {
	&dev_attr_length.attr,
	&dev_attr_enable.attr,
	&dev_attr_watermark.attr,
	&dev_attr_data_available.attr,
};

int iio_buffer_alloc_sysfs_and_mask(struct iio_dev *indio_dev)
{
	struct iio_dev_attr *p;
	struct attribute **attr;
	struct iio_buffer *buffer = indio_dev->buffer;
	int ret, i, attrn, attrcount, attrcount_orig = 0;
	const struct iio_chan_spec *channels;

	channels = indio_dev->channels;
	if (channels) {
		int ml = indio_dev->masklength;

		for (i = 0; i < indio_dev->num_channels; i++)
			ml = max(ml, channels[i].scan_index + 1);
		indio_dev->masklength = ml;
	}

	if (!buffer)
		return 0;

	attrcount = 0;
	if (buffer->attrs) {
		while (buffer->attrs[attrcount] != NULL)
			attrcount++;
	}

	attr = kcalloc(attrcount + ARRAY_SIZE(iio_buffer_attrs) + 1,
		       sizeof(struct attribute *), GFP_KERNEL);
	if (!attr)
		return -ENOMEM;

	memcpy(attr, iio_buffer_attrs, sizeof(iio_buffer_attrs));
	if (!buffer->access->set_length)
		attr[0] = &dev_attr_length_ro.attr;

	if (buffer->access->flags & INDIO_BUFFER_FLAG_FIXED_WATERMARK)
		attr[2] = &dev_attr_watermark_ro.attr;

	if (buffer->attrs)
		memcpy(&attr[ARRAY_SIZE(iio_buffer_attrs)], buffer->attrs,
		       sizeof(struct attribute *) * attrcount);

	attr[attrcount + ARRAY_SIZE(iio_buffer_attrs)] = NULL;

	buffer->buffer_group.name = "buffer";
	buffer->buffer_group.attrs = attr;

	indio_dev->groups[indio_dev->groupcounter++] = &buffer->buffer_group;

	if (buffer->scan_el_attrs != NULL) {
		attr = buffer->scan_el_attrs->attrs;
		while (*attr++ != NULL)
			attrcount_orig++;
	}
	attrcount = attrcount_orig;
	INIT_LIST_HEAD(&buffer->scan_el_dev_attr_list);
	channels = indio_dev->channels;
	if (channels) {
		/* new magic */
		for (i = 0; i < indio_dev->num_channels; i++) {
			if (channels[i].scan_index < 0)
				continue;

			ret = iio_buffer_add_channel_sysfs(indio_dev,
							 &channels[i]);
			if (ret < 0)
				goto error_cleanup_dynamic;
			attrcount += ret;
			if (channels[i].type == IIO_TIMESTAMP)
				indio_dev->scan_index_timestamp =
					channels[i].scan_index;
		}
		if (indio_dev->masklength && buffer->scan_mask == NULL) {
			buffer->scan_mask = bitmap_zalloc(indio_dev->masklength,
							  GFP_KERNEL);
			if (buffer->scan_mask == NULL) {
				ret = -ENOMEM;
				goto error_cleanup_dynamic;
			}
		}
	}

	buffer->scan_el_group.name = iio_scan_elements_group_name;

	buffer->scan_el_group.attrs = kcalloc(attrcount + 1,
					      sizeof(buffer->scan_el_group.attrs[0]),
					      GFP_KERNEL);
	if (buffer->scan_el_group.attrs == NULL) {
		ret = -ENOMEM;
		goto error_free_scan_mask;
	}
	if (buffer->scan_el_attrs)
		memcpy(buffer->scan_el_group.attrs, buffer->scan_el_attrs,
		       sizeof(buffer->scan_el_group.attrs[0])*attrcount_orig);
	attrn = attrcount_orig;

	list_for_each_entry(p, &buffer->scan_el_dev_attr_list, l)
		buffer->scan_el_group.attrs[attrn++] = &p->dev_attr.attr;
	indio_dev->groups[indio_dev->groupcounter++] = &buffer->scan_el_group;

	return 0;

error_free_scan_mask:
	bitmap_free(buffer->scan_mask);
error_cleanup_dynamic:
	iio_free_chan_devattr_list(&buffer->scan_el_dev_attr_list);
	kfree(indio_dev->buffer->buffer_group.attrs);

	return ret;
}

void iio_buffer_free_sysfs_and_mask(struct iio_dev *indio_dev)
{
	if (!indio_dev->buffer)
		return;

	bitmap_free(indio_dev->buffer->scan_mask);
	kfree(indio_dev->buffer->buffer_group.attrs);
	kfree(indio_dev->buffer->scan_el_group.attrs);
	iio_free_chan_devattr_list(&indio_dev->buffer->scan_el_dev_attr_list);
}

/**
 * iio_validate_scan_mask_onehot() - Validates that exactly one channel is selected
 * @indio_dev: the iio device
 * @mask: scan mask to be checked
 *
 * Return true if exactly one bit is set in the scan mask, false otherwise. It
 * can be used for devices where only one channel can be active for sampling at
 * a time.
 */
bool iio_validate_scan_mask_onehot(struct iio_dev *indio_dev,
	const unsigned long *mask)
{
	return bitmap_weight(mask, indio_dev->masklength) == 1;
}
EXPORT_SYMBOL_GPL(iio_validate_scan_mask_onehot);

static const void *iio_demux(struct iio_buffer *buffer,
				 const void *datain)
{
	struct iio_demux_table *t;

	if (list_empty(&buffer->demux_list))
		return datain;
	list_for_each_entry(t, &buffer->demux_list, l)
		memcpy(buffer->demux_bounce + t->to,
		       datain + t->from, t->length);

	return buffer->demux_bounce;
}

static int iio_push_to_buffer(struct iio_buffer *buffer, const void *data)
{
	const void *dataout = iio_demux(buffer, data);
	int ret;

	ret = buffer->access->store_to(buffer, dataout);
	if (ret)
		return ret;

	/*
	 * We can't just test for watermark to decide if we wake the poll queue
	 * because read may request less samples than the watermark.
	 */
	wake_up_interruptible_poll(&buffer->pollq, EPOLLIN | EPOLLRDNORM);
	return 0;
}

/**
 * iio_push_to_buffers() - push to a registered buffer.
 * @indio_dev:		iio_dev structure for device.
 * @data:		Full scan.
 */
int iio_push_to_buffers(struct iio_dev *indio_dev, const void *data)
{
	int ret;
	struct iio_buffer *buf;

	list_for_each_entry(buf, &indio_dev->buffer_list, buffer_list) {
		ret = iio_push_to_buffer(buf, data);
		if (ret < 0)
			return ret;
	}

	return 0;
}
EXPORT_SYMBOL_GPL(iio_push_to_buffers);

/**
 * iio_buffer_release() - Free a buffer's resources
 * @ref: Pointer to the kref embedded in the iio_buffer struct
 *
 * This function is called when the last reference to the buffer has been
 * dropped. It will typically free all resources allocated by the buffer. Do not
 * call this function manually, always use iio_buffer_put() when done using a
 * buffer.
 */
static void iio_buffer_release(struct kref *ref)
{
	struct iio_buffer *buffer = container_of(ref, struct iio_buffer, ref);

	buffer->access->release(buffer);
}

/**
 * iio_buffer_get() - Grab a reference to the buffer
 * @buffer: The buffer to grab a reference for, may be NULL
 *
 * Returns the pointer to the buffer that was passed into the function.
 */
struct iio_buffer *iio_buffer_get(struct iio_buffer *buffer)
{
	if (buffer)
		kref_get(&buffer->ref);

	return buffer;
}
EXPORT_SYMBOL_GPL(iio_buffer_get);

/**
 * iio_buffer_put() - Release the reference to the buffer
 * @buffer: The buffer to release the reference for, may be NULL
 */
void iio_buffer_put(struct iio_buffer *buffer)
{
	if (buffer)
		kref_put(&buffer->ref, iio_buffer_release);
}
EXPORT_SYMBOL_GPL(iio_buffer_put);

/**
 * iio_device_attach_buffer - Attach a buffer to a IIO device
 * @indio_dev: The device the buffer should be attached to
 * @buffer: The buffer to attach to the device
 *
 * This function attaches a buffer to a IIO device. The buffer stays attached to
 * the device until the device is freed. The function should only be called at
 * most once per device.
 */
void iio_device_attach_buffer(struct iio_dev *indio_dev,
			      struct iio_buffer *buffer)
{
	indio_dev->buffer = iio_buffer_get(buffer);
}
EXPORT_SYMBOL_GPL(iio_device_attach_buffer);<|MERGE_RESOLUTION|>--- conflicted
+++ resolved
@@ -320,12 +320,7 @@
 	const unsigned long *mask;
 	unsigned long *trialmask;
 
-<<<<<<< HEAD
-	trialmask = kcalloc(BITS_TO_LONGS(indio_dev->masklength),
-			    sizeof(*trialmask), GFP_KERNEL);
-=======
-	trialmask = bitmap_alloc(indio_dev->masklength, GFP_KERNEL);
->>>>>>> 932f9892
+	trialmask = bitmap_zalloc(indio_dev->masklength, GFP_KERNEL);
 	if (trialmask == NULL)
 		return -ENOMEM;
 	if (!indio_dev->masklength) {
