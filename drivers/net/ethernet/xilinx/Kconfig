# SPDX-License-Identifier: GPL-2.0-only
#
# Xilink device configuration
#

config NET_VENDOR_XILINX
	bool "Xilinx devices"
	default y
<<<<<<< HEAD
	depends on PPC || PPC32 || MICROBLAZE || ARCH_ZYNQ || MIPS || X86 || COMPILE_TEST
=======
	depends on PPC || PPC32 || MICROBLAZE || ARCH_ZYNQ || MIPS || X86 || ARM || COMPILE_TEST
>>>>>>> 4ff96fb5
	---help---
	  If you have a network (Ethernet) card belonging to this class, say Y.

	  Note that the answer to this question doesn't directly affect the
	  kernel: saying N will just cause the configurator to skip all
	  the questions about Xilinx devices. If you say Y, you will be asked
	  for your specific card in the following questions.

if NET_VENDOR_XILINX

config XILINX_EMACLITE
	tristate "Xilinx 10/100 Ethernet Lite support"
	depends on PPC32 || MICROBLAZE || ARCH_ZYNQ || MIPS
	select PHYLIB
	---help---
	  This driver supports the 10/100 Ethernet Lite from Xilinx.

config XILINX_AXI_EMAC
	tristate "Xilinx 10/100/1000 AXI Ethernet support"
	depends on MICROBLAZE || X86 || ARM || COMPILE_TEST
	select PHYLINK
	---help---
	  This driver supports the 10/100/1000 Ethernet from Xilinx for the
	  AXI bus interface used in Xilinx Virtex FPGAs.

config XILINX_LL_TEMAC
	tristate "Xilinx LL TEMAC (LocalLink Tri-mode Ethernet MAC) driver"
	depends on PPC || MICROBLAZE || X86 || COMPILE_TEST
	select PHYLIB
	---help---
	  This driver supports the Xilinx 10/100/1000 LocalLink TEMAC
	  core used in Xilinx Spartan and Virtex FPGAs

endif # NET_VENDOR_XILINX<|MERGE_RESOLUTION|>--- conflicted
+++ resolved
@@ -6,11 +6,7 @@
 config NET_VENDOR_XILINX
 	bool "Xilinx devices"
 	default y
-<<<<<<< HEAD
-	depends on PPC || PPC32 || MICROBLAZE || ARCH_ZYNQ || MIPS || X86 || COMPILE_TEST
-=======
 	depends on PPC || PPC32 || MICROBLAZE || ARCH_ZYNQ || MIPS || X86 || ARM || COMPILE_TEST
->>>>>>> 4ff96fb5
 	---help---
 	  If you have a network (Ethernet) card belonging to this class, say Y.
 
