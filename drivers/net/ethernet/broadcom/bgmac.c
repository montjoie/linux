/*
 * Driver for (BCM4706)? GBit MAC core on BCMA bus.
 *
 * Copyright (C) 2012 Rafał Miłecki <zajec5@gmail.com>
 *
 * Licensed under the GNU/GPL. See COPYING for details.
 */


#define pr_fmt(fmt)		KBUILD_MODNAME ": " fmt

#include <linux/bcma/bcma.h>
#include <linux/etherdevice.h>
#include <linux/interrupt.h>
#include <linux/bcm47xx_nvram.h>
#include <linux/phy.h>
#include <linux/phy_fixed.h>
#include <net/dsa.h>
#include "bgmac.h"

static bool bgmac_wait_value(struct bgmac *bgmac, u16 reg, u32 mask,
			     u32 value, int timeout)
{
	u32 val;
	int i;

	for (i = 0; i < timeout / 10; i++) {
		val = bgmac_read(bgmac, reg);
		if ((val & mask) == value)
			return true;
		udelay(10);
	}
	dev_err(bgmac->dev, "Timeout waiting for reg 0x%X\n", reg);
	return false;
}

/**************************************************
 * DMA
 **************************************************/

static void bgmac_dma_tx_reset(struct bgmac *bgmac, struct bgmac_dma_ring *ring)
{
	u32 val;
	int i;

	if (!ring->mmio_base)
		return;

	/* Suspend DMA TX ring first.
	 * bgmac_wait_value doesn't support waiting for any of few values, so
	 * implement whole loop here.
	 */
	bgmac_write(bgmac, ring->mmio_base + BGMAC_DMA_TX_CTL,
		    BGMAC_DMA_TX_SUSPEND);
	for (i = 0; i < 10000 / 10; i++) {
		val = bgmac_read(bgmac, ring->mmio_base + BGMAC_DMA_TX_STATUS);
		val &= BGMAC_DMA_TX_STAT;
		if (val == BGMAC_DMA_TX_STAT_DISABLED ||
		    val == BGMAC_DMA_TX_STAT_IDLEWAIT ||
		    val == BGMAC_DMA_TX_STAT_STOPPED) {
			i = 0;
			break;
		}
		udelay(10);
	}
	if (i)
		dev_err(bgmac->dev, "Timeout suspending DMA TX ring 0x%X (BGMAC_DMA_TX_STAT: 0x%08X)\n",
			ring->mmio_base, val);

	/* Remove SUSPEND bit */
	bgmac_write(bgmac, ring->mmio_base + BGMAC_DMA_TX_CTL, 0);
	if (!bgmac_wait_value(bgmac,
			      ring->mmio_base + BGMAC_DMA_TX_STATUS,
			      BGMAC_DMA_TX_STAT, BGMAC_DMA_TX_STAT_DISABLED,
			      10000)) {
		dev_warn(bgmac->dev, "DMA TX ring 0x%X wasn't disabled on time, waiting additional 300us\n",
			 ring->mmio_base);
		udelay(300);
		val = bgmac_read(bgmac, ring->mmio_base + BGMAC_DMA_TX_STATUS);
		if ((val & BGMAC_DMA_TX_STAT) != BGMAC_DMA_TX_STAT_DISABLED)
			dev_err(bgmac->dev, "Reset of DMA TX ring 0x%X failed\n",
				ring->mmio_base);
	}
}

static void bgmac_dma_tx_enable(struct bgmac *bgmac,
				struct bgmac_dma_ring *ring)
{
	u32 ctl;

	ctl = bgmac_read(bgmac, ring->mmio_base + BGMAC_DMA_TX_CTL);
	if (bgmac->feature_flags & BGMAC_FEAT_TX_MASK_SETUP) {
		ctl &= ~BGMAC_DMA_TX_BL_MASK;
		ctl |= BGMAC_DMA_TX_BL_128 << BGMAC_DMA_TX_BL_SHIFT;

		ctl &= ~BGMAC_DMA_TX_MR_MASK;
		ctl |= BGMAC_DMA_TX_MR_2 << BGMAC_DMA_TX_MR_SHIFT;

		ctl &= ~BGMAC_DMA_TX_PC_MASK;
		ctl |= BGMAC_DMA_TX_PC_16 << BGMAC_DMA_TX_PC_SHIFT;

		ctl &= ~BGMAC_DMA_TX_PT_MASK;
		ctl |= BGMAC_DMA_TX_PT_8 << BGMAC_DMA_TX_PT_SHIFT;
	}
	ctl |= BGMAC_DMA_TX_ENABLE;
	ctl |= BGMAC_DMA_TX_PARITY_DISABLE;
	bgmac_write(bgmac, ring->mmio_base + BGMAC_DMA_TX_CTL, ctl);
}

static void
bgmac_dma_tx_add_buf(struct bgmac *bgmac, struct bgmac_dma_ring *ring,
		     int i, int len, u32 ctl0)
{
	struct bgmac_slot_info *slot;
	struct bgmac_dma_desc *dma_desc;
	u32 ctl1;

	if (i == BGMAC_TX_RING_SLOTS - 1)
		ctl0 |= BGMAC_DESC_CTL0_EOT;

	ctl1 = len & BGMAC_DESC_CTL1_LEN;

	slot = &ring->slots[i];
	dma_desc = &ring->cpu_base[i];
	dma_desc->addr_low = cpu_to_le32(lower_32_bits(slot->dma_addr));
	dma_desc->addr_high = cpu_to_le32(upper_32_bits(slot->dma_addr));
	dma_desc->ctl0 = cpu_to_le32(ctl0);
	dma_desc->ctl1 = cpu_to_le32(ctl1);
}

static netdev_tx_t bgmac_dma_tx_add(struct bgmac *bgmac,
				    struct bgmac_dma_ring *ring,
				    struct sk_buff *skb)
{
	struct device *dma_dev = bgmac->dma_dev;
	struct net_device *net_dev = bgmac->net_dev;
	int index = ring->end % BGMAC_TX_RING_SLOTS;
	struct bgmac_slot_info *slot = &ring->slots[index];
	int nr_frags;
	u32 flags;
	int i;

	if (skb->len > BGMAC_DESC_CTL1_LEN) {
		netdev_err(bgmac->net_dev, "Too long skb (%d)\n", skb->len);
		goto err_drop;
	}

	if (skb->ip_summed == CHECKSUM_PARTIAL)
		skb_checksum_help(skb);

	nr_frags = skb_shinfo(skb)->nr_frags;

	/* ring->end - ring->start will return the number of valid slots,
	 * even when ring->end overflows
	 */
	if (ring->end - ring->start + nr_frags + 1 >= BGMAC_TX_RING_SLOTS) {
		netdev_err(bgmac->net_dev, "TX ring is full, queue should be stopped!\n");
		netif_stop_queue(net_dev);
		return NETDEV_TX_BUSY;
	}

	slot->dma_addr = dma_map_single(dma_dev, skb->data, skb_headlen(skb),
					DMA_TO_DEVICE);
	if (unlikely(dma_mapping_error(dma_dev, slot->dma_addr)))
		goto err_dma_head;

	flags = BGMAC_DESC_CTL0_SOF;
	if (!nr_frags)
		flags |= BGMAC_DESC_CTL0_EOF | BGMAC_DESC_CTL0_IOC;

	bgmac_dma_tx_add_buf(bgmac, ring, index, skb_headlen(skb), flags);
	flags = 0;

	for (i = 0; i < nr_frags; i++) {
		skb_frag_t *frag = &skb_shinfo(skb)->frags[i];
		int len = skb_frag_size(frag);

		index = (index + 1) % BGMAC_TX_RING_SLOTS;
		slot = &ring->slots[index];
		slot->dma_addr = skb_frag_dma_map(dma_dev, frag, 0,
						  len, DMA_TO_DEVICE);
		if (unlikely(dma_mapping_error(dma_dev, slot->dma_addr)))
			goto err_dma;

		if (i == nr_frags - 1)
			flags |= BGMAC_DESC_CTL0_EOF | BGMAC_DESC_CTL0_IOC;

		bgmac_dma_tx_add_buf(bgmac, ring, index, len, flags);
	}

	slot->skb = skb;
	netdev_sent_queue(net_dev, skb->len);
	ring->end += nr_frags + 1;

	wmb();

	/* Increase ring->end to point empty slot. We tell hardware the first
	 * slot it should *not* read.
	 */
	bgmac_write(bgmac, ring->mmio_base + BGMAC_DMA_TX_INDEX,
		    ring->index_base +
		    (ring->end % BGMAC_TX_RING_SLOTS) *
		    sizeof(struct bgmac_dma_desc));

	if (ring->end - ring->start >= BGMAC_TX_RING_SLOTS - 8)
		netif_stop_queue(net_dev);

	return NETDEV_TX_OK;

err_dma:
	dma_unmap_single(dma_dev, slot->dma_addr, skb_headlen(skb),
			 DMA_TO_DEVICE);

	while (i-- > 0) {
		int index = (ring->end + i) % BGMAC_TX_RING_SLOTS;
		struct bgmac_slot_info *slot = &ring->slots[index];
		u32 ctl1 = le32_to_cpu(ring->cpu_base[index].ctl1);
		int len = ctl1 & BGMAC_DESC_CTL1_LEN;

		dma_unmap_page(dma_dev, slot->dma_addr, len, DMA_TO_DEVICE);
	}

err_dma_head:
	netdev_err(bgmac->net_dev, "Mapping error of skb on ring 0x%X\n",
		   ring->mmio_base);

err_drop:
	dev_kfree_skb(skb);
	net_dev->stats.tx_dropped++;
	net_dev->stats.tx_errors++;
	return NETDEV_TX_OK;
}

/* Free transmitted packets */
static void bgmac_dma_tx_free(struct bgmac *bgmac, struct bgmac_dma_ring *ring)
{
	struct device *dma_dev = bgmac->dma_dev;
	int empty_slot;
	unsigned bytes_compl = 0, pkts_compl = 0;

	/* The last slot that hardware didn't consume yet */
	empty_slot = bgmac_read(bgmac, ring->mmio_base + BGMAC_DMA_TX_STATUS);
	empty_slot &= BGMAC_DMA_TX_STATDPTR;
	empty_slot -= ring->index_base;
	empty_slot &= BGMAC_DMA_TX_STATDPTR;
	empty_slot /= sizeof(struct bgmac_dma_desc);

	while (ring->start != ring->end) {
		int slot_idx = ring->start % BGMAC_TX_RING_SLOTS;
		struct bgmac_slot_info *slot = &ring->slots[slot_idx];
		u32 ctl0, ctl1;
		int len;

		if (slot_idx == empty_slot)
			break;

		ctl0 = le32_to_cpu(ring->cpu_base[slot_idx].ctl0);
		ctl1 = le32_to_cpu(ring->cpu_base[slot_idx].ctl1);
		len = ctl1 & BGMAC_DESC_CTL1_LEN;
		if (ctl0 & BGMAC_DESC_CTL0_SOF)
			/* Unmap no longer used buffer */
			dma_unmap_single(dma_dev, slot->dma_addr, len,
					 DMA_TO_DEVICE);
		else
			dma_unmap_page(dma_dev, slot->dma_addr, len,
				       DMA_TO_DEVICE);

		if (slot->skb) {
			bgmac->net_dev->stats.tx_bytes += slot->skb->len;
			bgmac->net_dev->stats.tx_packets++;
			bytes_compl += slot->skb->len;
			pkts_compl++;

			/* Free memory! :) */
			dev_kfree_skb(slot->skb);
			slot->skb = NULL;
		}

		slot->dma_addr = 0;
		ring->start++;
	}

	if (!pkts_compl)
		return;

	netdev_completed_queue(bgmac->net_dev, pkts_compl, bytes_compl);

	if (netif_queue_stopped(bgmac->net_dev))
		netif_wake_queue(bgmac->net_dev);
}

static void bgmac_dma_rx_reset(struct bgmac *bgmac, struct bgmac_dma_ring *ring)
{
	if (!ring->mmio_base)
		return;

	bgmac_write(bgmac, ring->mmio_base + BGMAC_DMA_RX_CTL, 0);
	if (!bgmac_wait_value(bgmac,
			      ring->mmio_base + BGMAC_DMA_RX_STATUS,
			      BGMAC_DMA_RX_STAT, BGMAC_DMA_RX_STAT_DISABLED,
			      10000))
		dev_err(bgmac->dev, "Reset of ring 0x%X RX failed\n",
			ring->mmio_base);
}

static void bgmac_dma_rx_enable(struct bgmac *bgmac,
				struct bgmac_dma_ring *ring)
{
	u32 ctl;

	ctl = bgmac_read(bgmac, ring->mmio_base + BGMAC_DMA_RX_CTL);

	/* preserve ONLY bits 16-17 from current hardware value */
	ctl &= BGMAC_DMA_RX_ADDREXT_MASK;

	if (bgmac->feature_flags & BGMAC_FEAT_RX_MASK_SETUP) {
		ctl &= ~BGMAC_DMA_RX_BL_MASK;
		ctl |= BGMAC_DMA_RX_BL_128 << BGMAC_DMA_RX_BL_SHIFT;

		ctl &= ~BGMAC_DMA_RX_PC_MASK;
		ctl |= BGMAC_DMA_RX_PC_8 << BGMAC_DMA_RX_PC_SHIFT;

		ctl &= ~BGMAC_DMA_RX_PT_MASK;
		ctl |= BGMAC_DMA_RX_PT_1 << BGMAC_DMA_RX_PT_SHIFT;
	}
	ctl |= BGMAC_DMA_RX_ENABLE;
	ctl |= BGMAC_DMA_RX_PARITY_DISABLE;
	ctl |= BGMAC_DMA_RX_OVERFLOW_CONT;
	ctl |= BGMAC_RX_FRAME_OFFSET << BGMAC_DMA_RX_FRAME_OFFSET_SHIFT;
	bgmac_write(bgmac, ring->mmio_base + BGMAC_DMA_RX_CTL, ctl);
}

static int bgmac_dma_rx_skb_for_slot(struct bgmac *bgmac,
				     struct bgmac_slot_info *slot)
{
	struct device *dma_dev = bgmac->dma_dev;
	dma_addr_t dma_addr;
	struct bgmac_rx_header *rx;
	void *buf;

	/* Alloc skb */
	buf = netdev_alloc_frag(BGMAC_RX_ALLOC_SIZE);
	if (!buf)
		return -ENOMEM;

	/* Poison - if everything goes fine, hardware will overwrite it */
	rx = buf + BGMAC_RX_BUF_OFFSET;
	rx->len = cpu_to_le16(0xdead);
	rx->flags = cpu_to_le16(0xbeef);

	/* Map skb for the DMA */
	dma_addr = dma_map_single(dma_dev, buf + BGMAC_RX_BUF_OFFSET,
				  BGMAC_RX_BUF_SIZE, DMA_FROM_DEVICE);
	if (dma_mapping_error(dma_dev, dma_addr)) {
		netdev_err(bgmac->net_dev, "DMA mapping error\n");
		put_page(virt_to_head_page(buf));
		return -ENOMEM;
	}

	/* Update the slot */
	slot->buf = buf;
	slot->dma_addr = dma_addr;

	return 0;
}

static void bgmac_dma_rx_update_index(struct bgmac *bgmac,
				      struct bgmac_dma_ring *ring)
{
	dma_wmb();

	bgmac_write(bgmac, ring->mmio_base + BGMAC_DMA_RX_INDEX,
		    ring->index_base +
		    ring->end * sizeof(struct bgmac_dma_desc));
}

static void bgmac_dma_rx_setup_desc(struct bgmac *bgmac,
				    struct bgmac_dma_ring *ring, int desc_idx)
{
	struct bgmac_dma_desc *dma_desc = ring->cpu_base + desc_idx;
	u32 ctl0 = 0, ctl1 = 0;

	if (desc_idx == BGMAC_RX_RING_SLOTS - 1)
		ctl0 |= BGMAC_DESC_CTL0_EOT;
	ctl1 |= BGMAC_RX_BUF_SIZE & BGMAC_DESC_CTL1_LEN;
	/* Is there any BGMAC device that requires extension? */
	/* ctl1 |= (addrext << B43_DMA64_DCTL1_ADDREXT_SHIFT) &
	 * B43_DMA64_DCTL1_ADDREXT_MASK;
	 */

	dma_desc->addr_low = cpu_to_le32(lower_32_bits(ring->slots[desc_idx].dma_addr));
	dma_desc->addr_high = cpu_to_le32(upper_32_bits(ring->slots[desc_idx].dma_addr));
	dma_desc->ctl0 = cpu_to_le32(ctl0);
	dma_desc->ctl1 = cpu_to_le32(ctl1);

	ring->end = desc_idx;
}

static void bgmac_dma_rx_poison_buf(struct device *dma_dev,
				    struct bgmac_slot_info *slot)
{
	struct bgmac_rx_header *rx = slot->buf + BGMAC_RX_BUF_OFFSET;

	dma_sync_single_for_cpu(dma_dev, slot->dma_addr, BGMAC_RX_BUF_SIZE,
				DMA_FROM_DEVICE);
	rx->len = cpu_to_le16(0xdead);
	rx->flags = cpu_to_le16(0xbeef);
	dma_sync_single_for_device(dma_dev, slot->dma_addr, BGMAC_RX_BUF_SIZE,
				   DMA_FROM_DEVICE);
}

static int bgmac_dma_rx_read(struct bgmac *bgmac, struct bgmac_dma_ring *ring,
			     int weight)
{
	u32 end_slot;
	int handled = 0;

	end_slot = bgmac_read(bgmac, ring->mmio_base + BGMAC_DMA_RX_STATUS);
	end_slot &= BGMAC_DMA_RX_STATDPTR;
	end_slot -= ring->index_base;
	end_slot &= BGMAC_DMA_RX_STATDPTR;
	end_slot /= sizeof(struct bgmac_dma_desc);

	while (ring->start != end_slot) {
		struct device *dma_dev = bgmac->dma_dev;
		struct bgmac_slot_info *slot = &ring->slots[ring->start];
		struct bgmac_rx_header *rx = slot->buf + BGMAC_RX_BUF_OFFSET;
		struct sk_buff *skb;
		void *buf = slot->buf;
		dma_addr_t dma_addr = slot->dma_addr;
		u16 len, flags;

		do {
			/* Prepare new skb as replacement */
			if (bgmac_dma_rx_skb_for_slot(bgmac, slot)) {
				bgmac_dma_rx_poison_buf(dma_dev, slot);
				break;
			}

			/* Unmap buffer to make it accessible to the CPU */
			dma_unmap_single(dma_dev, dma_addr,
					 BGMAC_RX_BUF_SIZE, DMA_FROM_DEVICE);

			/* Get info from the header */
			len = le16_to_cpu(rx->len);
			flags = le16_to_cpu(rx->flags);

			/* Check for poison and drop or pass the packet */
			if (len == 0xdead && flags == 0xbeef) {
				netdev_err(bgmac->net_dev, "Found poisoned packet at slot %d, DMA issue!\n",
					   ring->start);
				put_page(virt_to_head_page(buf));
				bgmac->net_dev->stats.rx_errors++;
				break;
			}

			if (len > BGMAC_RX_ALLOC_SIZE) {
				netdev_err(bgmac->net_dev, "Found oversized packet at slot %d, DMA issue!\n",
					   ring->start);
				put_page(virt_to_head_page(buf));
				bgmac->net_dev->stats.rx_length_errors++;
				bgmac->net_dev->stats.rx_errors++;
				break;
			}

			/* Omit CRC. */
			len -= ETH_FCS_LEN;

			skb = build_skb(buf, BGMAC_RX_ALLOC_SIZE);
			if (unlikely(!skb)) {
				netdev_err(bgmac->net_dev, "build_skb failed\n");
				put_page(virt_to_head_page(buf));
				bgmac->net_dev->stats.rx_errors++;
				break;
			}
			skb_put(skb, BGMAC_RX_FRAME_OFFSET +
				BGMAC_RX_BUF_OFFSET + len);
			skb_pull(skb, BGMAC_RX_FRAME_OFFSET +
				 BGMAC_RX_BUF_OFFSET);

			skb_checksum_none_assert(skb);
			skb->protocol = eth_type_trans(skb, bgmac->net_dev);
			bgmac->net_dev->stats.rx_bytes += len;
			bgmac->net_dev->stats.rx_packets++;
			napi_gro_receive(&bgmac->napi, skb);
			handled++;
		} while (0);

		bgmac_dma_rx_setup_desc(bgmac, ring, ring->start);

		if (++ring->start >= BGMAC_RX_RING_SLOTS)
			ring->start = 0;

		if (handled >= weight) /* Should never be greater */
			break;
	}

	bgmac_dma_rx_update_index(bgmac, ring);

	return handled;
}

/* Does ring support unaligned addressing? */
static bool bgmac_dma_unaligned(struct bgmac *bgmac,
				struct bgmac_dma_ring *ring,
				enum bgmac_dma_ring_type ring_type)
{
	switch (ring_type) {
	case BGMAC_DMA_RING_TX:
		bgmac_write(bgmac, ring->mmio_base + BGMAC_DMA_TX_RINGLO,
			    0xff0);
		if (bgmac_read(bgmac, ring->mmio_base + BGMAC_DMA_TX_RINGLO))
			return true;
		break;
	case BGMAC_DMA_RING_RX:
		bgmac_write(bgmac, ring->mmio_base + BGMAC_DMA_RX_RINGLO,
			    0xff0);
		if (bgmac_read(bgmac, ring->mmio_base + BGMAC_DMA_RX_RINGLO))
			return true;
		break;
	}
	return false;
}

static void bgmac_dma_tx_ring_free(struct bgmac *bgmac,
				   struct bgmac_dma_ring *ring)
{
	struct device *dma_dev = bgmac->dma_dev;
	struct bgmac_dma_desc *dma_desc = ring->cpu_base;
	struct bgmac_slot_info *slot;
	int i;

	for (i = 0; i < BGMAC_TX_RING_SLOTS; i++) {
		u32 ctl1 = le32_to_cpu(dma_desc[i].ctl1);
		unsigned int len = ctl1 & BGMAC_DESC_CTL1_LEN;

		slot = &ring->slots[i];
		dev_kfree_skb(slot->skb);

		if (!slot->dma_addr)
			continue;

		if (slot->skb)
			dma_unmap_single(dma_dev, slot->dma_addr,
					 len, DMA_TO_DEVICE);
		else
			dma_unmap_page(dma_dev, slot->dma_addr,
				       len, DMA_TO_DEVICE);
	}
}

static void bgmac_dma_rx_ring_free(struct bgmac *bgmac,
				   struct bgmac_dma_ring *ring)
{
	struct device *dma_dev = bgmac->dma_dev;
	struct bgmac_slot_info *slot;
	int i;

	for (i = 0; i < BGMAC_RX_RING_SLOTS; i++) {
		slot = &ring->slots[i];
		if (!slot->dma_addr)
			continue;

		dma_unmap_single(dma_dev, slot->dma_addr,
				 BGMAC_RX_BUF_SIZE,
				 DMA_FROM_DEVICE);
		put_page(virt_to_head_page(slot->buf));
		slot->dma_addr = 0;
	}
}

static void bgmac_dma_ring_desc_free(struct bgmac *bgmac,
				     struct bgmac_dma_ring *ring,
				     int num_slots)
{
	struct device *dma_dev = bgmac->dma_dev;
	int size;

	if (!ring->cpu_base)
	    return;

	/* Free ring of descriptors */
	size = num_slots * sizeof(struct bgmac_dma_desc);
	dma_free_coherent(dma_dev, size, ring->cpu_base,
			  ring->dma_base);
}

static void bgmac_dma_cleanup(struct bgmac *bgmac)
{
	int i;

	for (i = 0; i < BGMAC_MAX_TX_RINGS; i++)
		bgmac_dma_tx_ring_free(bgmac, &bgmac->tx_ring[i]);

	for (i = 0; i < BGMAC_MAX_RX_RINGS; i++)
		bgmac_dma_rx_ring_free(bgmac, &bgmac->rx_ring[i]);
}

static void bgmac_dma_free(struct bgmac *bgmac)
{
	int i;

	for (i = 0; i < BGMAC_MAX_TX_RINGS; i++)
		bgmac_dma_ring_desc_free(bgmac, &bgmac->tx_ring[i],
					 BGMAC_TX_RING_SLOTS);

	for (i = 0; i < BGMAC_MAX_RX_RINGS; i++)
		bgmac_dma_ring_desc_free(bgmac, &bgmac->rx_ring[i],
					 BGMAC_RX_RING_SLOTS);
}

static int bgmac_dma_alloc(struct bgmac *bgmac)
{
	struct device *dma_dev = bgmac->dma_dev;
	struct bgmac_dma_ring *ring;
	static const u16 ring_base[] = { BGMAC_DMA_BASE0, BGMAC_DMA_BASE1,
					 BGMAC_DMA_BASE2, BGMAC_DMA_BASE3, };
	int size; /* ring size: different for Tx and Rx */
	int i;

	BUILD_BUG_ON(BGMAC_MAX_TX_RINGS > ARRAY_SIZE(ring_base));
	BUILD_BUG_ON(BGMAC_MAX_RX_RINGS > ARRAY_SIZE(ring_base));

	if (!(bgmac->feature_flags & BGMAC_FEAT_IDM_MASK)) {
		if (!(bgmac_idm_read(bgmac, BCMA_IOST) & BCMA_IOST_DMA64)) {
			dev_err(bgmac->dev, "Core does not report 64-bit DMA\n");
			return -ENOTSUPP;
		}
	}

	for (i = 0; i < BGMAC_MAX_TX_RINGS; i++) {
		ring = &bgmac->tx_ring[i];
		ring->mmio_base = ring_base[i];

		/* Alloc ring of descriptors */
		size = BGMAC_TX_RING_SLOTS * sizeof(struct bgmac_dma_desc);
		ring->cpu_base = dma_alloc_coherent(dma_dev, size,
						    &ring->dma_base,
						    GFP_KERNEL);
		if (!ring->cpu_base) {
			dev_err(bgmac->dev, "Allocation of TX ring 0x%X failed\n",
				ring->mmio_base);
			goto err_dma_free;
		}

		ring->unaligned = bgmac_dma_unaligned(bgmac, ring,
						      BGMAC_DMA_RING_TX);
		if (ring->unaligned)
			ring->index_base = lower_32_bits(ring->dma_base);
		else
			ring->index_base = 0;

		/* No need to alloc TX slots yet */
	}

	for (i = 0; i < BGMAC_MAX_RX_RINGS; i++) {
		ring = &bgmac->rx_ring[i];
		ring->mmio_base = ring_base[i];

		/* Alloc ring of descriptors */
		size = BGMAC_RX_RING_SLOTS * sizeof(struct bgmac_dma_desc);
		ring->cpu_base = dma_alloc_coherent(dma_dev, size,
						    &ring->dma_base,
						    GFP_KERNEL);
		if (!ring->cpu_base) {
			dev_err(bgmac->dev, "Allocation of RX ring 0x%X failed\n",
				ring->mmio_base);
			goto err_dma_free;
		}

		ring->unaligned = bgmac_dma_unaligned(bgmac, ring,
						      BGMAC_DMA_RING_RX);
		if (ring->unaligned)
			ring->index_base = lower_32_bits(ring->dma_base);
		else
			ring->index_base = 0;
	}

	return 0;

err_dma_free:
	bgmac_dma_free(bgmac);
	return -ENOMEM;
}

static int bgmac_dma_init(struct bgmac *bgmac)
{
	struct bgmac_dma_ring *ring;
	int i, err;

	for (i = 0; i < BGMAC_MAX_TX_RINGS; i++) {
		ring = &bgmac->tx_ring[i];

		if (!ring->unaligned)
			bgmac_dma_tx_enable(bgmac, ring);
		bgmac_write(bgmac, ring->mmio_base + BGMAC_DMA_TX_RINGLO,
			    lower_32_bits(ring->dma_base));
		bgmac_write(bgmac, ring->mmio_base + BGMAC_DMA_TX_RINGHI,
			    upper_32_bits(ring->dma_base));
		if (ring->unaligned)
			bgmac_dma_tx_enable(bgmac, ring);

		ring->start = 0;
		ring->end = 0;	/* Points the slot that should *not* be read */
	}

	for (i = 0; i < BGMAC_MAX_RX_RINGS; i++) {
		int j;

		ring = &bgmac->rx_ring[i];

		if (!ring->unaligned)
			bgmac_dma_rx_enable(bgmac, ring);
		bgmac_write(bgmac, ring->mmio_base + BGMAC_DMA_RX_RINGLO,
			    lower_32_bits(ring->dma_base));
		bgmac_write(bgmac, ring->mmio_base + BGMAC_DMA_RX_RINGHI,
			    upper_32_bits(ring->dma_base));
		if (ring->unaligned)
			bgmac_dma_rx_enable(bgmac, ring);

		ring->start = 0;
		ring->end = 0;
		for (j = 0; j < BGMAC_RX_RING_SLOTS; j++) {
			err = bgmac_dma_rx_skb_for_slot(bgmac, &ring->slots[j]);
			if (err)
				goto error;

			bgmac_dma_rx_setup_desc(bgmac, ring, j);
		}

		bgmac_dma_rx_update_index(bgmac, ring);
	}

	return 0;

error:
	bgmac_dma_cleanup(bgmac);
	return err;
}


/**************************************************
 * Chip ops
 **************************************************/

/* TODO: can we just drop @force? Can we don't reset MAC at all if there is
 * nothing to change? Try if after stabilizng driver.
 */
static void bgmac_umac_cmd_maskset(struct bgmac *bgmac, u32 mask, u32 set,
				   bool force)
{
	u32 cmdcfg = bgmac_umac_read(bgmac, UMAC_CMD);
	u32 new_val = (cmdcfg & mask) | set;
	u32 cmdcfg_sr;

	if (bgmac->feature_flags & BGMAC_FEAT_CMDCFG_SR_REV4)
		cmdcfg_sr = CMD_SW_RESET;
	else
		cmdcfg_sr = CMD_SW_RESET_OLD;

	bgmac_umac_maskset(bgmac, UMAC_CMD, ~0, cmdcfg_sr);
	udelay(2);

	if (new_val != cmdcfg || force)
		bgmac_umac_write(bgmac, UMAC_CMD, new_val);

	bgmac_umac_maskset(bgmac, UMAC_CMD, ~cmdcfg_sr, 0);
	udelay(2);
}

static void bgmac_write_mac_address(struct bgmac *bgmac, const u8 *addr)
{
	u32 tmp;

	tmp = (addr[0] << 24) | (addr[1] << 16) | (addr[2] << 8) | addr[3];
	bgmac_umac_write(bgmac, UMAC_MAC0, tmp);
	tmp = (addr[4] << 8) | addr[5];
	bgmac_umac_write(bgmac, UMAC_MAC1, tmp);
}

static void bgmac_set_rx_mode(struct net_device *net_dev)
{
	struct bgmac *bgmac = netdev_priv(net_dev);

	if (net_dev->flags & IFF_PROMISC)
		bgmac_umac_cmd_maskset(bgmac, ~0, CMD_PROMISC, true);
	else
		bgmac_umac_cmd_maskset(bgmac, ~CMD_PROMISC, 0, true);
}

#if 0 /* We don't use that regs yet */
static void bgmac_chip_stats_update(struct bgmac *bgmac)
{
	int i;

	if (!(bgmac->feature_flags & BGMAC_FEAT_NO_CLR_MIB)) {
		for (i = 0; i < BGMAC_NUM_MIB_TX_REGS; i++)
			bgmac->mib_tx_regs[i] =
				bgmac_read(bgmac,
					   BGMAC_TX_GOOD_OCTETS + (i * 4));
		for (i = 0; i < BGMAC_NUM_MIB_RX_REGS; i++)
			bgmac->mib_rx_regs[i] =
				bgmac_read(bgmac,
					   BGMAC_RX_GOOD_OCTETS + (i * 4));
	}

	/* TODO: what else? how to handle BCM4706? Specs are needed */
}
#endif

static void bgmac_clear_mib(struct bgmac *bgmac)
{
	int i;

	if (bgmac->feature_flags & BGMAC_FEAT_NO_CLR_MIB)
		return;

	bgmac_set(bgmac, BGMAC_DEV_CTL, BGMAC_DC_MROR);
	for (i = 0; i < BGMAC_NUM_MIB_TX_REGS; i++)
		bgmac_read(bgmac, BGMAC_TX_GOOD_OCTETS + (i * 4));
	for (i = 0; i < BGMAC_NUM_MIB_RX_REGS; i++)
		bgmac_read(bgmac, BGMAC_RX_GOOD_OCTETS + (i * 4));
}

/* http://bcm-v4.sipsolutions.net/mac-gbit/gmac/gmac_speed */
static void bgmac_mac_speed(struct bgmac *bgmac)
{
	u32 mask = ~(CMD_SPEED_MASK << CMD_SPEED_SHIFT | CMD_HD_EN);
	u32 set = 0;

	switch (bgmac->mac_speed) {
	case SPEED_10:
		set |= CMD_SPEED_10 << CMD_SPEED_SHIFT;
		break;
	case SPEED_100:
		set |= CMD_SPEED_100 << CMD_SPEED_SHIFT;
		break;
	case SPEED_1000:
		set |= CMD_SPEED_1000 << CMD_SPEED_SHIFT;
		break;
	case SPEED_2500:
		set |= CMD_SPEED_2500 << CMD_SPEED_SHIFT;
		break;
	default:
		dev_err(bgmac->dev, "Unsupported speed: %d\n",
			bgmac->mac_speed);
	}

	if (bgmac->mac_duplex == DUPLEX_HALF)
		set |= CMD_HD_EN;

	bgmac_umac_cmd_maskset(bgmac, mask, set, true);
}

static void bgmac_miiconfig(struct bgmac *bgmac)
{
	if (bgmac->feature_flags & BGMAC_FEAT_FORCE_SPEED_2500) {
		if (!(bgmac->feature_flags & BGMAC_FEAT_IDM_MASK)) {
			bgmac_idm_write(bgmac, BCMA_IOCTL,
					bgmac_idm_read(bgmac, BCMA_IOCTL) |
					0x40 | BGMAC_BCMA_IOCTL_SW_CLKEN);
		}
		bgmac->mac_speed = SPEED_2500;
		bgmac->mac_duplex = DUPLEX_FULL;
		bgmac_mac_speed(bgmac);
	} else {
		u8 imode;

		imode = (bgmac_read(bgmac, BGMAC_DEV_STATUS) &
			BGMAC_DS_MM_MASK) >> BGMAC_DS_MM_SHIFT;
		if (imode == 0 || imode == 1) {
			bgmac->mac_speed = SPEED_100;
			bgmac->mac_duplex = DUPLEX_FULL;
			bgmac_mac_speed(bgmac);
		}
	}
}

static void bgmac_chip_reset_idm_config(struct bgmac *bgmac)
{
	u32 iost;

	iost = bgmac_idm_read(bgmac, BCMA_IOST);
	if (bgmac->feature_flags & BGMAC_FEAT_IOST_ATTACHED)
		iost &= ~BGMAC_BCMA_IOST_ATTACHED;

	/* 3GMAC: for BCM4707 & BCM47094, only do core reset at bgmac_probe() */
	if (!(bgmac->feature_flags & BGMAC_FEAT_NO_RESET)) {
		u32 flags = 0;

		if (iost & BGMAC_BCMA_IOST_ATTACHED) {
			flags = BGMAC_BCMA_IOCTL_SW_CLKEN;
			if (!bgmac->has_robosw)
				flags |= BGMAC_BCMA_IOCTL_SW_RESET;
		}
		bgmac_clk_enable(bgmac, flags);
	}

	if (iost & BGMAC_BCMA_IOST_ATTACHED && !bgmac->has_robosw)
		bgmac_idm_write(bgmac, BCMA_IOCTL,
				bgmac_idm_read(bgmac, BCMA_IOCTL) &
				~BGMAC_BCMA_IOCTL_SW_RESET);
}

/* http://bcm-v4.sipsolutions.net/mac-gbit/gmac/chipreset */
static void bgmac_chip_reset(struct bgmac *bgmac)
{
	u32 cmdcfg_sr;
	int i;

	if (bgmac_clk_enabled(bgmac)) {
		if (!bgmac->stats_grabbed) {
			/* bgmac_chip_stats_update(bgmac); */
			bgmac->stats_grabbed = true;
		}

		for (i = 0; i < BGMAC_MAX_TX_RINGS; i++)
			bgmac_dma_tx_reset(bgmac, &bgmac->tx_ring[i]);

		bgmac_umac_cmd_maskset(bgmac, ~0, CMD_LCL_LOOP_EN, false);
		udelay(1);

		for (i = 0; i < BGMAC_MAX_RX_RINGS; i++)
			bgmac_dma_rx_reset(bgmac, &bgmac->rx_ring[i]);

		/* TODO: Clear software multicast filter list */
	}

	if (!(bgmac->feature_flags & BGMAC_FEAT_IDM_MASK))
		bgmac_chip_reset_idm_config(bgmac);

	/* Request Misc PLL for corerev > 2 */
	if (bgmac->feature_flags & BGMAC_FEAT_MISC_PLL_REQ) {
		bgmac_set(bgmac, BCMA_CLKCTLST,
			  BGMAC_BCMA_CLKCTLST_MISC_PLL_REQ);
		bgmac_wait_value(bgmac, BCMA_CLKCTLST,
				 BGMAC_BCMA_CLKCTLST_MISC_PLL_ST,
				 BGMAC_BCMA_CLKCTLST_MISC_PLL_ST,
				 1000);
	}

	if (bgmac->feature_flags & BGMAC_FEAT_SW_TYPE_PHY) {
		u8 et_swtype = 0;
		u8 sw_type = BGMAC_CHIPCTL_1_SW_TYPE_EPHY |
			     BGMAC_CHIPCTL_1_IF_TYPE_MII;
		char buf[4];

		if (bcm47xx_nvram_getenv("et_swtype", buf, sizeof(buf)) > 0) {
			if (kstrtou8(buf, 0, &et_swtype))
				dev_err(bgmac->dev, "Failed to parse et_swtype (%s)\n",
					buf);
			et_swtype &= 0x0f;
			et_swtype <<= 4;
			sw_type = et_swtype;
		} else if (bgmac->feature_flags & BGMAC_FEAT_SW_TYPE_EPHYRMII) {
			sw_type = BGMAC_CHIPCTL_1_IF_TYPE_RMII |
				  BGMAC_CHIPCTL_1_SW_TYPE_EPHYRMII;
		} else if (bgmac->feature_flags & BGMAC_FEAT_SW_TYPE_RGMII) {
			sw_type = BGMAC_CHIPCTL_1_IF_TYPE_RGMII |
				  BGMAC_CHIPCTL_1_SW_TYPE_RGMII;
		}
		bgmac_cco_ctl_maskset(bgmac, 1, ~(BGMAC_CHIPCTL_1_IF_TYPE_MASK |
						  BGMAC_CHIPCTL_1_SW_TYPE_MASK),
				      sw_type);
	} else if (bgmac->feature_flags & BGMAC_FEAT_CC4_IF_SW_TYPE) {
		u32 sw_type = BGMAC_CHIPCTL_4_IF_TYPE_MII |
			      BGMAC_CHIPCTL_4_SW_TYPE_EPHY;
		u8 et_swtype = 0;
		char buf[4];

		if (bcm47xx_nvram_getenv("et_swtype", buf, sizeof(buf)) > 0) {
			if (kstrtou8(buf, 0, &et_swtype))
				dev_err(bgmac->dev, "Failed to parse et_swtype (%s)\n",
					buf);
			sw_type = (et_swtype & 0x0f) << 12;
		} else if (bgmac->feature_flags & BGMAC_FEAT_CC4_IF_SW_TYPE_RGMII) {
			sw_type = BGMAC_CHIPCTL_4_IF_TYPE_RGMII |
				  BGMAC_CHIPCTL_4_SW_TYPE_RGMII;
		}
		bgmac_cco_ctl_maskset(bgmac, 4, ~(BGMAC_CHIPCTL_4_IF_TYPE_MASK |
						  BGMAC_CHIPCTL_4_SW_TYPE_MASK),
				      sw_type);
	} else if (bgmac->feature_flags & BGMAC_FEAT_CC7_IF_TYPE_RGMII) {
		bgmac_cco_ctl_maskset(bgmac, 7, ~BGMAC_CHIPCTL_7_IF_TYPE_MASK,
				      BGMAC_CHIPCTL_7_IF_TYPE_RGMII);
	}

	/* http://bcm-v4.sipsolutions.net/mac-gbit/gmac/gmac_reset
	 * Specs don't say about using UMAC_CMD_SR, but in this routine
	 * UMAC_CMD is read _after_ putting chip in a reset. So it has to
	 * be keps until taking MAC out of the reset.
	 */
	if (bgmac->feature_flags & BGMAC_FEAT_CMDCFG_SR_REV4)
		cmdcfg_sr = CMD_SW_RESET;
	else
		cmdcfg_sr = CMD_SW_RESET_OLD;

	bgmac_umac_cmd_maskset(bgmac,
			       ~(CMD_TX_EN |
				 CMD_RX_EN |
				 CMD_RX_PAUSE_IGNORE |
				 CMD_TX_ADDR_INS |
				 CMD_HD_EN |
				 CMD_LCL_LOOP_EN |
				 CMD_CNTL_FRM_EN |
				 CMD_RMT_LOOP_EN |
				 CMD_RX_ERR_DISC |
				 CMD_PRBL_EN |
				 CMD_TX_PAUSE_IGNORE |
				 CMD_PAD_EN |
				 CMD_PAUSE_FWD),
			       CMD_PROMISC |
			       CMD_NO_LEN_CHK |
			       CMD_CNTL_FRM_EN |
			       cmdcfg_sr,
			       false);
	bgmac->mac_speed = SPEED_UNKNOWN;
	bgmac->mac_duplex = DUPLEX_UNKNOWN;

	bgmac_clear_mib(bgmac);
	if (bgmac->feature_flags & BGMAC_FEAT_CMN_PHY_CTL)
		bgmac_cmn_maskset32(bgmac, BCMA_GMAC_CMN_PHY_CTL, ~0,
				    BCMA_GMAC_CMN_PC_MTE);
	else
		bgmac_set(bgmac, BGMAC_PHY_CNTL, BGMAC_PC_MTE);
	bgmac_miiconfig(bgmac);
	if (bgmac->mii_bus)
		bgmac->mii_bus->reset(bgmac->mii_bus);

	netdev_reset_queue(bgmac->net_dev);
}

static void bgmac_chip_intrs_on(struct bgmac *bgmac)
{
	bgmac_write(bgmac, BGMAC_INT_MASK, bgmac->int_mask);
}

static void bgmac_chip_intrs_off(struct bgmac *bgmac)
{
	bgmac_write(bgmac, BGMAC_INT_MASK, 0);
	bgmac_read(bgmac, BGMAC_INT_MASK);
}

/* http://bcm-v4.sipsolutions.net/mac-gbit/gmac/gmac_enable */
static void bgmac_enable(struct bgmac *bgmac)
{
	u32 cmdcfg_sr;
	u32 cmdcfg;
	u32 mode;

	if (bgmac->feature_flags & BGMAC_FEAT_CMDCFG_SR_REV4)
		cmdcfg_sr = CMD_SW_RESET;
	else
		cmdcfg_sr = CMD_SW_RESET_OLD;

	cmdcfg = bgmac_umac_read(bgmac, UMAC_CMD);
	bgmac_umac_cmd_maskset(bgmac, ~(CMD_TX_EN | CMD_RX_EN),
			       cmdcfg_sr, true);
	udelay(2);
	cmdcfg |= CMD_TX_EN | CMD_RX_EN;
	bgmac_umac_write(bgmac, UMAC_CMD, cmdcfg);

	mode = (bgmac_read(bgmac, BGMAC_DEV_STATUS) & BGMAC_DS_MM_MASK) >>
		BGMAC_DS_MM_SHIFT;
	if (bgmac->feature_flags & BGMAC_FEAT_CLKCTLST || mode != 0)
		bgmac_set(bgmac, BCMA_CLKCTLST, BCMA_CLKCTLST_FORCEHT);
	if (!(bgmac->feature_flags & BGMAC_FEAT_CLKCTLST) && mode == 2)
		bgmac_cco_ctl_maskset(bgmac, 1, ~0,
				      BGMAC_CHIPCTL_1_RXC_DLL_BYPASS);

	if (bgmac->feature_flags & (BGMAC_FEAT_FLW_CTRL1 |
				    BGMAC_FEAT_FLW_CTRL2)) {
		u32 fl_ctl;

		if (bgmac->feature_flags & BGMAC_FEAT_FLW_CTRL1)
			fl_ctl = 0x2300e1;
		else
			fl_ctl = 0x03cb04cb;

		bgmac_write(bgmac, BGMAC_FLOW_CTL_THRESH, fl_ctl);
		bgmac_umac_write(bgmac, UMAC_PAUSE_CTRL, 0x27fff);
	}

	if (bgmac->feature_flags & BGMAC_FEAT_SET_RXQ_CLK) {
		u32 rxq_ctl;
		u16 bp_clk;
		u8 mdp;

		rxq_ctl = bgmac_read(bgmac, BGMAC_RXQ_CTL);
		rxq_ctl &= ~BGMAC_RXQ_CTL_MDP_MASK;
		bp_clk = bgmac_get_bus_clock(bgmac) / 1000000;
		mdp = (bp_clk * 128 / 1000) - 3;
		rxq_ctl |= (mdp << BGMAC_RXQ_CTL_MDP_SHIFT);
		bgmac_write(bgmac, BGMAC_RXQ_CTL, rxq_ctl);
	}
}

/* http://bcm-v4.sipsolutions.net/mac-gbit/gmac/chipinit */
static void bgmac_chip_init(struct bgmac *bgmac)
{
	/* Clear any erroneously pending interrupts */
	bgmac_write(bgmac, BGMAC_INT_STATUS, ~0);

	/* 1 interrupt per received frame */
	bgmac_write(bgmac, BGMAC_INT_RECV_LAZY, 1 << BGMAC_IRL_FC_SHIFT);

	/* Enable 802.3x tx flow control (honor received PAUSE frames) */
	bgmac_umac_cmd_maskset(bgmac, ~CMD_RX_PAUSE_IGNORE, 0, true);

	bgmac_set_rx_mode(bgmac->net_dev);

	bgmac_write_mac_address(bgmac, bgmac->net_dev->dev_addr);

	if (bgmac->loopback)
		bgmac_umac_cmd_maskset(bgmac, ~0, CMD_LCL_LOOP_EN, false);
	else
		bgmac_umac_cmd_maskset(bgmac, ~CMD_LCL_LOOP_EN, 0, false);

	bgmac_umac_write(bgmac, UMAC_MAX_FRAME_LEN, 32 + ETHER_MAX_LEN);

	bgmac_chip_intrs_on(bgmac);

	bgmac_enable(bgmac);
}

static irqreturn_t bgmac_interrupt(int irq, void *dev_id)
{
	struct bgmac *bgmac = netdev_priv(dev_id);

	u32 int_status = bgmac_read(bgmac, BGMAC_INT_STATUS);
	int_status &= bgmac->int_mask;

	if (!int_status)
		return IRQ_NONE;

	int_status &= ~(BGMAC_IS_TX0 | BGMAC_IS_RX);
	if (int_status)
		dev_err(bgmac->dev, "Unknown IRQs: 0x%08X\n", int_status);

	/* Disable new interrupts until handling existing ones */
	bgmac_chip_intrs_off(bgmac);

	napi_schedule(&bgmac->napi);

	return IRQ_HANDLED;
}

static int bgmac_poll(struct napi_struct *napi, int weight)
{
	struct bgmac *bgmac = container_of(napi, struct bgmac, napi);
	int handled = 0;

	/* Ack */
	bgmac_write(bgmac, BGMAC_INT_STATUS, ~0);

	bgmac_dma_tx_free(bgmac, &bgmac->tx_ring[0]);
	handled += bgmac_dma_rx_read(bgmac, &bgmac->rx_ring[0], weight);

	/* Poll again if more events arrived in the meantime */
	if (bgmac_read(bgmac, BGMAC_INT_STATUS) & (BGMAC_IS_TX0 | BGMAC_IS_RX))
		return weight;

	if (handled < weight) {
		napi_complete_done(napi, handled);
		bgmac_chip_intrs_on(bgmac);
	}

	return handled;
}

/**************************************************
 * net_device_ops
 **************************************************/

static int bgmac_open(struct net_device *net_dev)
{
	struct bgmac *bgmac = netdev_priv(net_dev);
	int err = 0;

	bgmac_chip_reset(bgmac);

	err = bgmac_dma_init(bgmac);
	if (err)
		return err;

	/* Specs say about reclaiming rings here, but we do that in DMA init */
	bgmac_chip_init(bgmac);

	err = request_irq(bgmac->irq, bgmac_interrupt, IRQF_SHARED,
			  net_dev->name, net_dev);
	if (err < 0) {
		dev_err(bgmac->dev, "IRQ request error: %d!\n", err);
		bgmac_dma_cleanup(bgmac);
		return err;
	}
	napi_enable(&bgmac->napi);

	phy_start(net_dev->phydev);

	netif_start_queue(net_dev);

	return 0;
}

static int bgmac_stop(struct net_device *net_dev)
{
	struct bgmac *bgmac = netdev_priv(net_dev);

	netif_carrier_off(net_dev);

	phy_stop(net_dev->phydev);

	napi_disable(&bgmac->napi);
	bgmac_chip_intrs_off(bgmac);
	free_irq(bgmac->irq, net_dev);

	bgmac_chip_reset(bgmac);
	bgmac_dma_cleanup(bgmac);

	return 0;
}

static netdev_tx_t bgmac_start_xmit(struct sk_buff *skb,
				    struct net_device *net_dev)
{
	struct bgmac *bgmac = netdev_priv(net_dev);
	struct bgmac_dma_ring *ring;

	/* No QOS support yet */
	ring = &bgmac->tx_ring[0];
	return bgmac_dma_tx_add(bgmac, ring, skb);
}

static int bgmac_set_mac_address(struct net_device *net_dev, void *addr)
{
	struct bgmac *bgmac = netdev_priv(net_dev);
	struct sockaddr *sa = addr;
	int ret;

	ret = eth_prepare_mac_addr_change(net_dev, addr);
	if (ret < 0)
		return ret;

	eth_hw_addr_set(net_dev, sa->sa_data);
	bgmac_write_mac_address(bgmac, net_dev->dev_addr);

	eth_commit_mac_addr_change(net_dev, addr);
	return 0;
}

static int bgmac_change_mtu(struct net_device *net_dev, int mtu)
{
	struct bgmac *bgmac = netdev_priv(net_dev);

	bgmac_umac_write(bgmac, UMAC_MAX_FRAME_LEN, 32 + mtu);
	return 0;
}

static const struct net_device_ops bgmac_netdev_ops = {
	.ndo_open		= bgmac_open,
	.ndo_stop		= bgmac_stop,
	.ndo_start_xmit		= bgmac_start_xmit,
	.ndo_set_rx_mode	= bgmac_set_rx_mode,
	.ndo_set_mac_address	= bgmac_set_mac_address,
	.ndo_validate_addr	= eth_validate_addr,
	.ndo_eth_ioctl           = phy_do_ioctl_running,
	.ndo_change_mtu		= bgmac_change_mtu,
};

/**************************************************
 * ethtool_ops
 **************************************************/

struct bgmac_stat {
	u8 size;
	u32 offset;
	const char *name;
};

static struct bgmac_stat bgmac_get_strings_stats[] = {
	{ 8, BGMAC_TX_GOOD_OCTETS, "tx_good_octets" },
	{ 4, BGMAC_TX_GOOD_PKTS, "tx_good" },
	{ 8, BGMAC_TX_OCTETS, "tx_octets" },
	{ 4, BGMAC_TX_PKTS, "tx_pkts" },
	{ 4, BGMAC_TX_BROADCAST_PKTS, "tx_broadcast" },
	{ 4, BGMAC_TX_MULTICAST_PKTS, "tx_multicast" },
	{ 4, BGMAC_TX_LEN_64, "tx_64" },
	{ 4, BGMAC_TX_LEN_65_TO_127, "tx_65_127" },
	{ 4, BGMAC_TX_LEN_128_TO_255, "tx_128_255" },
	{ 4, BGMAC_TX_LEN_256_TO_511, "tx_256_511" },
	{ 4, BGMAC_TX_LEN_512_TO_1023, "tx_512_1023" },
	{ 4, BGMAC_TX_LEN_1024_TO_1522, "tx_1024_1522" },
	{ 4, BGMAC_TX_LEN_1523_TO_2047, "tx_1523_2047" },
	{ 4, BGMAC_TX_LEN_2048_TO_4095, "tx_2048_4095" },
	{ 4, BGMAC_TX_LEN_4096_TO_8191, "tx_4096_8191" },
	{ 4, BGMAC_TX_LEN_8192_TO_MAX, "tx_8192_max" },
	{ 4, BGMAC_TX_JABBER_PKTS, "tx_jabber" },
	{ 4, BGMAC_TX_OVERSIZE_PKTS, "tx_oversize" },
	{ 4, BGMAC_TX_FRAGMENT_PKTS, "tx_fragment" },
	{ 4, BGMAC_TX_UNDERRUNS, "tx_underruns" },
	{ 4, BGMAC_TX_TOTAL_COLS, "tx_total_cols" },
	{ 4, BGMAC_TX_SINGLE_COLS, "tx_single_cols" },
	{ 4, BGMAC_TX_MULTIPLE_COLS, "tx_multiple_cols" },
	{ 4, BGMAC_TX_EXCESSIVE_COLS, "tx_excessive_cols" },
	{ 4, BGMAC_TX_LATE_COLS, "tx_late_cols" },
	{ 4, BGMAC_TX_DEFERED, "tx_defered" },
	{ 4, BGMAC_TX_CARRIER_LOST, "tx_carrier_lost" },
	{ 4, BGMAC_TX_PAUSE_PKTS, "tx_pause" },
	{ 4, BGMAC_TX_UNI_PKTS, "tx_unicast" },
	{ 4, BGMAC_TX_Q0_PKTS, "tx_q0" },
	{ 8, BGMAC_TX_Q0_OCTETS, "tx_q0_octets" },
	{ 4, BGMAC_TX_Q1_PKTS, "tx_q1" },
	{ 8, BGMAC_TX_Q1_OCTETS, "tx_q1_octets" },
	{ 4, BGMAC_TX_Q2_PKTS, "tx_q2" },
	{ 8, BGMAC_TX_Q2_OCTETS, "tx_q2_octets" },
	{ 4, BGMAC_TX_Q3_PKTS, "tx_q3" },
	{ 8, BGMAC_TX_Q3_OCTETS, "tx_q3_octets" },
	{ 8, BGMAC_RX_GOOD_OCTETS, "rx_good_octets" },
	{ 4, BGMAC_RX_GOOD_PKTS, "rx_good" },
	{ 8, BGMAC_RX_OCTETS, "rx_octets" },
	{ 4, BGMAC_RX_PKTS, "rx_pkts" },
	{ 4, BGMAC_RX_BROADCAST_PKTS, "rx_broadcast" },
	{ 4, BGMAC_RX_MULTICAST_PKTS, "rx_multicast" },
	{ 4, BGMAC_RX_LEN_64, "rx_64" },
	{ 4, BGMAC_RX_LEN_65_TO_127, "rx_65_127" },
	{ 4, BGMAC_RX_LEN_128_TO_255, "rx_128_255" },
	{ 4, BGMAC_RX_LEN_256_TO_511, "rx_256_511" },
	{ 4, BGMAC_RX_LEN_512_TO_1023, "rx_512_1023" },
	{ 4, BGMAC_RX_LEN_1024_TO_1522, "rx_1024_1522" },
	{ 4, BGMAC_RX_LEN_1523_TO_2047, "rx_1523_2047" },
	{ 4, BGMAC_RX_LEN_2048_TO_4095, "rx_2048_4095" },
	{ 4, BGMAC_RX_LEN_4096_TO_8191, "rx_4096_8191" },
	{ 4, BGMAC_RX_LEN_8192_TO_MAX, "rx_8192_max" },
	{ 4, BGMAC_RX_JABBER_PKTS, "rx_jabber" },
	{ 4, BGMAC_RX_OVERSIZE_PKTS, "rx_oversize" },
	{ 4, BGMAC_RX_FRAGMENT_PKTS, "rx_fragment" },
	{ 4, BGMAC_RX_MISSED_PKTS, "rx_missed" },
	{ 4, BGMAC_RX_CRC_ALIGN_ERRS, "rx_crc_align" },
	{ 4, BGMAC_RX_UNDERSIZE, "rx_undersize" },
	{ 4, BGMAC_RX_CRC_ERRS, "rx_crc" },
	{ 4, BGMAC_RX_ALIGN_ERRS, "rx_align" },
	{ 4, BGMAC_RX_SYMBOL_ERRS, "rx_symbol" },
	{ 4, BGMAC_RX_PAUSE_PKTS, "rx_pause" },
	{ 4, BGMAC_RX_NONPAUSE_PKTS, "rx_nonpause" },
	{ 4, BGMAC_RX_SACHANGES, "rx_sa_changes" },
	{ 4, BGMAC_RX_UNI_PKTS, "rx_unicast" },
};

#define BGMAC_STATS_LEN	ARRAY_SIZE(bgmac_get_strings_stats)

static int bgmac_get_sset_count(struct net_device *dev, int string_set)
{
	switch (string_set) {
	case ETH_SS_STATS:
		return BGMAC_STATS_LEN;
	}

	return -EOPNOTSUPP;
}

static void bgmac_get_strings(struct net_device *dev, u32 stringset,
			      u8 *data)
{
	int i;

	if (stringset != ETH_SS_STATS)
		return;

	for (i = 0; i < BGMAC_STATS_LEN; i++)
		strscpy(data + i * ETH_GSTRING_LEN,
			bgmac_get_strings_stats[i].name, ETH_GSTRING_LEN);
}

static void bgmac_get_ethtool_stats(struct net_device *dev,
				    struct ethtool_stats *ss, uint64_t *data)
{
	struct bgmac *bgmac = netdev_priv(dev);
	const struct bgmac_stat *s;
	unsigned int i;
	u64 val;

	if (!netif_running(dev))
		return;

	for (i = 0; i < BGMAC_STATS_LEN; i++) {
		s = &bgmac_get_strings_stats[i];
		val = 0;
		if (s->size == 8)
			val = (u64)bgmac_read(bgmac, s->offset + 4) << 32;
		val |= bgmac_read(bgmac, s->offset);
		data[i] = val;
	}
}

static void bgmac_get_drvinfo(struct net_device *net_dev,
			      struct ethtool_drvinfo *info)
{
	strscpy(info->driver, KBUILD_MODNAME, sizeof(info->driver));
	strscpy(info->bus_info, "AXI", sizeof(info->bus_info));
}

static const struct ethtool_ops bgmac_ethtool_ops = {
	.get_strings		= bgmac_get_strings,
	.get_sset_count		= bgmac_get_sset_count,
	.get_ethtool_stats	= bgmac_get_ethtool_stats,
	.get_drvinfo		= bgmac_get_drvinfo,
	.get_link_ksettings     = phy_ethtool_get_link_ksettings,
	.set_link_ksettings     = phy_ethtool_set_link_ksettings,
};

/**************************************************
 * MII
 **************************************************/

void bgmac_adjust_link(struct net_device *net_dev)
{
	struct bgmac *bgmac = netdev_priv(net_dev);
	struct phy_device *phy_dev = net_dev->phydev;
	bool update = false;

	if (phy_dev->link) {
		if (phy_dev->speed != bgmac->mac_speed) {
			bgmac->mac_speed = phy_dev->speed;
			update = true;
		}

		if (phy_dev->duplex != bgmac->mac_duplex) {
			bgmac->mac_duplex = phy_dev->duplex;
			update = true;
		}
	}

	if (update) {
		bgmac_mac_speed(bgmac);
		phy_print_status(phy_dev);
	}
}
EXPORT_SYMBOL_GPL(bgmac_adjust_link);

int bgmac_phy_connect_direct(struct bgmac *bgmac)
{
	struct fixed_phy_status fphy_status = {
		.link = 1,
		.speed = SPEED_1000,
		.duplex = DUPLEX_FULL,
	};
	struct phy_device *phy_dev;
	int err;

	phy_dev = fixed_phy_register(PHY_POLL, &fphy_status, NULL);
	if (!phy_dev || IS_ERR(phy_dev)) {
		dev_err(bgmac->dev, "Failed to register fixed PHY device\n");
		return -ENODEV;
	}

	err = phy_connect_direct(bgmac->net_dev, phy_dev, bgmac_adjust_link,
				 PHY_INTERFACE_MODE_MII);
	if (err) {
		dev_err(bgmac->dev, "Connecting PHY failed\n");
		return err;
	}

	return err;
}
EXPORT_SYMBOL_GPL(bgmac_phy_connect_direct);

struct bgmac *bgmac_alloc(struct device *dev)
{
	struct net_device *net_dev;
	struct bgmac *bgmac;

	/* Allocation and references */
	net_dev = devm_alloc_etherdev(dev, sizeof(*bgmac));
	if (!net_dev)
		return NULL;

	net_dev->netdev_ops = &bgmac_netdev_ops;
	net_dev->ethtool_ops = &bgmac_ethtool_ops;

	bgmac = netdev_priv(net_dev);
	bgmac->dev = dev;
	bgmac->net_dev = net_dev;

	return bgmac;
}
EXPORT_SYMBOL_GPL(bgmac_alloc);

int bgmac_enet_probe(struct bgmac *bgmac)
{
	struct net_device *net_dev = bgmac->net_dev;
	int err;

	bgmac_chip_intrs_off(bgmac);

	net_dev->irq = bgmac->irq;
	SET_NETDEV_DEV(net_dev, bgmac->dev);
	dev_set_drvdata(bgmac->dev, bgmac);

	if (!is_valid_ether_addr(net_dev->dev_addr)) {
		dev_err(bgmac->dev, "Invalid MAC addr: %pM\n",
			net_dev->dev_addr);
		eth_hw_addr_random(net_dev);
		dev_warn(bgmac->dev, "Using random MAC: %pM\n",
			 net_dev->dev_addr);
	}

	/* This (reset &) enable is not preset in specs or reference driver but
	 * Broadcom does it in arch PCI code when enabling fake PCI device.
	 */
	bgmac_clk_enable(bgmac, 0);

	/* This seems to be fixing IRQ by assigning OOB #6 to the core */
	if (!(bgmac->feature_flags & BGMAC_FEAT_IDM_MASK)) {
		if (bgmac->feature_flags & BGMAC_FEAT_IRQ_ID_OOB_6)
			bgmac_idm_write(bgmac, BCMA_OOB_SEL_OUT_A30, 0x86);
	}

	bgmac_chip_reset(bgmac);

	err = bgmac_dma_alloc(bgmac);
	if (err) {
		dev_err(bgmac->dev, "Unable to alloc memory for DMA\n");
		goto err_out;
	}

	bgmac->int_mask = BGMAC_IS_ERRMASK | BGMAC_IS_RX | BGMAC_IS_TX_MASK;
	if (bcm47xx_nvram_getenv("et0_no_txint", NULL, 0) == 0)
		bgmac->int_mask &= ~BGMAC_IS_TX_MASK;

<<<<<<< HEAD
	netif_napi_add(net_dev, &bgmac->napi, bgmac_poll, NAPI_POLL_WEIGHT);
=======
	netif_napi_add(net_dev, &bgmac->napi, bgmac_poll);
>>>>>>> 7365df19

	err = bgmac_phy_connect(bgmac);
	if (err) {
		dev_err(bgmac->dev, "Cannot connect to phy\n");
		goto err_dma_free;
	}

	net_dev->features = NETIF_F_SG | NETIF_F_IP_CSUM | NETIF_F_IPV6_CSUM;
	net_dev->hw_features = net_dev->features;
	net_dev->vlan_features = net_dev->features;

	/* Omit FCS from max MTU size */
	net_dev->max_mtu = BGMAC_RX_MAX_FRAME_SIZE - ETH_FCS_LEN;

	err = register_netdev(bgmac->net_dev);
	if (err) {
		dev_err(bgmac->dev, "Cannot register net device\n");
		goto err_phy_disconnect;
	}

	netif_carrier_off(net_dev);

	return 0;

err_phy_disconnect:
	phy_disconnect(net_dev->phydev);
err_dma_free:
	bgmac_dma_free(bgmac);
err_out:

	return err;
}
EXPORT_SYMBOL_GPL(bgmac_enet_probe);

void bgmac_enet_remove(struct bgmac *bgmac)
{
	unregister_netdev(bgmac->net_dev);
	phy_disconnect(bgmac->net_dev->phydev);
	netif_napi_del(&bgmac->napi);
	bgmac_dma_free(bgmac);
	free_netdev(bgmac->net_dev);
}
EXPORT_SYMBOL_GPL(bgmac_enet_remove);

int bgmac_enet_suspend(struct bgmac *bgmac)
{
	if (!netif_running(bgmac->net_dev))
		return 0;

	phy_stop(bgmac->net_dev->phydev);

	netif_stop_queue(bgmac->net_dev);

	napi_disable(&bgmac->napi);

	netif_tx_lock(bgmac->net_dev);
	netif_device_detach(bgmac->net_dev);
	netif_tx_unlock(bgmac->net_dev);

	bgmac_chip_intrs_off(bgmac);
	bgmac_chip_reset(bgmac);
	bgmac_dma_cleanup(bgmac);

	return 0;
}
EXPORT_SYMBOL_GPL(bgmac_enet_suspend);

int bgmac_enet_resume(struct bgmac *bgmac)
{
	int rc;

	if (!netif_running(bgmac->net_dev))
		return 0;

	rc = bgmac_dma_init(bgmac);
	if (rc)
		return rc;

	bgmac_chip_init(bgmac);

	napi_enable(&bgmac->napi);

	netif_tx_lock(bgmac->net_dev);
	netif_device_attach(bgmac->net_dev);
	netif_tx_unlock(bgmac->net_dev);

	netif_start_queue(bgmac->net_dev);

	phy_start(bgmac->net_dev->phydev);

	return 0;
}
EXPORT_SYMBOL_GPL(bgmac_enet_resume);

MODULE_AUTHOR("Rafał Miłecki");
MODULE_LICENSE("GPL");<|MERGE_RESOLUTION|>--- conflicted
+++ resolved
@@ -1527,11 +1527,7 @@
 	if (bcm47xx_nvram_getenv("et0_no_txint", NULL, 0) == 0)
 		bgmac->int_mask &= ~BGMAC_IS_TX_MASK;
 
-<<<<<<< HEAD
-	netif_napi_add(net_dev, &bgmac->napi, bgmac_poll, NAPI_POLL_WEIGHT);
-=======
 	netif_napi_add(net_dev, &bgmac->napi, bgmac_poll);
->>>>>>> 7365df19
 
 	err = bgmac_phy_connect(bgmac);
 	if (err) {
