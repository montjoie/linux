/*
 * Copyright (c) 2016, Mellanox Technologies. All rights reserved.
 *
 * This software is available to you under a choice of one of two
 * licenses.  You may choose to be licensed under the terms of the GNU
 * General Public License (GPL) Version 2, available from the file
 * COPYING in the main directory of this source tree, or the
 * OpenIB.org BSD license below:
 *
 *     Redistribution and use in source and binary forms, with or
 *     without modification, are permitted provided that the following
 *     conditions are met:
 *
 *      - Redistributions of source code must retain the above
 *        copyright notice, this list of conditions and the following
 *        disclaimer.
 *
 *      - Redistributions in binary form must reproduce the above
 *        copyright notice, this list of conditions and the following
 *        disclaimer in the documentation and/or other materials
 *        provided with the distribution.
 *
 * THE SOFTWARE IS PROVIDED "AS IS", WITHOUT WARRANTY OF ANY KIND,
 * EXPRESS OR IMPLIED, INCLUDING BUT NOT LIMITED TO THE WARRANTIES OF
 * MERCHANTABILITY, FITNESS FOR A PARTICULAR PURPOSE AND
 * NONINFRINGEMENT. IN NO EVENT SHALL THE AUTHORS OR COPYRIGHT HOLDERS
 * BE LIABLE FOR ANY CLAIM, DAMAGES OR OTHER LIABILITY, WHETHER IN AN
 * ACTION OF CONTRACT, TORT OR OTHERWISE, ARISING FROM, OUT OF OR IN
 * CONNECTION WITH THE SOFTWARE OR THE USE OR OTHER DEALINGS IN THE
 * SOFTWARE.
 */

#include <net/flow_dissector.h>
#include <net/sch_generic.h>
#include <net/pkt_cls.h>
#include <net/tc_act/tc_gact.h>
#include <net/tc_act/tc_skbedit.h>
#include <linux/mlx5/fs.h>
#include <linux/mlx5/device.h>
#include <linux/rhashtable.h>
#include <net/tc_act/tc_mirred.h>
#include <net/tc_act/tc_vlan.h>
#include <net/tc_act/tc_tunnel_key.h>
#include <net/tc_act/tc_pedit.h>
#include <net/tc_act/tc_csum.h>
#include <net/arp.h>
#include <net/ipv6_stubs.h>
#include "en.h"
#include "en_rep.h"
#include "en_tc.h"
#include "eswitch.h"
#include "fs_core.h"
#include "en/port.h"
#include "en/tc_tun.h"
#include "lib/devcom.h"
#include "lib/geneve.h"

struct mlx5_nic_flow_attr {
	u32 action;
	u32 flow_tag;
	u32 mod_hdr_id;
	u32 hairpin_tirn;
	u8 match_level;
	struct mlx5_flow_table	*hairpin_ft;
	struct mlx5_fc		*counter;
};

#define MLX5E_TC_FLOW_BASE (MLX5E_TC_LAST_EXPORTED_BIT + 1)

enum {
	MLX5E_TC_FLOW_INGRESS	= MLX5E_TC_INGRESS,
	MLX5E_TC_FLOW_EGRESS	= MLX5E_TC_EGRESS,
	MLX5E_TC_FLOW_ESWITCH	= MLX5E_TC_ESW_OFFLOAD,
	MLX5E_TC_FLOW_NIC	= MLX5E_TC_NIC_OFFLOAD,
	MLX5E_TC_FLOW_OFFLOADED	= BIT(MLX5E_TC_FLOW_BASE),
	MLX5E_TC_FLOW_HAIRPIN	= BIT(MLX5E_TC_FLOW_BASE + 1),
	MLX5E_TC_FLOW_HAIRPIN_RSS = BIT(MLX5E_TC_FLOW_BASE + 2),
	MLX5E_TC_FLOW_SLOW	  = BIT(MLX5E_TC_FLOW_BASE + 3),
	MLX5E_TC_FLOW_DUP         = BIT(MLX5E_TC_FLOW_BASE + 4),
	MLX5E_TC_FLOW_NOT_READY   = BIT(MLX5E_TC_FLOW_BASE + 5),
};

#define MLX5E_TC_MAX_SPLITS 1

/* Helper struct for accessing a struct containing list_head array.
 * Containing struct
 *   |- Helper array
 *      [0] Helper item 0
 *          |- list_head item 0
 *          |- index (0)
 *      [1] Helper item 1
 *          |- list_head item 1
 *          |- index (1)
 * To access the containing struct from one of the list_head items:
 * 1. Get the helper item from the list_head item using
 *    helper item =
 *        container_of(list_head item, helper struct type, list_head field)
 * 2. Get the contining struct from the helper item and its index in the array:
 *    containing struct =
 *        container_of(helper item, containing struct type, helper field[index])
 */
struct encap_flow_item {
	struct list_head list;
	int index;
};

struct mlx5e_tc_flow {
	struct rhash_head	node;
	struct mlx5e_priv	*priv;
	u64			cookie;
	u16			flags;
	struct mlx5_flow_handle *rule[MLX5E_TC_MAX_SPLITS + 1];
	/* Flow can be associated with multiple encap IDs.
	 * The number of encaps is bounded by the number of supported
	 * destinations.
	 */
	struct encap_flow_item encaps[MLX5_MAX_FLOW_FWD_VPORTS];
	struct mlx5e_tc_flow    *peer_flow;
	struct list_head	mod_hdr; /* flows sharing the same mod hdr ID */
	struct list_head	hairpin; /* flows sharing the same hairpin */
	struct list_head	peer;    /* flows with peer flow */
	struct list_head	unready; /* flows not ready to be offloaded (e.g due to missing route) */
	union {
		struct mlx5_esw_flow_attr esw_attr[0];
		struct mlx5_nic_flow_attr nic_attr[0];
	};
};

struct mlx5e_tc_flow_parse_attr {
	const struct ip_tunnel_info *tun_info[MLX5_MAX_FLOW_FWD_VPORTS];
	struct net_device *filter_dev;
	struct mlx5_flow_spec spec;
	int num_mod_hdr_actions;
	int max_mod_hdr_actions;
	void *mod_hdr_actions;
	int mirred_ifindex[MLX5_MAX_FLOW_FWD_VPORTS];
};

#define MLX5E_TC_TABLE_NUM_GROUPS 4
#define MLX5E_TC_TABLE_MAX_GROUP_SIZE BIT(16)

struct mlx5e_hairpin {
	struct mlx5_hairpin *pair;

	struct mlx5_core_dev *func_mdev;
	struct mlx5e_priv *func_priv;
	u32 tdn;
	u32 tirn;

	int num_channels;
	struct mlx5e_rqt indir_rqt;
	u32 indir_tirn[MLX5E_NUM_INDIR_TIRS];
	struct mlx5e_ttc_table ttc;
};

struct mlx5e_hairpin_entry {
	/* a node of a hash table which keeps all the  hairpin entries */
	struct hlist_node hairpin_hlist;

	/* flows sharing the same hairpin */
	struct list_head flows;

	u16 peer_vhca_id;
	u8 prio;
	struct mlx5e_hairpin *hp;
};

struct mod_hdr_key {
	int num_actions;
	void *actions;
};

struct mlx5e_mod_hdr_entry {
	/* a node of a hash table which keeps all the mod_hdr entries */
	struct hlist_node mod_hdr_hlist;

	/* flows sharing the same mod_hdr entry */
	struct list_head flows;

	struct mod_hdr_key key;

	u32 mod_hdr_id;
};

#define MLX5_MH_ACT_SZ MLX5_UN_SZ_BYTES(set_action_in_add_action_in_auto)

static inline u32 hash_mod_hdr_info(struct mod_hdr_key *key)
{
	return jhash(key->actions,
		     key->num_actions * MLX5_MH_ACT_SZ, 0);
}

static inline int cmp_mod_hdr_info(struct mod_hdr_key *a,
				   struct mod_hdr_key *b)
{
	if (a->num_actions != b->num_actions)
		return 1;

	return memcmp(a->actions, b->actions, a->num_actions * MLX5_MH_ACT_SZ);
}

static int mlx5e_attach_mod_hdr(struct mlx5e_priv *priv,
				struct mlx5e_tc_flow *flow,
				struct mlx5e_tc_flow_parse_attr *parse_attr)
{
	struct mlx5_eswitch *esw = priv->mdev->priv.eswitch;
	int num_actions, actions_size, namespace, err;
	struct mlx5e_mod_hdr_entry *mh;
	struct mod_hdr_key key;
	bool found = false;
	u32 hash_key;

	num_actions  = parse_attr->num_mod_hdr_actions;
	actions_size = MLX5_MH_ACT_SZ * num_actions;

	key.actions = parse_attr->mod_hdr_actions;
	key.num_actions = num_actions;

	hash_key = hash_mod_hdr_info(&key);

	if (flow->flags & MLX5E_TC_FLOW_ESWITCH) {
		namespace = MLX5_FLOW_NAMESPACE_FDB;
		hash_for_each_possible(esw->offloads.mod_hdr_tbl, mh,
				       mod_hdr_hlist, hash_key) {
			if (!cmp_mod_hdr_info(&mh->key, &key)) {
				found = true;
				break;
			}
		}
	} else {
		namespace = MLX5_FLOW_NAMESPACE_KERNEL;
		hash_for_each_possible(priv->fs.tc.mod_hdr_tbl, mh,
				       mod_hdr_hlist, hash_key) {
			if (!cmp_mod_hdr_info(&mh->key, &key)) {
				found = true;
				break;
			}
		}
	}

	if (found)
		goto attach_flow;

	mh = kzalloc(sizeof(*mh) + actions_size, GFP_KERNEL);
	if (!mh)
		return -ENOMEM;

	mh->key.actions = (void *)mh + sizeof(*mh);
	memcpy(mh->key.actions, key.actions, actions_size);
	mh->key.num_actions = num_actions;
	INIT_LIST_HEAD(&mh->flows);

	err = mlx5_modify_header_alloc(priv->mdev, namespace,
				       mh->key.num_actions,
				       mh->key.actions,
				       &mh->mod_hdr_id);
	if (err)
		goto out_err;

	if (flow->flags & MLX5E_TC_FLOW_ESWITCH)
		hash_add(esw->offloads.mod_hdr_tbl, &mh->mod_hdr_hlist, hash_key);
	else
		hash_add(priv->fs.tc.mod_hdr_tbl, &mh->mod_hdr_hlist, hash_key);

attach_flow:
	list_add(&flow->mod_hdr, &mh->flows);
	if (flow->flags & MLX5E_TC_FLOW_ESWITCH)
		flow->esw_attr->mod_hdr_id = mh->mod_hdr_id;
	else
		flow->nic_attr->mod_hdr_id = mh->mod_hdr_id;

	return 0;

out_err:
	kfree(mh);
	return err;
}

static void mlx5e_detach_mod_hdr(struct mlx5e_priv *priv,
				 struct mlx5e_tc_flow *flow)
{
	struct list_head *next = flow->mod_hdr.next;

	list_del(&flow->mod_hdr);

	if (list_empty(next)) {
		struct mlx5e_mod_hdr_entry *mh;

		mh = list_entry(next, struct mlx5e_mod_hdr_entry, flows);

		mlx5_modify_header_dealloc(priv->mdev, mh->mod_hdr_id);
		hash_del(&mh->mod_hdr_hlist);
		kfree(mh);
	}
}

static
struct mlx5_core_dev *mlx5e_hairpin_get_mdev(struct net *net, int ifindex)
{
	struct net_device *netdev;
	struct mlx5e_priv *priv;

	netdev = __dev_get_by_index(net, ifindex);
	priv = netdev_priv(netdev);
	return priv->mdev;
}

static int mlx5e_hairpin_create_transport(struct mlx5e_hairpin *hp)
{
	u32 in[MLX5_ST_SZ_DW(create_tir_in)] = {0};
	void *tirc;
	int err;

	err = mlx5_core_alloc_transport_domain(hp->func_mdev, &hp->tdn);
	if (err)
		goto alloc_tdn_err;

	tirc = MLX5_ADDR_OF(create_tir_in, in, ctx);

	MLX5_SET(tirc, tirc, disp_type, MLX5_TIRC_DISP_TYPE_DIRECT);
	MLX5_SET(tirc, tirc, inline_rqn, hp->pair->rqn[0]);
	MLX5_SET(tirc, tirc, transport_domain, hp->tdn);

	err = mlx5_core_create_tir(hp->func_mdev, in, MLX5_ST_SZ_BYTES(create_tir_in), &hp->tirn);
	if (err)
		goto create_tir_err;

	return 0;

create_tir_err:
	mlx5_core_dealloc_transport_domain(hp->func_mdev, hp->tdn);
alloc_tdn_err:
	return err;
}

static void mlx5e_hairpin_destroy_transport(struct mlx5e_hairpin *hp)
{
	mlx5_core_destroy_tir(hp->func_mdev, hp->tirn);
	mlx5_core_dealloc_transport_domain(hp->func_mdev, hp->tdn);
}

static void mlx5e_hairpin_fill_rqt_rqns(struct mlx5e_hairpin *hp, void *rqtc)
{
	u32 indirection_rqt[MLX5E_INDIR_RQT_SIZE], rqn;
	struct mlx5e_priv *priv = hp->func_priv;
	int i, ix, sz = MLX5E_INDIR_RQT_SIZE;

	mlx5e_build_default_indir_rqt(indirection_rqt, sz,
				      hp->num_channels);

	for (i = 0; i < sz; i++) {
		ix = i;
		if (priv->rss_params.hfunc == ETH_RSS_HASH_XOR)
			ix = mlx5e_bits_invert(i, ilog2(sz));
		ix = indirection_rqt[ix];
		rqn = hp->pair->rqn[ix];
		MLX5_SET(rqtc, rqtc, rq_num[i], rqn);
	}
}

static int mlx5e_hairpin_create_indirect_rqt(struct mlx5e_hairpin *hp)
{
	int inlen, err, sz = MLX5E_INDIR_RQT_SIZE;
	struct mlx5e_priv *priv = hp->func_priv;
	struct mlx5_core_dev *mdev = priv->mdev;
	void *rqtc;
	u32 *in;

	inlen = MLX5_ST_SZ_BYTES(create_rqt_in) + sizeof(u32) * sz;
	in = kvzalloc(inlen, GFP_KERNEL);
	if (!in)
		return -ENOMEM;

	rqtc = MLX5_ADDR_OF(create_rqt_in, in, rqt_context);

	MLX5_SET(rqtc, rqtc, rqt_actual_size, sz);
	MLX5_SET(rqtc, rqtc, rqt_max_size, sz);

	mlx5e_hairpin_fill_rqt_rqns(hp, rqtc);

	err = mlx5_core_create_rqt(mdev, in, inlen, &hp->indir_rqt.rqtn);
	if (!err)
		hp->indir_rqt.enabled = true;

	kvfree(in);
	return err;
}

static int mlx5e_hairpin_create_indirect_tirs(struct mlx5e_hairpin *hp)
{
	struct mlx5e_priv *priv = hp->func_priv;
	u32 in[MLX5_ST_SZ_DW(create_tir_in)];
	int tt, i, err;
	void *tirc;

	for (tt = 0; tt < MLX5E_NUM_INDIR_TIRS; tt++) {
		struct mlx5e_tirc_config ttconfig = mlx5e_tirc_get_default_config(tt);

		memset(in, 0, MLX5_ST_SZ_BYTES(create_tir_in));
		tirc = MLX5_ADDR_OF(create_tir_in, in, ctx);

		MLX5_SET(tirc, tirc, transport_domain, hp->tdn);
		MLX5_SET(tirc, tirc, disp_type, MLX5_TIRC_DISP_TYPE_INDIRECT);
		MLX5_SET(tirc, tirc, indirect_table, hp->indir_rqt.rqtn);
		mlx5e_build_indir_tir_ctx_hash(&priv->rss_params, &ttconfig, tirc, false);

		err = mlx5_core_create_tir(hp->func_mdev, in,
					   MLX5_ST_SZ_BYTES(create_tir_in), &hp->indir_tirn[tt]);
		if (err) {
			mlx5_core_warn(hp->func_mdev, "create indirect tirs failed, %d\n", err);
			goto err_destroy_tirs;
		}
	}
	return 0;

err_destroy_tirs:
	for (i = 0; i < tt; i++)
		mlx5_core_destroy_tir(hp->func_mdev, hp->indir_tirn[i]);
	return err;
}

static void mlx5e_hairpin_destroy_indirect_tirs(struct mlx5e_hairpin *hp)
{
	int tt;

	for (tt = 0; tt < MLX5E_NUM_INDIR_TIRS; tt++)
		mlx5_core_destroy_tir(hp->func_mdev, hp->indir_tirn[tt]);
}

static void mlx5e_hairpin_set_ttc_params(struct mlx5e_hairpin *hp,
					 struct ttc_params *ttc_params)
{
	struct mlx5_flow_table_attr *ft_attr = &ttc_params->ft_attr;
	int tt;

	memset(ttc_params, 0, sizeof(*ttc_params));

	ttc_params->any_tt_tirn = hp->tirn;

	for (tt = 0; tt < MLX5E_NUM_INDIR_TIRS; tt++)
		ttc_params->indir_tirn[tt] = hp->indir_tirn[tt];

	ft_attr->max_fte = MLX5E_NUM_TT;
	ft_attr->level = MLX5E_TC_TTC_FT_LEVEL;
	ft_attr->prio = MLX5E_TC_PRIO;
}

static int mlx5e_hairpin_rss_init(struct mlx5e_hairpin *hp)
{
	struct mlx5e_priv *priv = hp->func_priv;
	struct ttc_params ttc_params;
	int err;

	err = mlx5e_hairpin_create_indirect_rqt(hp);
	if (err)
		return err;

	err = mlx5e_hairpin_create_indirect_tirs(hp);
	if (err)
		goto err_create_indirect_tirs;

	mlx5e_hairpin_set_ttc_params(hp, &ttc_params);
	err = mlx5e_create_ttc_table(priv, &ttc_params, &hp->ttc);
	if (err)
		goto err_create_ttc_table;

	netdev_dbg(priv->netdev, "add hairpin: using %d channels rss ttc table id %x\n",
		   hp->num_channels, hp->ttc.ft.t->id);

	return 0;

err_create_ttc_table:
	mlx5e_hairpin_destroy_indirect_tirs(hp);
err_create_indirect_tirs:
	mlx5e_destroy_rqt(priv, &hp->indir_rqt);

	return err;
}

static void mlx5e_hairpin_rss_cleanup(struct mlx5e_hairpin *hp)
{
	struct mlx5e_priv *priv = hp->func_priv;

	mlx5e_destroy_ttc_table(priv, &hp->ttc);
	mlx5e_hairpin_destroy_indirect_tirs(hp);
	mlx5e_destroy_rqt(priv, &hp->indir_rqt);
}

static struct mlx5e_hairpin *
mlx5e_hairpin_create(struct mlx5e_priv *priv, struct mlx5_hairpin_params *params,
		     int peer_ifindex)
{
	struct mlx5_core_dev *func_mdev, *peer_mdev;
	struct mlx5e_hairpin *hp;
	struct mlx5_hairpin *pair;
	int err;

	hp = kzalloc(sizeof(*hp), GFP_KERNEL);
	if (!hp)
		return ERR_PTR(-ENOMEM);

	func_mdev = priv->mdev;
	peer_mdev = mlx5e_hairpin_get_mdev(dev_net(priv->netdev), peer_ifindex);

	pair = mlx5_core_hairpin_create(func_mdev, peer_mdev, params);
	if (IS_ERR(pair)) {
		err = PTR_ERR(pair);
		goto create_pair_err;
	}
	hp->pair = pair;
	hp->func_mdev = func_mdev;
	hp->func_priv = priv;
	hp->num_channels = params->num_channels;

	err = mlx5e_hairpin_create_transport(hp);
	if (err)
		goto create_transport_err;

	if (hp->num_channels > 1) {
		err = mlx5e_hairpin_rss_init(hp);
		if (err)
			goto rss_init_err;
	}

	return hp;

rss_init_err:
	mlx5e_hairpin_destroy_transport(hp);
create_transport_err:
	mlx5_core_hairpin_destroy(hp->pair);
create_pair_err:
	kfree(hp);
	return ERR_PTR(err);
}

static void mlx5e_hairpin_destroy(struct mlx5e_hairpin *hp)
{
	if (hp->num_channels > 1)
		mlx5e_hairpin_rss_cleanup(hp);
	mlx5e_hairpin_destroy_transport(hp);
	mlx5_core_hairpin_destroy(hp->pair);
	kvfree(hp);
}

static inline u32 hash_hairpin_info(u16 peer_vhca_id, u8 prio)
{
	return (peer_vhca_id << 16 | prio);
}

static struct mlx5e_hairpin_entry *mlx5e_hairpin_get(struct mlx5e_priv *priv,
						     u16 peer_vhca_id, u8 prio)
{
	struct mlx5e_hairpin_entry *hpe;
	u32 hash_key = hash_hairpin_info(peer_vhca_id, prio);

	hash_for_each_possible(priv->fs.tc.hairpin_tbl, hpe,
			       hairpin_hlist, hash_key) {
		if (hpe->peer_vhca_id == peer_vhca_id && hpe->prio == prio)
			return hpe;
	}

	return NULL;
}

#define UNKNOWN_MATCH_PRIO 8

static int mlx5e_hairpin_get_prio(struct mlx5e_priv *priv,
				  struct mlx5_flow_spec *spec, u8 *match_prio,
				  struct netlink_ext_ack *extack)
{
	void *headers_c, *headers_v;
	u8 prio_val, prio_mask = 0;
	bool vlan_present;

#ifdef CONFIG_MLX5_CORE_EN_DCB
	if (priv->dcbx_dp.trust_state != MLX5_QPTS_TRUST_PCP) {
		NL_SET_ERR_MSG_MOD(extack,
				   "only PCP trust state supported for hairpin");
		return -EOPNOTSUPP;
	}
#endif
	headers_c = MLX5_ADDR_OF(fte_match_param, spec->match_criteria, outer_headers);
	headers_v = MLX5_ADDR_OF(fte_match_param, spec->match_value, outer_headers);

	vlan_present = MLX5_GET(fte_match_set_lyr_2_4, headers_v, cvlan_tag);
	if (vlan_present) {
		prio_mask = MLX5_GET(fte_match_set_lyr_2_4, headers_c, first_prio);
		prio_val = MLX5_GET(fte_match_set_lyr_2_4, headers_v, first_prio);
	}

	if (!vlan_present || !prio_mask) {
		prio_val = UNKNOWN_MATCH_PRIO;
	} else if (prio_mask != 0x7) {
		NL_SET_ERR_MSG_MOD(extack,
				   "masked priority match not supported for hairpin");
		return -EOPNOTSUPP;
	}

	*match_prio = prio_val;
	return 0;
}

static int mlx5e_hairpin_flow_add(struct mlx5e_priv *priv,
				  struct mlx5e_tc_flow *flow,
				  struct mlx5e_tc_flow_parse_attr *parse_attr,
				  struct netlink_ext_ack *extack)
{
	int peer_ifindex = parse_attr->mirred_ifindex[0];
	struct mlx5_hairpin_params params;
	struct mlx5_core_dev *peer_mdev;
	struct mlx5e_hairpin_entry *hpe;
	struct mlx5e_hairpin *hp;
	u64 link_speed64;
	u32 link_speed;
	u8 match_prio;
	u16 peer_id;
	int err;

	peer_mdev = mlx5e_hairpin_get_mdev(dev_net(priv->netdev), peer_ifindex);
	if (!MLX5_CAP_GEN(priv->mdev, hairpin) || !MLX5_CAP_GEN(peer_mdev, hairpin)) {
		NL_SET_ERR_MSG_MOD(extack, "hairpin is not supported");
		return -EOPNOTSUPP;
	}

	peer_id = MLX5_CAP_GEN(peer_mdev, vhca_id);
	err = mlx5e_hairpin_get_prio(priv, &parse_attr->spec, &match_prio,
				     extack);
	if (err)
		return err;
	hpe = mlx5e_hairpin_get(priv, peer_id, match_prio);
	if (hpe)
		goto attach_flow;

	hpe = kzalloc(sizeof(*hpe), GFP_KERNEL);
	if (!hpe)
		return -ENOMEM;

	INIT_LIST_HEAD(&hpe->flows);
	hpe->peer_vhca_id = peer_id;
	hpe->prio = match_prio;

	params.log_data_size = 15;
	params.log_data_size = min_t(u8, params.log_data_size,
				     MLX5_CAP_GEN(priv->mdev, log_max_hairpin_wq_data_sz));
	params.log_data_size = max_t(u8, params.log_data_size,
				     MLX5_CAP_GEN(priv->mdev, log_min_hairpin_wq_data_sz));

	params.log_num_packets = params.log_data_size -
				 MLX5_MPWRQ_MIN_LOG_STRIDE_SZ(priv->mdev);
	params.log_num_packets = min_t(u8, params.log_num_packets,
				       MLX5_CAP_GEN(priv->mdev, log_max_hairpin_num_packets));

	params.q_counter = priv->q_counter;
	/* set hairpin pair per each 50Gbs share of the link */
	mlx5e_port_max_linkspeed(priv->mdev, &link_speed);
	link_speed = max_t(u32, link_speed, 50000);
	link_speed64 = link_speed;
	do_div(link_speed64, 50000);
	params.num_channels = link_speed64;

	hp = mlx5e_hairpin_create(priv, &params, peer_ifindex);
	if (IS_ERR(hp)) {
		err = PTR_ERR(hp);
		goto create_hairpin_err;
	}

	netdev_dbg(priv->netdev, "add hairpin: tirn %x rqn %x peer %s sqn %x prio %d (log) data %d packets %d\n",
		   hp->tirn, hp->pair->rqn[0],
		   dev_name(hp->pair->peer_mdev->device),
		   hp->pair->sqn[0], match_prio, params.log_data_size, params.log_num_packets);

	hpe->hp = hp;
	hash_add(priv->fs.tc.hairpin_tbl, &hpe->hairpin_hlist,
		 hash_hairpin_info(peer_id, match_prio));

attach_flow:
	if (hpe->hp->num_channels > 1) {
		flow->flags |= MLX5E_TC_FLOW_HAIRPIN_RSS;
		flow->nic_attr->hairpin_ft = hpe->hp->ttc.ft.t;
	} else {
		flow->nic_attr->hairpin_tirn = hpe->hp->tirn;
	}
	list_add(&flow->hairpin, &hpe->flows);

	return 0;

create_hairpin_err:
	kfree(hpe);
	return err;
}

static void mlx5e_hairpin_flow_del(struct mlx5e_priv *priv,
				   struct mlx5e_tc_flow *flow)
{
	struct list_head *next = flow->hairpin.next;

	list_del(&flow->hairpin);

	/* no more hairpin flows for us, release the hairpin pair */
	if (list_empty(next)) {
		struct mlx5e_hairpin_entry *hpe;

		hpe = list_entry(next, struct mlx5e_hairpin_entry, flows);

		netdev_dbg(priv->netdev, "del hairpin: peer %s\n",
			   dev_name(hpe->hp->pair->peer_mdev->device));

		mlx5e_hairpin_destroy(hpe->hp);
		hash_del(&hpe->hairpin_hlist);
		kfree(hpe);
	}
}

static int
mlx5e_tc_add_nic_flow(struct mlx5e_priv *priv,
		      struct mlx5e_tc_flow_parse_attr *parse_attr,
		      struct mlx5e_tc_flow *flow,
		      struct netlink_ext_ack *extack)
{
	struct mlx5_flow_context *flow_context = &parse_attr->spec.flow_context;
	struct mlx5_nic_flow_attr *attr = flow->nic_attr;
	struct mlx5_core_dev *dev = priv->mdev;
	struct mlx5_flow_destination dest[2] = {};
	struct mlx5_flow_act flow_act = {
		.action = attr->action,
		.reformat_id = 0,
		.flags    = FLOW_ACT_NO_APPEND,
	};
	struct mlx5_fc *counter = NULL;
	bool table_created = false;
	int err, dest_ix = 0;

	flow_context->flags |= FLOW_CONTEXT_HAS_TAG;
	flow_context->flow_tag = attr->flow_tag;

	if (flow->flags & MLX5E_TC_FLOW_HAIRPIN) {
		err = mlx5e_hairpin_flow_add(priv, flow, parse_attr, extack);
		if (err) {
			goto err_add_hairpin_flow;
		}
		if (flow->flags & MLX5E_TC_FLOW_HAIRPIN_RSS) {
			dest[dest_ix].type = MLX5_FLOW_DESTINATION_TYPE_FLOW_TABLE;
			dest[dest_ix].ft = attr->hairpin_ft;
		} else {
			dest[dest_ix].type = MLX5_FLOW_DESTINATION_TYPE_TIR;
			dest[dest_ix].tir_num = attr->hairpin_tirn;
		}
		dest_ix++;
	} else if (attr->action & MLX5_FLOW_CONTEXT_ACTION_FWD_DEST) {
		dest[dest_ix].type = MLX5_FLOW_DESTINATION_TYPE_FLOW_TABLE;
		dest[dest_ix].ft = priv->fs.vlan.ft.t;
		dest_ix++;
	}

	if (attr->action & MLX5_FLOW_CONTEXT_ACTION_COUNT) {
		counter = mlx5_fc_create(dev, true);
		if (IS_ERR(counter)) {
			err = PTR_ERR(counter);
			goto err_fc_create;
		}
		dest[dest_ix].type = MLX5_FLOW_DESTINATION_TYPE_COUNTER;
		dest[dest_ix].counter_id = mlx5_fc_id(counter);
		dest_ix++;
		attr->counter = counter;
	}

	if (attr->action & MLX5_FLOW_CONTEXT_ACTION_MOD_HDR) {
		err = mlx5e_attach_mod_hdr(priv, flow, parse_attr);
		flow_act.modify_id = attr->mod_hdr_id;
		kfree(parse_attr->mod_hdr_actions);
		if (err)
			goto err_create_mod_hdr_id;
	}

	if (IS_ERR_OR_NULL(priv->fs.tc.t)) {
		int tc_grp_size, tc_tbl_size;
		u32 max_flow_counter;

		max_flow_counter = (MLX5_CAP_GEN(dev, max_flow_counter_31_16) << 16) |
				    MLX5_CAP_GEN(dev, max_flow_counter_15_0);

		tc_grp_size = min_t(int, max_flow_counter, MLX5E_TC_TABLE_MAX_GROUP_SIZE);

		tc_tbl_size = min_t(int, tc_grp_size * MLX5E_TC_TABLE_NUM_GROUPS,
				    BIT(MLX5_CAP_FLOWTABLE_NIC_RX(dev, log_max_ft_size)));

		priv->fs.tc.t =
			mlx5_create_auto_grouped_flow_table(priv->fs.ns,
							    MLX5E_TC_PRIO,
							    tc_tbl_size,
							    MLX5E_TC_TABLE_NUM_GROUPS,
							    MLX5E_TC_FT_LEVEL, 0);
		if (IS_ERR(priv->fs.tc.t)) {
			NL_SET_ERR_MSG_MOD(extack,
					   "Failed to create tc offload table\n");
			netdev_err(priv->netdev,
				   "Failed to create tc offload table\n");
			err = PTR_ERR(priv->fs.tc.t);
			goto err_create_ft;
		}

		table_created = true;
	}

	if (attr->match_level != MLX5_MATCH_NONE)
		parse_attr->spec.match_criteria_enable |= MLX5_MATCH_OUTER_HEADERS;

	flow->rule[0] = mlx5_add_flow_rules(priv->fs.tc.t, &parse_attr->spec,
					    &flow_act, dest, dest_ix);

	if (IS_ERR(flow->rule[0])) {
		err = PTR_ERR(flow->rule[0]);
		goto err_add_rule;
	}

	return 0;

err_add_rule:
	if (table_created) {
		mlx5_destroy_flow_table(priv->fs.tc.t);
		priv->fs.tc.t = NULL;
	}
err_create_ft:
	if (attr->action & MLX5_FLOW_CONTEXT_ACTION_MOD_HDR)
		mlx5e_detach_mod_hdr(priv, flow);
err_create_mod_hdr_id:
	mlx5_fc_destroy(dev, counter);
err_fc_create:
	if (flow->flags & MLX5E_TC_FLOW_HAIRPIN)
		mlx5e_hairpin_flow_del(priv, flow);
err_add_hairpin_flow:
	return err;
}

static void mlx5e_tc_del_nic_flow(struct mlx5e_priv *priv,
				  struct mlx5e_tc_flow *flow)
{
	struct mlx5_nic_flow_attr *attr = flow->nic_attr;
	struct mlx5_fc *counter = NULL;

	counter = attr->counter;
	mlx5_del_flow_rules(flow->rule[0]);
	mlx5_fc_destroy(priv->mdev, counter);

	if (!mlx5e_tc_num_filters(priv, MLX5E_TC_NIC_OFFLOAD)  && priv->fs.tc.t) {
		mlx5_destroy_flow_table(priv->fs.tc.t);
		priv->fs.tc.t = NULL;
	}

	if (attr->action & MLX5_FLOW_CONTEXT_ACTION_MOD_HDR)
		mlx5e_detach_mod_hdr(priv, flow);

	if (flow->flags & MLX5E_TC_FLOW_HAIRPIN)
		mlx5e_hairpin_flow_del(priv, flow);
}

static void mlx5e_detach_encap(struct mlx5e_priv *priv,
			       struct mlx5e_tc_flow *flow, int out_index);

static int mlx5e_attach_encap(struct mlx5e_priv *priv,
			      struct mlx5e_tc_flow *flow,
			      struct net_device *mirred_dev,
			      int out_index,
			      struct netlink_ext_ack *extack,
			      struct net_device **encap_dev,
			      bool *encap_valid);

static struct mlx5_flow_handle *
mlx5e_tc_offload_fdb_rules(struct mlx5_eswitch *esw,
			   struct mlx5e_tc_flow *flow,
			   struct mlx5_flow_spec *spec,
			   struct mlx5_esw_flow_attr *attr)
{
	struct mlx5_flow_handle *rule;

	rule = mlx5_eswitch_add_offloaded_rule(esw, spec, attr);
	if (IS_ERR(rule))
		return rule;

	if (attr->split_count) {
		flow->rule[1] = mlx5_eswitch_add_fwd_rule(esw, spec, attr);
		if (IS_ERR(flow->rule[1])) {
			mlx5_eswitch_del_offloaded_rule(esw, rule, attr);
			return flow->rule[1];
		}
	}

	flow->flags |= MLX5E_TC_FLOW_OFFLOADED;
	return rule;
}

static void
mlx5e_tc_unoffload_fdb_rules(struct mlx5_eswitch *esw,
			     struct mlx5e_tc_flow *flow,
			   struct mlx5_esw_flow_attr *attr)
{
	flow->flags &= ~MLX5E_TC_FLOW_OFFLOADED;

	if (attr->split_count)
		mlx5_eswitch_del_fwd_rule(esw, flow->rule[1], attr);

	mlx5_eswitch_del_offloaded_rule(esw, flow->rule[0], attr);
}

static struct mlx5_flow_handle *
mlx5e_tc_offload_to_slow_path(struct mlx5_eswitch *esw,
			      struct mlx5e_tc_flow *flow,
			      struct mlx5_flow_spec *spec,
			      struct mlx5_esw_flow_attr *slow_attr)
{
	struct mlx5_flow_handle *rule;

	memcpy(slow_attr, flow->esw_attr, sizeof(*slow_attr));
	slow_attr->action = MLX5_FLOW_CONTEXT_ACTION_FWD_DEST;
	slow_attr->split_count = 0;
	slow_attr->dest_chain = FDB_SLOW_PATH_CHAIN;

	rule = mlx5e_tc_offload_fdb_rules(esw, flow, spec, slow_attr);
	if (!IS_ERR(rule))
		flow->flags |= MLX5E_TC_FLOW_SLOW;

	return rule;
}

static void
mlx5e_tc_unoffload_from_slow_path(struct mlx5_eswitch *esw,
				  struct mlx5e_tc_flow *flow,
				  struct mlx5_esw_flow_attr *slow_attr)
{
	memcpy(slow_attr, flow->esw_attr, sizeof(*slow_attr));
	slow_attr->action = MLX5_FLOW_CONTEXT_ACTION_FWD_DEST;
	slow_attr->split_count = 0;
	slow_attr->dest_chain = FDB_SLOW_PATH_CHAIN;
	mlx5e_tc_unoffload_fdb_rules(esw, flow, slow_attr);
	flow->flags &= ~MLX5E_TC_FLOW_SLOW;
}

static void add_unready_flow(struct mlx5e_tc_flow *flow)
{
	struct mlx5_rep_uplink_priv *uplink_priv;
	struct mlx5e_rep_priv *rpriv;
	struct mlx5_eswitch *esw;

	esw = flow->priv->mdev->priv.eswitch;
	rpriv = mlx5_eswitch_get_uplink_priv(esw, REP_ETH);
	uplink_priv = &rpriv->uplink_priv;

	flow->flags |= MLX5E_TC_FLOW_NOT_READY;
	list_add_tail(&flow->unready, &uplink_priv->unready_flows);
}

static void remove_unready_flow(struct mlx5e_tc_flow *flow)
{
	list_del(&flow->unready);
	flow->flags &= ~MLX5E_TC_FLOW_NOT_READY;
}

static int
mlx5e_tc_add_fdb_flow(struct mlx5e_priv *priv,
		      struct mlx5e_tc_flow *flow,
		      struct netlink_ext_ack *extack)
{
	struct mlx5_eswitch *esw = priv->mdev->priv.eswitch;
	u32 max_chain = mlx5_eswitch_get_chain_range(esw);
	struct mlx5_esw_flow_attr *attr = flow->esw_attr;
	struct mlx5e_tc_flow_parse_attr *parse_attr = attr->parse_attr;
	u16 max_prio = mlx5_eswitch_get_prio_range(esw);
	struct net_device *out_dev, *encap_dev = NULL;
	struct mlx5_fc *counter = NULL;
	struct mlx5e_rep_priv *rpriv;
	struct mlx5e_priv *out_priv;
	bool encap_valid = true;
	int err = 0;
	int out_index;

	if (!mlx5_eswitch_prios_supported(esw) && attr->prio != 1) {
		NL_SET_ERR_MSG(extack, "E-switch priorities unsupported, upgrade FW");
		return -EOPNOTSUPP;
	}

	if (attr->chain > max_chain) {
		NL_SET_ERR_MSG(extack, "Requested chain is out of supported range");
		err = -EOPNOTSUPP;
		goto err_max_prio_chain;
	}

	if (attr->prio > max_prio) {
		NL_SET_ERR_MSG(extack, "Requested priority is out of supported range");
		err = -EOPNOTSUPP;
		goto err_max_prio_chain;
	}

	for (out_index = 0; out_index < MLX5_MAX_FLOW_FWD_VPORTS; out_index++) {
		int mirred_ifindex;

		if (!(attr->dests[out_index].flags & MLX5_ESW_DEST_ENCAP))
			continue;

		mirred_ifindex = parse_attr->mirred_ifindex[out_index];
		out_dev = __dev_get_by_index(dev_net(priv->netdev),
					     mirred_ifindex);
		err = mlx5e_attach_encap(priv, flow, out_dev, out_index,
					 extack, &encap_dev, &encap_valid);
		if (err)
			goto err_attach_encap;

		out_priv = netdev_priv(encap_dev);
		rpriv = out_priv->ppriv;
		attr->dests[out_index].rep = rpriv->rep;
		attr->dests[out_index].mdev = out_priv->mdev;
	}

	err = mlx5_eswitch_add_vlan_action(esw, attr);
	if (err)
		goto err_add_vlan;

	if (attr->action & MLX5_FLOW_CONTEXT_ACTION_MOD_HDR) {
		err = mlx5e_attach_mod_hdr(priv, flow, parse_attr);
		kfree(parse_attr->mod_hdr_actions);
		if (err)
			goto err_mod_hdr;
	}

	if (attr->action & MLX5_FLOW_CONTEXT_ACTION_COUNT) {
		counter = mlx5_fc_create(attr->counter_dev, true);
		if (IS_ERR(counter)) {
			err = PTR_ERR(counter);
			goto err_create_counter;
		}

		attr->counter = counter;
	}

	/* we get here if one of the following takes place:
	 * (1) there's no error
	 * (2) there's an encap action and we don't have valid neigh
	 */
	if (!encap_valid) {
		/* continue with goto slow path rule instead */
		struct mlx5_esw_flow_attr slow_attr;

		flow->rule[0] = mlx5e_tc_offload_to_slow_path(esw, flow, &parse_attr->spec, &slow_attr);
	} else {
		flow->rule[0] = mlx5e_tc_offload_fdb_rules(esw, flow, &parse_attr->spec, attr);
	}

	if (IS_ERR(flow->rule[0])) {
		err = PTR_ERR(flow->rule[0]);
		goto err_add_rule;
	}

	return 0;

err_add_rule:
	mlx5_fc_destroy(attr->counter_dev, counter);
err_create_counter:
	if (attr->action & MLX5_FLOW_CONTEXT_ACTION_MOD_HDR)
		mlx5e_detach_mod_hdr(priv, flow);
err_mod_hdr:
	mlx5_eswitch_del_vlan_action(esw, attr);
err_add_vlan:
	for (out_index = 0; out_index < MLX5_MAX_FLOW_FWD_VPORTS; out_index++)
		if (attr->dests[out_index].flags & MLX5_ESW_DEST_ENCAP)
			mlx5e_detach_encap(priv, flow, out_index);
err_attach_encap:
err_max_prio_chain:
	return err;
}

static bool mlx5_flow_has_geneve_opt(struct mlx5e_tc_flow *flow)
{
	struct mlx5_flow_spec *spec = &flow->esw_attr->parse_attr->spec;
	void *headers_v = MLX5_ADDR_OF(fte_match_param,
				       spec->match_value,
				       misc_parameters_3);
	u32 geneve_tlv_opt_0_data = MLX5_GET(fte_match_set_misc3,
					     headers_v,
					     geneve_tlv_option_0_data);

	return !!geneve_tlv_opt_0_data;
}

static void mlx5e_tc_del_fdb_flow(struct mlx5e_priv *priv,
				  struct mlx5e_tc_flow *flow)
{
	struct mlx5_eswitch *esw = priv->mdev->priv.eswitch;
	struct mlx5_esw_flow_attr *attr = flow->esw_attr;
	struct mlx5_esw_flow_attr slow_attr;
	int out_index;

	if (flow->flags & MLX5E_TC_FLOW_NOT_READY) {
		remove_unready_flow(flow);
		kvfree(attr->parse_attr);
		return;
	}

	if (flow->flags & MLX5E_TC_FLOW_OFFLOADED) {
		if (flow->flags & MLX5E_TC_FLOW_SLOW)
			mlx5e_tc_unoffload_from_slow_path(esw, flow, &slow_attr);
		else
			mlx5e_tc_unoffload_fdb_rules(esw, flow, attr);
	}

	if (mlx5_flow_has_geneve_opt(flow))
		mlx5_geneve_tlv_option_del(priv->mdev->geneve);

	mlx5_eswitch_del_vlan_action(esw, attr);

	for (out_index = 0; out_index < MLX5_MAX_FLOW_FWD_VPORTS; out_index++)
		if (attr->dests[out_index].flags & MLX5_ESW_DEST_ENCAP)
			mlx5e_detach_encap(priv, flow, out_index);
	kvfree(attr->parse_attr);

	if (attr->action & MLX5_FLOW_CONTEXT_ACTION_MOD_HDR)
		mlx5e_detach_mod_hdr(priv, flow);

	if (attr->action & MLX5_FLOW_CONTEXT_ACTION_COUNT)
		mlx5_fc_destroy(attr->counter_dev, attr->counter);
}

void mlx5e_tc_encap_flows_add(struct mlx5e_priv *priv,
			      struct mlx5e_encap_entry *e)
{
	struct mlx5_eswitch *esw = priv->mdev->priv.eswitch;
	struct mlx5_esw_flow_attr slow_attr, *esw_attr;
	struct mlx5_flow_handle *rule;
	struct mlx5_flow_spec *spec;
	struct encap_flow_item *efi;
	struct mlx5e_tc_flow *flow;
	int err;

	err = mlx5_packet_reformat_alloc(priv->mdev,
					 e->reformat_type,
					 e->encap_size, e->encap_header,
					 MLX5_FLOW_NAMESPACE_FDB,
					 &e->encap_id);
	if (err) {
		mlx5_core_warn(priv->mdev, "Failed to offload cached encapsulation header, %d\n",
			       err);
		return;
	}
	e->flags |= MLX5_ENCAP_ENTRY_VALID;
	mlx5e_rep_queue_neigh_stats_work(priv);

	list_for_each_entry(efi, &e->flows, list) {
		bool all_flow_encaps_valid = true;
		int i;

		flow = container_of(efi, struct mlx5e_tc_flow, encaps[efi->index]);
		esw_attr = flow->esw_attr;
		spec = &esw_attr->parse_attr->spec;

		esw_attr->dests[efi->index].encap_id = e->encap_id;
		esw_attr->dests[efi->index].flags |= MLX5_ESW_DEST_ENCAP_VALID;
		/* Flow can be associated with multiple encap entries.
		 * Before offloading the flow verify that all of them have
		 * a valid neighbour.
		 */
		for (i = 0; i < MLX5_MAX_FLOW_FWD_VPORTS; i++) {
			if (!(esw_attr->dests[i].flags & MLX5_ESW_DEST_ENCAP))
				continue;
			if (!(esw_attr->dests[i].flags & MLX5_ESW_DEST_ENCAP_VALID)) {
				all_flow_encaps_valid = false;
				break;
			}
		}
		/* Do not offload flows with unresolved neighbors */
		if (!all_flow_encaps_valid)
			continue;
		/* update from slow path rule to encap rule */
		rule = mlx5e_tc_offload_fdb_rules(esw, flow, spec, esw_attr);
		if (IS_ERR(rule)) {
			err = PTR_ERR(rule);
			mlx5_core_warn(priv->mdev, "Failed to update cached encapsulation flow, %d\n",
				       err);
			continue;
		}

		mlx5e_tc_unoffload_from_slow_path(esw, flow, &slow_attr);
		flow->flags |= MLX5E_TC_FLOW_OFFLOADED; /* was unset when slow path rule removed */
		flow->rule[0] = rule;
	}
}

void mlx5e_tc_encap_flows_del(struct mlx5e_priv *priv,
			      struct mlx5e_encap_entry *e)
{
	struct mlx5_eswitch *esw = priv->mdev->priv.eswitch;
	struct mlx5_esw_flow_attr slow_attr;
	struct mlx5_flow_handle *rule;
	struct mlx5_flow_spec *spec;
	struct encap_flow_item *efi;
	struct mlx5e_tc_flow *flow;
	int err;

	list_for_each_entry(efi, &e->flows, list) {
		flow = container_of(efi, struct mlx5e_tc_flow, encaps[efi->index]);
		spec = &flow->esw_attr->parse_attr->spec;

		/* update from encap rule to slow path rule */
		rule = mlx5e_tc_offload_to_slow_path(esw, flow, spec, &slow_attr);
		/* mark the flow's encap dest as non-valid */
		flow->esw_attr->dests[efi->index].flags &= ~MLX5_ESW_DEST_ENCAP_VALID;

		if (IS_ERR(rule)) {
			err = PTR_ERR(rule);
			mlx5_core_warn(priv->mdev, "Failed to update slow path (encap) flow, %d\n",
				       err);
			continue;
		}

		mlx5e_tc_unoffload_fdb_rules(esw, flow, flow->esw_attr);
		flow->flags |= MLX5E_TC_FLOW_OFFLOADED; /* was unset when fast path rule removed */
		flow->rule[0] = rule;
	}

	/* we know that the encap is valid */
	e->flags &= ~MLX5_ENCAP_ENTRY_VALID;
	mlx5_packet_reformat_dealloc(priv->mdev, e->encap_id);
}

static struct mlx5_fc *mlx5e_tc_get_counter(struct mlx5e_tc_flow *flow)
{
	if (flow->flags & MLX5E_TC_FLOW_ESWITCH)
		return flow->esw_attr->counter;
	else
		return flow->nic_attr->counter;
}

void mlx5e_tc_update_neigh_used_value(struct mlx5e_neigh_hash_entry *nhe)
{
	struct mlx5e_neigh *m_neigh = &nhe->m_neigh;
	u64 bytes, packets, lastuse = 0;
	struct mlx5e_tc_flow *flow;
	struct mlx5e_encap_entry *e;
	struct mlx5_fc *counter;
	struct neigh_table *tbl;
	bool neigh_used = false;
	struct neighbour *n;

	if (m_neigh->family == AF_INET)
		tbl = &arp_tbl;
#if IS_ENABLED(CONFIG_IPV6)
	else if (m_neigh->family == AF_INET6)
		tbl = &nd_tbl;
#endif
	else
		return;

	list_for_each_entry(e, &nhe->encap_list, encap_list) {
		struct encap_flow_item *efi;
		if (!(e->flags & MLX5_ENCAP_ENTRY_VALID))
			continue;
		list_for_each_entry(efi, &e->flows, list) {
			flow = container_of(efi, struct mlx5e_tc_flow,
					    encaps[efi->index]);
			if (flow->flags & MLX5E_TC_FLOW_OFFLOADED) {
				counter = mlx5e_tc_get_counter(flow);
				mlx5_fc_query_cached(counter, &bytes, &packets, &lastuse);
				if (time_after((unsigned long)lastuse, nhe->reported_lastuse)) {
					neigh_used = true;
					break;
				}
			}
		}
		if (neigh_used)
			break;
	}

	if (neigh_used) {
		nhe->reported_lastuse = jiffies;

		/* find the relevant neigh according to the cached device and
		 * dst ip pair
		 */
		n = neigh_lookup(tbl, &m_neigh->dst_ip, m_neigh->dev);
		if (!n)
			return;

		neigh_event_send(n, NULL);
		neigh_release(n);
	}
}

static void mlx5e_detach_encap(struct mlx5e_priv *priv,
			       struct mlx5e_tc_flow *flow, int out_index)
{
	struct list_head *next = flow->encaps[out_index].list.next;

	list_del(&flow->encaps[out_index].list);
	if (list_empty(next)) {
		struct mlx5e_encap_entry *e;

		e = list_entry(next, struct mlx5e_encap_entry, flows);
		mlx5e_rep_encap_entry_detach(netdev_priv(e->out_dev), e);

		if (e->flags & MLX5_ENCAP_ENTRY_VALID)
			mlx5_packet_reformat_dealloc(priv->mdev, e->encap_id);

		hash_del_rcu(&e->encap_hlist);
		kfree(e->encap_header);
		kfree(e);
	}
}

static void __mlx5e_tc_del_fdb_peer_flow(struct mlx5e_tc_flow *flow)
{
	struct mlx5_eswitch *esw = flow->priv->mdev->priv.eswitch;

	if (!(flow->flags & MLX5E_TC_FLOW_ESWITCH) ||
	    !(flow->flags & MLX5E_TC_FLOW_DUP))
		return;

	mutex_lock(&esw->offloads.peer_mutex);
	list_del(&flow->peer);
	mutex_unlock(&esw->offloads.peer_mutex);

	flow->flags &= ~MLX5E_TC_FLOW_DUP;

	mlx5e_tc_del_fdb_flow(flow->peer_flow->priv, flow->peer_flow);
	kvfree(flow->peer_flow);
	flow->peer_flow = NULL;
}

static void mlx5e_tc_del_fdb_peer_flow(struct mlx5e_tc_flow *flow)
{
	struct mlx5_core_dev *dev = flow->priv->mdev;
	struct mlx5_devcom *devcom = dev->priv.devcom;
	struct mlx5_eswitch *peer_esw;

	peer_esw = mlx5_devcom_get_peer_data(devcom, MLX5_DEVCOM_ESW_OFFLOADS);
	if (!peer_esw)
		return;

	__mlx5e_tc_del_fdb_peer_flow(flow);
	mlx5_devcom_release_peer_data(devcom, MLX5_DEVCOM_ESW_OFFLOADS);
}

static void mlx5e_tc_del_flow(struct mlx5e_priv *priv,
			      struct mlx5e_tc_flow *flow)
{
	if (flow->flags & MLX5E_TC_FLOW_ESWITCH) {
		mlx5e_tc_del_fdb_peer_flow(flow);
		mlx5e_tc_del_fdb_flow(priv, flow);
	} else {
		mlx5e_tc_del_nic_flow(priv, flow);
	}
}


static int parse_tunnel_attr(struct mlx5e_priv *priv,
			     struct mlx5_flow_spec *spec,
			     struct flow_cls_offload *f,
			     struct net_device *filter_dev, u8 *match_level)
{
	struct netlink_ext_ack *extack = f->common.extack;
	void *headers_c = MLX5_ADDR_OF(fte_match_param, spec->match_criteria,
				       outer_headers);
	void *headers_v = MLX5_ADDR_OF(fte_match_param, spec->match_value,
				       outer_headers);
	struct flow_rule *rule = flow_cls_offload_flow_rule(f);
	int err;

	err = mlx5e_tc_tun_parse(filter_dev, priv, spec, f,
				 headers_c, headers_v, match_level);
	if (err) {
		NL_SET_ERR_MSG_MOD(extack,
				   "failed to parse tunnel attributes");
		return err;
	}

	if (flow_rule_match_key(rule, FLOW_DISSECTOR_KEY_ENC_IPV4_ADDRS)) {
		struct flow_match_ipv4_addrs match;

		flow_rule_match_enc_ipv4_addrs(rule, &match);
		MLX5_SET(fte_match_set_lyr_2_4, headers_c,
			 src_ipv4_src_ipv6.ipv4_layout.ipv4,
			 ntohl(match.mask->src));
		MLX5_SET(fte_match_set_lyr_2_4, headers_v,
			 src_ipv4_src_ipv6.ipv4_layout.ipv4,
			 ntohl(match.key->src));

		MLX5_SET(fte_match_set_lyr_2_4, headers_c,
			 dst_ipv4_dst_ipv6.ipv4_layout.ipv4,
			 ntohl(match.mask->dst));
		MLX5_SET(fte_match_set_lyr_2_4, headers_v,
			 dst_ipv4_dst_ipv6.ipv4_layout.ipv4,
			 ntohl(match.key->dst));

		MLX5_SET_TO_ONES(fte_match_set_lyr_2_4, headers_c, ethertype);
		MLX5_SET(fte_match_set_lyr_2_4, headers_v, ethertype, ETH_P_IP);
	} else if (flow_rule_match_key(rule, FLOW_DISSECTOR_KEY_ENC_IPV6_ADDRS)) {
		struct flow_match_ipv6_addrs match;

		flow_rule_match_enc_ipv6_addrs(rule, &match);
		memcpy(MLX5_ADDR_OF(fte_match_set_lyr_2_4, headers_c,
				    src_ipv4_src_ipv6.ipv6_layout.ipv6),
		       &match.mask->src, MLX5_FLD_SZ_BYTES(ipv6_layout, ipv6));
		memcpy(MLX5_ADDR_OF(fte_match_set_lyr_2_4, headers_v,
				    src_ipv4_src_ipv6.ipv6_layout.ipv6),
		       &match.key->src, MLX5_FLD_SZ_BYTES(ipv6_layout, ipv6));

		memcpy(MLX5_ADDR_OF(fte_match_set_lyr_2_4, headers_c,
				    dst_ipv4_dst_ipv6.ipv6_layout.ipv6),
		       &match.mask->dst, MLX5_FLD_SZ_BYTES(ipv6_layout, ipv6));
		memcpy(MLX5_ADDR_OF(fte_match_set_lyr_2_4, headers_v,
				    dst_ipv4_dst_ipv6.ipv6_layout.ipv6),
		       &match.key->dst, MLX5_FLD_SZ_BYTES(ipv6_layout, ipv6));

		MLX5_SET_TO_ONES(fte_match_set_lyr_2_4, headers_c, ethertype);
		MLX5_SET(fte_match_set_lyr_2_4, headers_v, ethertype, ETH_P_IPV6);
	}

	if (flow_rule_match_key(rule, FLOW_DISSECTOR_KEY_ENC_IP)) {
		struct flow_match_ip match;

		flow_rule_match_enc_ip(rule, &match);
		MLX5_SET(fte_match_set_lyr_2_4, headers_c, ip_ecn,
			 match.mask->tos & 0x3);
		MLX5_SET(fte_match_set_lyr_2_4, headers_v, ip_ecn,
			 match.key->tos & 0x3);

		MLX5_SET(fte_match_set_lyr_2_4, headers_c, ip_dscp,
			 match.mask->tos >> 2);
		MLX5_SET(fte_match_set_lyr_2_4, headers_v, ip_dscp,
			 match.key->tos  >> 2);

		MLX5_SET(fte_match_set_lyr_2_4, headers_c, ttl_hoplimit,
			 match.mask->ttl);
		MLX5_SET(fte_match_set_lyr_2_4, headers_v, ttl_hoplimit,
			 match.key->ttl);

		if (match.mask->ttl &&
		    !MLX5_CAP_ESW_FLOWTABLE_FDB
			(priv->mdev,
			 ft_field_support.outer_ipv4_ttl)) {
			NL_SET_ERR_MSG_MOD(extack,
					   "Matching on TTL is not supported");
			return -EOPNOTSUPP;
		}

	}

	/* Enforce DMAC when offloading incoming tunneled flows.
	 * Flow counters require a match on the DMAC.
	 */
	MLX5_SET_TO_ONES(fte_match_set_lyr_2_4, headers_c, dmac_47_16);
	MLX5_SET_TO_ONES(fte_match_set_lyr_2_4, headers_c, dmac_15_0);
	ether_addr_copy(MLX5_ADDR_OF(fte_match_set_lyr_2_4, headers_v,
				     dmac_47_16), priv->netdev->dev_addr);

	/* let software handle IP fragments */
	MLX5_SET(fte_match_set_lyr_2_4, headers_c, frag, 1);
	MLX5_SET(fte_match_set_lyr_2_4, headers_v, frag, 0);

	return 0;
}

static void *get_match_headers_criteria(u32 flags,
					struct mlx5_flow_spec *spec)
{
	return (flags & MLX5_FLOW_CONTEXT_ACTION_DECAP) ?
		MLX5_ADDR_OF(fte_match_param, spec->match_criteria,
			     inner_headers) :
		MLX5_ADDR_OF(fte_match_param, spec->match_criteria,
			     outer_headers);
}

static void *get_match_headers_value(u32 flags,
				     struct mlx5_flow_spec *spec)
{
	return (flags & MLX5_FLOW_CONTEXT_ACTION_DECAP) ?
		MLX5_ADDR_OF(fte_match_param, spec->match_value,
			     inner_headers) :
		MLX5_ADDR_OF(fte_match_param, spec->match_value,
			     outer_headers);
}

static int __parse_cls_flower(struct mlx5e_priv *priv,
			      struct mlx5_flow_spec *spec,
			      struct flow_cls_offload *f,
			      struct net_device *filter_dev,
			      u8 *match_level, u8 *tunnel_match_level)
{
	struct netlink_ext_ack *extack = f->common.extack;
	void *headers_c = MLX5_ADDR_OF(fte_match_param, spec->match_criteria,
				       outer_headers);
	void *headers_v = MLX5_ADDR_OF(fte_match_param, spec->match_value,
				       outer_headers);
	void *misc_c = MLX5_ADDR_OF(fte_match_param, spec->match_criteria,
				    misc_parameters);
	void *misc_v = MLX5_ADDR_OF(fte_match_param, spec->match_value,
				    misc_parameters);
	struct flow_rule *rule = flow_cls_offload_flow_rule(f);
	struct flow_dissector *dissector = rule->match.dissector;
	u16 addr_type = 0;
	u8 ip_proto = 0;

	*match_level = MLX5_MATCH_NONE;

	if (dissector->used_keys &
	    ~(BIT(FLOW_DISSECTOR_KEY_CONTROL) |
	      BIT(FLOW_DISSECTOR_KEY_BASIC) |
	      BIT(FLOW_DISSECTOR_KEY_ETH_ADDRS) |
	      BIT(FLOW_DISSECTOR_KEY_VLAN) |
	      BIT(FLOW_DISSECTOR_KEY_CVLAN) |
	      BIT(FLOW_DISSECTOR_KEY_IPV4_ADDRS) |
	      BIT(FLOW_DISSECTOR_KEY_IPV6_ADDRS) |
	      BIT(FLOW_DISSECTOR_KEY_PORTS) |
	      BIT(FLOW_DISSECTOR_KEY_ENC_KEYID) |
	      BIT(FLOW_DISSECTOR_KEY_ENC_IPV4_ADDRS) |
	      BIT(FLOW_DISSECTOR_KEY_ENC_IPV6_ADDRS) |
	      BIT(FLOW_DISSECTOR_KEY_ENC_PORTS)	|
	      BIT(FLOW_DISSECTOR_KEY_ENC_CONTROL) |
	      BIT(FLOW_DISSECTOR_KEY_TCP) |
	      BIT(FLOW_DISSECTOR_KEY_IP)  |
	      BIT(FLOW_DISSECTOR_KEY_ENC_IP) |
	      BIT(FLOW_DISSECTOR_KEY_ENC_OPTS))) {
		NL_SET_ERR_MSG_MOD(extack, "Unsupported key");
		netdev_warn(priv->netdev, "Unsupported key used: 0x%x\n",
			    dissector->used_keys);
		return -EOPNOTSUPP;
	}

	if (flow_rule_match_key(rule, FLOW_DISSECTOR_KEY_ENC_IPV4_ADDRS) ||
	    flow_rule_match_key(rule, FLOW_DISSECTOR_KEY_ENC_IPV6_ADDRS) ||
	    flow_rule_match_key(rule, FLOW_DISSECTOR_KEY_ENC_KEYID) ||
	    flow_rule_match_key(rule, FLOW_DISSECTOR_KEY_ENC_PORTS) ||
	    flow_rule_match_key(rule, FLOW_DISSECTOR_KEY_ENC_OPTS)) {
		if (parse_tunnel_attr(priv, spec, f, filter_dev, tunnel_match_level))
			return -EOPNOTSUPP;

		/* In decap flow, header pointers should point to the inner
		 * headers, outer header were already set by parse_tunnel_attr
		 */
		headers_c = get_match_headers_criteria(MLX5_FLOW_CONTEXT_ACTION_DECAP,
						       spec);
		headers_v = get_match_headers_value(MLX5_FLOW_CONTEXT_ACTION_DECAP,
						    spec);
	}

	if (flow_rule_match_key(rule, FLOW_DISSECTOR_KEY_BASIC)) {
		struct flow_match_basic match;

		flow_rule_match_basic(rule, &match);
		MLX5_SET(fte_match_set_lyr_2_4, headers_c, ethertype,
			 ntohs(match.mask->n_proto));
		MLX5_SET(fte_match_set_lyr_2_4, headers_v, ethertype,
			 ntohs(match.key->n_proto));

		if (match.mask->n_proto)
			*match_level = MLX5_MATCH_L2;
	}
	if (flow_rule_match_key(rule, FLOW_DISSECTOR_KEY_VLAN) ||
	    is_vlan_dev(filter_dev)) {
		struct flow_dissector_key_vlan filter_dev_mask;
		struct flow_dissector_key_vlan filter_dev_key;
		struct flow_match_vlan match;

		if (is_vlan_dev(filter_dev)) {
			match.key = &filter_dev_key;
			match.key->vlan_id = vlan_dev_vlan_id(filter_dev);
			match.key->vlan_tpid = vlan_dev_vlan_proto(filter_dev);
			match.key->vlan_priority = 0;
			match.mask = &filter_dev_mask;
			memset(match.mask, 0xff, sizeof(*match.mask));
			match.mask->vlan_priority = 0;
		} else {
			flow_rule_match_vlan(rule, &match);
		}
		if (match.mask->vlan_id ||
		    match.mask->vlan_priority ||
		    match.mask->vlan_tpid) {
			if (match.key->vlan_tpid == htons(ETH_P_8021AD)) {
				MLX5_SET(fte_match_set_lyr_2_4, headers_c,
					 svlan_tag, 1);
				MLX5_SET(fte_match_set_lyr_2_4, headers_v,
					 svlan_tag, 1);
			} else {
				MLX5_SET(fte_match_set_lyr_2_4, headers_c,
					 cvlan_tag, 1);
				MLX5_SET(fte_match_set_lyr_2_4, headers_v,
					 cvlan_tag, 1);
			}

			MLX5_SET(fte_match_set_lyr_2_4, headers_c, first_vid,
				 match.mask->vlan_id);
			MLX5_SET(fte_match_set_lyr_2_4, headers_v, first_vid,
				 match.key->vlan_id);

			MLX5_SET(fte_match_set_lyr_2_4, headers_c, first_prio,
				 match.mask->vlan_priority);
			MLX5_SET(fte_match_set_lyr_2_4, headers_v, first_prio,
				 match.key->vlan_priority);

			*match_level = MLX5_MATCH_L2;
		}
	} else if (*match_level != MLX5_MATCH_NONE) {
		MLX5_SET(fte_match_set_lyr_2_4, headers_c, svlan_tag, 1);
		MLX5_SET(fte_match_set_lyr_2_4, headers_c, cvlan_tag, 1);
		*match_level = MLX5_MATCH_L2;
	}

	if (flow_rule_match_key(rule, FLOW_DISSECTOR_KEY_CVLAN)) {
		struct flow_match_vlan match;

		flow_rule_match_cvlan(rule, &match);
		if (match.mask->vlan_id ||
		    match.mask->vlan_priority ||
		    match.mask->vlan_tpid) {
			if (match.key->vlan_tpid == htons(ETH_P_8021AD)) {
				MLX5_SET(fte_match_set_misc, misc_c,
					 outer_second_svlan_tag, 1);
				MLX5_SET(fte_match_set_misc, misc_v,
					 outer_second_svlan_tag, 1);
			} else {
				MLX5_SET(fte_match_set_misc, misc_c,
					 outer_second_cvlan_tag, 1);
				MLX5_SET(fte_match_set_misc, misc_v,
					 outer_second_cvlan_tag, 1);
			}

			MLX5_SET(fte_match_set_misc, misc_c, outer_second_vid,
				 match.mask->vlan_id);
			MLX5_SET(fte_match_set_misc, misc_v, outer_second_vid,
				 match.key->vlan_id);
			MLX5_SET(fte_match_set_misc, misc_c, outer_second_prio,
				 match.mask->vlan_priority);
			MLX5_SET(fte_match_set_misc, misc_v, outer_second_prio,
				 match.key->vlan_priority);

			*match_level = MLX5_MATCH_L2;
		}
	}

	if (flow_rule_match_key(rule, FLOW_DISSECTOR_KEY_ETH_ADDRS)) {
		struct flow_match_eth_addrs match;

		flow_rule_match_eth_addrs(rule, &match);
		ether_addr_copy(MLX5_ADDR_OF(fte_match_set_lyr_2_4, headers_c,
					     dmac_47_16),
				match.mask->dst);
		ether_addr_copy(MLX5_ADDR_OF(fte_match_set_lyr_2_4, headers_v,
					     dmac_47_16),
				match.key->dst);

		ether_addr_copy(MLX5_ADDR_OF(fte_match_set_lyr_2_4, headers_c,
					     smac_47_16),
				match.mask->src);
		ether_addr_copy(MLX5_ADDR_OF(fte_match_set_lyr_2_4, headers_v,
					     smac_47_16),
				match.key->src);

		if (!is_zero_ether_addr(match.mask->src) ||
		    !is_zero_ether_addr(match.mask->dst))
			*match_level = MLX5_MATCH_L2;
	}

	if (flow_rule_match_key(rule, FLOW_DISSECTOR_KEY_CONTROL)) {
		struct flow_match_control match;

		flow_rule_match_control(rule, &match);
		addr_type = match.key->addr_type;

		/* the HW doesn't support frag first/later */
		if (match.mask->flags & FLOW_DIS_FIRST_FRAG)
			return -EOPNOTSUPP;

		if (match.mask->flags & FLOW_DIS_IS_FRAGMENT) {
			MLX5_SET(fte_match_set_lyr_2_4, headers_c, frag, 1);
			MLX5_SET(fte_match_set_lyr_2_4, headers_v, frag,
				 match.key->flags & FLOW_DIS_IS_FRAGMENT);

			/* the HW doesn't need L3 inline to match on frag=no */
			if (!(match.key->flags & FLOW_DIS_IS_FRAGMENT))
				*match_level = MLX5_MATCH_L2;
	/* ***  L2 attributes parsing up to here *** */
			else
				*match_level = MLX5_MATCH_L3;
		}
	}

	if (flow_rule_match_key(rule, FLOW_DISSECTOR_KEY_BASIC)) {
		struct flow_match_basic match;

		flow_rule_match_basic(rule, &match);
		ip_proto = match.key->ip_proto;

		MLX5_SET(fte_match_set_lyr_2_4, headers_c, ip_protocol,
			 match.mask->ip_proto);
		MLX5_SET(fte_match_set_lyr_2_4, headers_v, ip_protocol,
			 match.key->ip_proto);

		if (match.mask->ip_proto)
			*match_level = MLX5_MATCH_L3;
	}

	if (addr_type == FLOW_DISSECTOR_KEY_IPV4_ADDRS) {
		struct flow_match_ipv4_addrs match;

		flow_rule_match_ipv4_addrs(rule, &match);
		memcpy(MLX5_ADDR_OF(fte_match_set_lyr_2_4, headers_c,
				    src_ipv4_src_ipv6.ipv4_layout.ipv4),
		       &match.mask->src, sizeof(match.mask->src));
		memcpy(MLX5_ADDR_OF(fte_match_set_lyr_2_4, headers_v,
				    src_ipv4_src_ipv6.ipv4_layout.ipv4),
		       &match.key->src, sizeof(match.key->src));
		memcpy(MLX5_ADDR_OF(fte_match_set_lyr_2_4, headers_c,
				    dst_ipv4_dst_ipv6.ipv4_layout.ipv4),
		       &match.mask->dst, sizeof(match.mask->dst));
		memcpy(MLX5_ADDR_OF(fte_match_set_lyr_2_4, headers_v,
				    dst_ipv4_dst_ipv6.ipv4_layout.ipv4),
		       &match.key->dst, sizeof(match.key->dst));

		if (match.mask->src || match.mask->dst)
			*match_level = MLX5_MATCH_L3;
	}

	if (addr_type == FLOW_DISSECTOR_KEY_IPV6_ADDRS) {
		struct flow_match_ipv6_addrs match;

		flow_rule_match_ipv6_addrs(rule, &match);
		memcpy(MLX5_ADDR_OF(fte_match_set_lyr_2_4, headers_c,
				    src_ipv4_src_ipv6.ipv6_layout.ipv6),
		       &match.mask->src, sizeof(match.mask->src));
		memcpy(MLX5_ADDR_OF(fte_match_set_lyr_2_4, headers_v,
				    src_ipv4_src_ipv6.ipv6_layout.ipv6),
		       &match.key->src, sizeof(match.key->src));

		memcpy(MLX5_ADDR_OF(fte_match_set_lyr_2_4, headers_c,
				    dst_ipv4_dst_ipv6.ipv6_layout.ipv6),
		       &match.mask->dst, sizeof(match.mask->dst));
		memcpy(MLX5_ADDR_OF(fte_match_set_lyr_2_4, headers_v,
				    dst_ipv4_dst_ipv6.ipv6_layout.ipv6),
		       &match.key->dst, sizeof(match.key->dst));

		if (ipv6_addr_type(&match.mask->src) != IPV6_ADDR_ANY ||
		    ipv6_addr_type(&match.mask->dst) != IPV6_ADDR_ANY)
			*match_level = MLX5_MATCH_L3;
	}

	if (flow_rule_match_key(rule, FLOW_DISSECTOR_KEY_IP)) {
		struct flow_match_ip match;

		flow_rule_match_ip(rule, &match);
		MLX5_SET(fte_match_set_lyr_2_4, headers_c, ip_ecn,
			 match.mask->tos & 0x3);
		MLX5_SET(fte_match_set_lyr_2_4, headers_v, ip_ecn,
			 match.key->tos & 0x3);

		MLX5_SET(fte_match_set_lyr_2_4, headers_c, ip_dscp,
			 match.mask->tos >> 2);
		MLX5_SET(fte_match_set_lyr_2_4, headers_v, ip_dscp,
			 match.key->tos  >> 2);

		MLX5_SET(fte_match_set_lyr_2_4, headers_c, ttl_hoplimit,
			 match.mask->ttl);
		MLX5_SET(fte_match_set_lyr_2_4, headers_v, ttl_hoplimit,
			 match.key->ttl);

		if (match.mask->ttl &&
		    !MLX5_CAP_ESW_FLOWTABLE_FDB(priv->mdev,
						ft_field_support.outer_ipv4_ttl)) {
			NL_SET_ERR_MSG_MOD(extack,
					   "Matching on TTL is not supported");
			return -EOPNOTSUPP;
		}

		if (match.mask->tos || match.mask->ttl)
			*match_level = MLX5_MATCH_L3;
	}

	/* ***  L3 attributes parsing up to here *** */

	if (flow_rule_match_key(rule, FLOW_DISSECTOR_KEY_PORTS)) {
		struct flow_match_ports match;

		flow_rule_match_ports(rule, &match);
		switch (ip_proto) {
		case IPPROTO_TCP:
			MLX5_SET(fte_match_set_lyr_2_4, headers_c,
				 tcp_sport, ntohs(match.mask->src));
			MLX5_SET(fte_match_set_lyr_2_4, headers_v,
				 tcp_sport, ntohs(match.key->src));

			MLX5_SET(fte_match_set_lyr_2_4, headers_c,
				 tcp_dport, ntohs(match.mask->dst));
			MLX5_SET(fte_match_set_lyr_2_4, headers_v,
				 tcp_dport, ntohs(match.key->dst));
			break;

		case IPPROTO_UDP:
			MLX5_SET(fte_match_set_lyr_2_4, headers_c,
				 udp_sport, ntohs(match.mask->src));
			MLX5_SET(fte_match_set_lyr_2_4, headers_v,
				 udp_sport, ntohs(match.key->src));

			MLX5_SET(fte_match_set_lyr_2_4, headers_c,
				 udp_dport, ntohs(match.mask->dst));
			MLX5_SET(fte_match_set_lyr_2_4, headers_v,
				 udp_dport, ntohs(match.key->dst));
			break;
		default:
			NL_SET_ERR_MSG_MOD(extack,
					   "Only UDP and TCP transports are supported for L4 matching");
			netdev_err(priv->netdev,
				   "Only UDP and TCP transport are supported\n");
			return -EINVAL;
		}

		if (match.mask->src || match.mask->dst)
			*match_level = MLX5_MATCH_L4;
	}

	if (flow_rule_match_key(rule, FLOW_DISSECTOR_KEY_TCP)) {
		struct flow_match_tcp match;

		flow_rule_match_tcp(rule, &match);
		MLX5_SET(fte_match_set_lyr_2_4, headers_c, tcp_flags,
			 ntohs(match.mask->flags));
		MLX5_SET(fte_match_set_lyr_2_4, headers_v, tcp_flags,
			 ntohs(match.key->flags));

		if (match.mask->flags)
			*match_level = MLX5_MATCH_L4;
	}

	return 0;
}

static int parse_cls_flower(struct mlx5e_priv *priv,
			    struct mlx5e_tc_flow *flow,
			    struct mlx5_flow_spec *spec,
			    struct flow_cls_offload *f,
			    struct net_device *filter_dev)
{
	struct netlink_ext_ack *extack = f->common.extack;
	struct mlx5_core_dev *dev = priv->mdev;
	struct mlx5_eswitch *esw = dev->priv.eswitch;
	struct mlx5e_rep_priv *rpriv = priv->ppriv;
	u8 match_level, tunnel_match_level = MLX5_MATCH_NONE;
	struct mlx5_eswitch_rep *rep;
	int err;

	err = __parse_cls_flower(priv, spec, f, filter_dev, &match_level, &tunnel_match_level);

	if (!err && (flow->flags & MLX5E_TC_FLOW_ESWITCH)) {
		rep = rpriv->rep;
		if (rep->vport != MLX5_VPORT_UPLINK &&
		    (esw->offloads.inline_mode != MLX5_INLINE_MODE_NONE &&
		    esw->offloads.inline_mode < match_level)) {
			NL_SET_ERR_MSG_MOD(extack,
					   "Flow is not offloaded due to min inline setting");
			netdev_warn(priv->netdev,
				    "Flow is not offloaded due to min inline setting, required %d actual %d\n",
				    match_level, esw->offloads.inline_mode);
			return -EOPNOTSUPP;
		}
	}

	if (flow->flags & MLX5E_TC_FLOW_ESWITCH) {
		flow->esw_attr->match_level = match_level;
		flow->esw_attr->tunnel_match_level = tunnel_match_level;
	} else {
		flow->nic_attr->match_level = match_level;
	}

	return err;
}

struct pedit_headers {
	struct ethhdr  eth;
	struct vlan_hdr vlan;
	struct iphdr   ip4;
	struct ipv6hdr ip6;
	struct tcphdr  tcp;
	struct udphdr  udp;
};

struct pedit_headers_action {
	struct pedit_headers	vals;
	struct pedit_headers	masks;
	u32			pedits;
};

static int pedit_header_offsets[] = {
	[FLOW_ACT_MANGLE_HDR_TYPE_ETH] = offsetof(struct pedit_headers, eth),
	[FLOW_ACT_MANGLE_HDR_TYPE_IP4] = offsetof(struct pedit_headers, ip4),
	[FLOW_ACT_MANGLE_HDR_TYPE_IP6] = offsetof(struct pedit_headers, ip6),
	[FLOW_ACT_MANGLE_HDR_TYPE_TCP] = offsetof(struct pedit_headers, tcp),
	[FLOW_ACT_MANGLE_HDR_TYPE_UDP] = offsetof(struct pedit_headers, udp),
};

#define pedit_header(_ph, _htype) ((void *)(_ph) + pedit_header_offsets[_htype])

static int set_pedit_val(u8 hdr_type, u32 mask, u32 val, u32 offset,
			 struct pedit_headers_action *hdrs)
{
	u32 *curr_pmask, *curr_pval;

	curr_pmask = (u32 *)(pedit_header(&hdrs->masks, hdr_type) + offset);
	curr_pval  = (u32 *)(pedit_header(&hdrs->vals, hdr_type) + offset);

	if (*curr_pmask & mask)  /* disallow acting twice on the same location */
		goto out_err;

	*curr_pmask |= mask;
	*curr_pval  |= (val & mask);

	return 0;

out_err:
	return -EOPNOTSUPP;
}

struct mlx5_fields {
	u8  field;
	u8  size;
	u32 offset;
	u32 match_offset;
};

#define OFFLOAD(fw_field, size, field, off, match_field) \
		{MLX5_ACTION_IN_FIELD_OUT_ ## fw_field, size, \
		 offsetof(struct pedit_headers, field) + (off), \
		 MLX5_BYTE_OFF(fte_match_set_lyr_2_4, match_field)}

/* masked values are the same and there are no rewrites that do not have a
 * match.
 */
#define SAME_VAL_MASK(type, valp, maskp, matchvalp, matchmaskp) ({ \
	type matchmaskx = *(type *)(matchmaskp); \
	type matchvalx = *(type *)(matchvalp); \
	type maskx = *(type *)(maskp); \
	type valx = *(type *)(valp); \
	\
	(valx & maskx) == (matchvalx & matchmaskx) && !(maskx & (maskx ^ \
								 matchmaskx)); \
})

static bool cmp_val_mask(void *valp, void *maskp, void *matchvalp,
			 void *matchmaskp, int size)
{
	bool same = false;

	switch (size) {
	case sizeof(u8):
		same = SAME_VAL_MASK(u8, valp, maskp, matchvalp, matchmaskp);
		break;
	case sizeof(u16):
		same = SAME_VAL_MASK(u16, valp, maskp, matchvalp, matchmaskp);
		break;
	case sizeof(u32):
		same = SAME_VAL_MASK(u32, valp, maskp, matchvalp, matchmaskp);
		break;
	}

	return same;
}

static struct mlx5_fields fields[] = {
	OFFLOAD(DMAC_47_16, 4, eth.h_dest[0], 0, dmac_47_16),
	OFFLOAD(DMAC_15_0,  2, eth.h_dest[4], 0, dmac_15_0),
	OFFLOAD(SMAC_47_16, 4, eth.h_source[0], 0, smac_47_16),
	OFFLOAD(SMAC_15_0,  2, eth.h_source[4], 0, smac_15_0),
	OFFLOAD(ETHERTYPE,  2, eth.h_proto, 0, ethertype),
	OFFLOAD(FIRST_VID,  2, vlan.h_vlan_TCI, 0, first_vid),

	OFFLOAD(IP_TTL, 1, ip4.ttl,   0, ttl_hoplimit),
	OFFLOAD(SIPV4,  4, ip4.saddr, 0, src_ipv4_src_ipv6.ipv4_layout.ipv4),
	OFFLOAD(DIPV4,  4, ip4.daddr, 0, dst_ipv4_dst_ipv6.ipv4_layout.ipv4),

	OFFLOAD(SIPV6_127_96, 4, ip6.saddr.s6_addr32[0], 0,
		src_ipv4_src_ipv6.ipv6_layout.ipv6[0]),
	OFFLOAD(SIPV6_95_64,  4, ip6.saddr.s6_addr32[1], 0,
		src_ipv4_src_ipv6.ipv6_layout.ipv6[4]),
	OFFLOAD(SIPV6_63_32,  4, ip6.saddr.s6_addr32[2], 0,
		src_ipv4_src_ipv6.ipv6_layout.ipv6[8]),
	OFFLOAD(SIPV6_31_0,   4, ip6.saddr.s6_addr32[3], 0,
		src_ipv4_src_ipv6.ipv6_layout.ipv6[12]),
	OFFLOAD(DIPV6_127_96, 4, ip6.daddr.s6_addr32[0], 0,
		dst_ipv4_dst_ipv6.ipv6_layout.ipv6[0]),
	OFFLOAD(DIPV6_95_64,  4, ip6.daddr.s6_addr32[1], 0,
		dst_ipv4_dst_ipv6.ipv6_layout.ipv6[4]),
	OFFLOAD(DIPV6_63_32,  4, ip6.daddr.s6_addr32[2], 0,
		dst_ipv4_dst_ipv6.ipv6_layout.ipv6[8]),
	OFFLOAD(DIPV6_31_0,   4, ip6.daddr.s6_addr32[3], 0,
		dst_ipv4_dst_ipv6.ipv6_layout.ipv6[12]),
	OFFLOAD(IPV6_HOPLIMIT, 1, ip6.hop_limit, 0, ttl_hoplimit),

	OFFLOAD(TCP_SPORT, 2, tcp.source,  0, tcp_sport),
	OFFLOAD(TCP_DPORT, 2, tcp.dest,    0, tcp_dport),
	OFFLOAD(TCP_FLAGS, 1, tcp.ack_seq, 5, tcp_flags),

	OFFLOAD(UDP_SPORT, 2, udp.source, 0, udp_sport),
	OFFLOAD(UDP_DPORT, 2, udp.dest,   0, udp_dport),
};

/* On input attr->max_mod_hdr_actions tells how many HW actions can be parsed at
 * max from the SW pedit action. On success, attr->num_mod_hdr_actions
 * says how many HW actions were actually parsed.
 */
static int offload_pedit_fields(struct pedit_headers_action *hdrs,
				struct mlx5e_tc_flow_parse_attr *parse_attr,
				u32 *action_flags,
				struct netlink_ext_ack *extack)
{
	struct pedit_headers *set_masks, *add_masks, *set_vals, *add_vals;
	void *headers_c = get_match_headers_criteria(*action_flags,
						     &parse_attr->spec);
	void *headers_v = get_match_headers_value(*action_flags,
						  &parse_attr->spec);
	int i, action_size, nactions, max_actions, first, last, next_z;
	void *s_masks_p, *a_masks_p, *vals_p;
	struct mlx5_fields *f;
	u8 cmd, field_bsize;
	u32 s_mask, a_mask;
	unsigned long mask;
	__be32 mask_be32;
	__be16 mask_be16;
	void *action;

	set_masks = &hdrs[0].masks;
	add_masks = &hdrs[1].masks;
	set_vals = &hdrs[0].vals;
	add_vals = &hdrs[1].vals;

	action_size = MLX5_UN_SZ_BYTES(set_action_in_add_action_in_auto);
	action = parse_attr->mod_hdr_actions +
		 parse_attr->num_mod_hdr_actions * action_size;

	max_actions = parse_attr->max_mod_hdr_actions;
	nactions = parse_attr->num_mod_hdr_actions;

	for (i = 0; i < ARRAY_SIZE(fields); i++) {
		bool skip;

		f = &fields[i];
		/* avoid seeing bits set from previous iterations */
		s_mask = 0;
		a_mask = 0;

		s_masks_p = (void *)set_masks + f->offset;
		a_masks_p = (void *)add_masks + f->offset;

		memcpy(&s_mask, s_masks_p, f->size);
		memcpy(&a_mask, a_masks_p, f->size);

		if (!s_mask && !a_mask) /* nothing to offload here */
			continue;

		if (s_mask && a_mask) {
			NL_SET_ERR_MSG_MOD(extack,
					   "can't set and add to the same HW field");
			printk(KERN_WARNING "mlx5: can't set and add to the same HW field (%x)\n", f->field);
			return -EOPNOTSUPP;
		}

		if (nactions == max_actions) {
			NL_SET_ERR_MSG_MOD(extack,
					   "too many pedit actions, can't offload");
			printk(KERN_WARNING "mlx5: parsed %d pedit actions, can't do more\n", nactions);
			return -EOPNOTSUPP;
		}

		skip = false;
		if (s_mask) {
			void *match_mask = headers_c + f->match_offset;
			void *match_val = headers_v + f->match_offset;

			cmd  = MLX5_ACTION_TYPE_SET;
			mask = s_mask;
			vals_p = (void *)set_vals + f->offset;
			/* don't rewrite if we have a match on the same value */
			if (cmp_val_mask(vals_p, s_masks_p, match_val,
					 match_mask, f->size))
				skip = true;
			/* clear to denote we consumed this field */
			memset(s_masks_p, 0, f->size);
		} else {
			u32 zero = 0;

			cmd  = MLX5_ACTION_TYPE_ADD;
			mask = a_mask;
			vals_p = (void *)add_vals + f->offset;
			/* add 0 is no change */
			if (!memcmp(vals_p, &zero, f->size))
				skip = true;
			/* clear to denote we consumed this field */
			memset(a_masks_p, 0, f->size);
		}
		if (skip)
			continue;

		field_bsize = f->size * BITS_PER_BYTE;

		if (field_bsize == 32) {
			mask_be32 = *(__be32 *)&mask;
			mask = (__force unsigned long)cpu_to_le32(be32_to_cpu(mask_be32));
		} else if (field_bsize == 16) {
			mask_be16 = *(__be16 *)&mask;
			mask = (__force unsigned long)cpu_to_le16(be16_to_cpu(mask_be16));
		}

		first = find_first_bit(&mask, field_bsize);
		next_z = find_next_zero_bit(&mask, field_bsize, first);
		last  = find_last_bit(&mask, field_bsize);
		if (first < next_z && next_z < last) {
			NL_SET_ERR_MSG_MOD(extack,
					   "rewrite of few sub-fields isn't supported");
			printk(KERN_WARNING "mlx5: rewrite of few sub-fields (mask %lx) isn't offloaded\n",
			       mask);
			return -EOPNOTSUPP;
		}

		MLX5_SET(set_action_in, action, action_type, cmd);
		MLX5_SET(set_action_in, action, field, f->field);

		if (cmd == MLX5_ACTION_TYPE_SET) {
			MLX5_SET(set_action_in, action, offset, first);
			/* length is num of bits to be written, zero means length of 32 */
			MLX5_SET(set_action_in, action, length, (last - first + 1));
		}

		if (field_bsize == 32)
			MLX5_SET(set_action_in, action, data, ntohl(*(__be32 *)vals_p) >> first);
		else if (field_bsize == 16)
			MLX5_SET(set_action_in, action, data, ntohs(*(__be16 *)vals_p) >> first);
		else if (field_bsize == 8)
			MLX5_SET(set_action_in, action, data, *(u8 *)vals_p >> first);

		action += action_size;
		nactions++;
	}

	parse_attr->num_mod_hdr_actions = nactions;
	return 0;
}

static int mlx5e_flow_namespace_max_modify_action(struct mlx5_core_dev *mdev,
						  int namespace)
{
	if (namespace == MLX5_FLOW_NAMESPACE_FDB) /* FDB offloading */
		return MLX5_CAP_ESW_FLOWTABLE_FDB(mdev, max_modify_header_actions);
	else /* namespace is MLX5_FLOW_NAMESPACE_KERNEL - NIC offloading */
		return MLX5_CAP_FLOWTABLE_NIC_RX(mdev, max_modify_header_actions);
}

static int alloc_mod_hdr_actions(struct mlx5e_priv *priv,
				 struct pedit_headers_action *hdrs,
				 int namespace,
				 struct mlx5e_tc_flow_parse_attr *parse_attr)
{
	int nkeys, action_size, max_actions;

	nkeys = hdrs[TCA_PEDIT_KEY_EX_CMD_SET].pedits +
		hdrs[TCA_PEDIT_KEY_EX_CMD_ADD].pedits;
	action_size = MLX5_UN_SZ_BYTES(set_action_in_add_action_in_auto);

	max_actions = mlx5e_flow_namespace_max_modify_action(priv->mdev, namespace);
	/* can get up to crazingly 16 HW actions in 32 bits pedit SW key */
	max_actions = min(max_actions, nkeys * 16);

	parse_attr->mod_hdr_actions = kcalloc(max_actions, action_size, GFP_KERNEL);
	if (!parse_attr->mod_hdr_actions)
		return -ENOMEM;

	parse_attr->max_mod_hdr_actions = max_actions;
	return 0;
}

static const struct pedit_headers zero_masks = {};

static int parse_tc_pedit_action(struct mlx5e_priv *priv,
				 const struct flow_action_entry *act, int namespace,
				 struct mlx5e_tc_flow_parse_attr *parse_attr,
				 struct pedit_headers_action *hdrs,
				 struct netlink_ext_ack *extack)
{
	u8 cmd = (act->id == FLOW_ACTION_MANGLE) ? 0 : 1;
	int err = -EOPNOTSUPP;
	u32 mask, val, offset;
	u8 htype;

	htype = act->mangle.htype;
	err = -EOPNOTSUPP; /* can't be all optimistic */

	if (htype == FLOW_ACT_MANGLE_UNSPEC) {
		NL_SET_ERR_MSG_MOD(extack, "legacy pedit isn't offloaded");
		goto out_err;
	}

	if (!mlx5e_flow_namespace_max_modify_action(priv->mdev, namespace)) {
		NL_SET_ERR_MSG_MOD(extack,
				   "The pedit offload action is not supported");
		goto out_err;
	}

	mask = act->mangle.mask;
	val = act->mangle.val;
	offset = act->mangle.offset;

	err = set_pedit_val(htype, ~mask, val, offset, &hdrs[cmd]);
	if (err)
		goto out_err;

	hdrs[cmd].pedits++;

	return 0;
out_err:
	return err;
}

static int alloc_tc_pedit_action(struct mlx5e_priv *priv, int namespace,
				 struct mlx5e_tc_flow_parse_attr *parse_attr,
				 struct pedit_headers_action *hdrs,
				 u32 *action_flags,
				 struct netlink_ext_ack *extack)
{
	struct pedit_headers *cmd_masks;
	int err;
	u8 cmd;

	if (!parse_attr->mod_hdr_actions) {
		err = alloc_mod_hdr_actions(priv, hdrs, namespace, parse_attr);
		if (err)
			goto out_err;
	}

	err = offload_pedit_fields(hdrs, parse_attr, action_flags, extack);
	if (err < 0)
		goto out_dealloc_parsed_actions;

	for (cmd = 0; cmd < __PEDIT_CMD_MAX; cmd++) {
		cmd_masks = &hdrs[cmd].masks;
		if (memcmp(cmd_masks, &zero_masks, sizeof(zero_masks))) {
			NL_SET_ERR_MSG_MOD(extack,
					   "attempt to offload an unsupported field");
			netdev_warn(priv->netdev, "attempt to offload an unsupported field (cmd %d)\n", cmd);
			print_hex_dump(KERN_WARNING, "mask: ", DUMP_PREFIX_ADDRESS,
				       16, 1, cmd_masks, sizeof(zero_masks), true);
			err = -EOPNOTSUPP;
			goto out_dealloc_parsed_actions;
		}
	}

	return 0;

out_dealloc_parsed_actions:
	kfree(parse_attr->mod_hdr_actions);
out_err:
	return err;
}

static bool csum_offload_supported(struct mlx5e_priv *priv,
				   u32 action,
				   u32 update_flags,
				   struct netlink_ext_ack *extack)
{
	u32 prot_flags = TCA_CSUM_UPDATE_FLAG_IPV4HDR | TCA_CSUM_UPDATE_FLAG_TCP |
			 TCA_CSUM_UPDATE_FLAG_UDP;

	/*  The HW recalcs checksums only if re-writing headers */
	if (!(action & MLX5_FLOW_CONTEXT_ACTION_MOD_HDR)) {
		NL_SET_ERR_MSG_MOD(extack,
				   "TC csum action is only offloaded with pedit");
		netdev_warn(priv->netdev,
			    "TC csum action is only offloaded with pedit\n");
		return false;
	}

	if (update_flags & ~prot_flags) {
		NL_SET_ERR_MSG_MOD(extack,
				   "can't offload TC csum action for some header/s");
		netdev_warn(priv->netdev,
			    "can't offload TC csum action for some header/s - flags %#x\n",
			    update_flags);
		return false;
	}

	return true;
}

struct ip_ttl_word {
	__u8	ttl;
	__u8	protocol;
	__sum16	check;
};

struct ipv6_hoplimit_word {
	__be16	payload_len;
	__u8	nexthdr;
	__u8	hop_limit;
};

static bool is_action_keys_supported(const struct flow_action_entry *act)
{
	u32 mask, offset;
	u8 htype;

	htype = act->mangle.htype;
	offset = act->mangle.offset;
	mask = ~act->mangle.mask;
	/* For IPv4 & IPv6 header check 4 byte word,
	 * to determine that modified fields
	 * are NOT ttl & hop_limit only.
	 */
	if (htype == FLOW_ACT_MANGLE_HDR_TYPE_IP4) {
		struct ip_ttl_word *ttl_word =
			(struct ip_ttl_word *)&mask;

		if (offset != offsetof(struct iphdr, ttl) ||
		    ttl_word->protocol ||
		    ttl_word->check) {
			return true;
		}
	} else if (htype == FLOW_ACT_MANGLE_HDR_TYPE_IP6) {
		struct ipv6_hoplimit_word *hoplimit_word =
			(struct ipv6_hoplimit_word *)&mask;

		if (offset != offsetof(struct ipv6hdr, payload_len) ||
		    hoplimit_word->payload_len ||
		    hoplimit_word->nexthdr) {
			return true;
		}
	}
	return false;
}

static bool modify_header_match_supported(struct mlx5_flow_spec *spec,
					  struct flow_action *flow_action,
					  u32 actions,
					  struct netlink_ext_ack *extack)
{
	const struct flow_action_entry *act;
	bool modify_ip_header;
	void *headers_v;
	u16 ethertype;
	u8 ip_proto;
	int i;

	headers_v = get_match_headers_value(actions, spec);
	ethertype = MLX5_GET(fte_match_set_lyr_2_4, headers_v, ethertype);

	/* for non-IP we only re-write MACs, so we're okay */
	if (ethertype != ETH_P_IP && ethertype != ETH_P_IPV6)
		goto out_ok;

	modify_ip_header = false;
	flow_action_for_each(i, act, flow_action) {
		if (act->id != FLOW_ACTION_MANGLE &&
		    act->id != FLOW_ACTION_ADD)
			continue;

		if (is_action_keys_supported(act)) {
			modify_ip_header = true;
			break;
		}
	}

	ip_proto = MLX5_GET(fte_match_set_lyr_2_4, headers_v, ip_protocol);
	if (modify_ip_header && ip_proto != IPPROTO_TCP &&
	    ip_proto != IPPROTO_UDP && ip_proto != IPPROTO_ICMP) {
		NL_SET_ERR_MSG_MOD(extack,
				   "can't offload re-write of non TCP/UDP");
		pr_info("can't offload re-write of ip proto %d\n", ip_proto);
		return false;
	}

out_ok:
	return true;
}

static bool actions_match_supported(struct mlx5e_priv *priv,
				    struct flow_action *flow_action,
				    struct mlx5e_tc_flow_parse_attr *parse_attr,
				    struct mlx5e_tc_flow *flow,
				    struct netlink_ext_ack *extack)
{
	u32 actions;

	if (flow->flags & MLX5E_TC_FLOW_ESWITCH)
		actions = flow->esw_attr->action;
	else
		actions = flow->nic_attr->action;

	if (flow->flags & MLX5E_TC_FLOW_EGRESS &&
	    !((actions & MLX5_FLOW_CONTEXT_ACTION_DECAP) ||
	      (actions & MLX5_FLOW_CONTEXT_ACTION_VLAN_POP)))
		return false;

	if (actions & MLX5_FLOW_CONTEXT_ACTION_MOD_HDR)
		return modify_header_match_supported(&parse_attr->spec,
						     flow_action, actions,
						     extack);

	return true;
}

static bool same_hw_devs(struct mlx5e_priv *priv, struct mlx5e_priv *peer_priv)
{
	struct mlx5_core_dev *fmdev, *pmdev;
	u64 fsystem_guid, psystem_guid;

	fmdev = priv->mdev;
	pmdev = peer_priv->mdev;

	fsystem_guid = mlx5_query_nic_system_image_guid(fmdev);
	psystem_guid = mlx5_query_nic_system_image_guid(pmdev);

	return (fsystem_guid == psystem_guid);
}

static int add_vlan_rewrite_action(struct mlx5e_priv *priv, int namespace,
				   const struct flow_action_entry *act,
				   struct mlx5e_tc_flow_parse_attr *parse_attr,
				   struct pedit_headers_action *hdrs,
				   u32 *action, struct netlink_ext_ack *extack)
{
	u16 mask16 = VLAN_VID_MASK;
	u16 val16 = act->vlan.vid & VLAN_VID_MASK;
	const struct flow_action_entry pedit_act = {
		.id = FLOW_ACTION_MANGLE,
		.mangle.htype = FLOW_ACT_MANGLE_HDR_TYPE_ETH,
		.mangle.offset = offsetof(struct vlan_ethhdr, h_vlan_TCI),
		.mangle.mask = ~(u32)be16_to_cpu(*(__be16 *)&mask16),
		.mangle.val = (u32)be16_to_cpu(*(__be16 *)&val16),
	};
	u8 match_prio_mask, match_prio_val;
	void *headers_c, *headers_v;
	int err;

	headers_c = get_match_headers_criteria(*action, &parse_attr->spec);
	headers_v = get_match_headers_value(*action, &parse_attr->spec);

	if (!(MLX5_GET(fte_match_set_lyr_2_4, headers_c, cvlan_tag) &&
	      MLX5_GET(fte_match_set_lyr_2_4, headers_v, cvlan_tag))) {
		NL_SET_ERR_MSG_MOD(extack,
				   "VLAN rewrite action must have VLAN protocol match");
		return -EOPNOTSUPP;
	}

	match_prio_mask = MLX5_GET(fte_match_set_lyr_2_4, headers_c, first_prio);
	match_prio_val = MLX5_GET(fte_match_set_lyr_2_4, headers_v, first_prio);
	if (act->vlan.prio != (match_prio_val & match_prio_mask)) {
		NL_SET_ERR_MSG_MOD(extack,
				   "Changing VLAN prio is not supported");
		return -EOPNOTSUPP;
	}

	err = parse_tc_pedit_action(priv, &pedit_act, namespace, parse_attr,
				    hdrs, NULL);
	*action |= MLX5_FLOW_CONTEXT_ACTION_MOD_HDR;

	return err;
}

static int
add_vlan_prio_tag_rewrite_action(struct mlx5e_priv *priv,
				 struct mlx5e_tc_flow_parse_attr *parse_attr,
				 struct pedit_headers_action *hdrs,
				 u32 *action, struct netlink_ext_ack *extack)
{
	const struct flow_action_entry prio_tag_act = {
		.vlan.vid = 0,
		.vlan.prio =
			MLX5_GET(fte_match_set_lyr_2_4,
				 get_match_headers_value(*action,
							 &parse_attr->spec),
				 first_prio) &
			MLX5_GET(fte_match_set_lyr_2_4,
				 get_match_headers_criteria(*action,
							    &parse_attr->spec),
				 first_prio),
	};

	return add_vlan_rewrite_action(priv, MLX5_FLOW_NAMESPACE_FDB,
				       &prio_tag_act, parse_attr, hdrs, action,
				       extack);
}

static int parse_tc_nic_actions(struct mlx5e_priv *priv,
				struct flow_action *flow_action,
				struct mlx5e_tc_flow_parse_attr *parse_attr,
				struct mlx5e_tc_flow *flow,
				struct netlink_ext_ack *extack)
{
	struct mlx5_nic_flow_attr *attr = flow->nic_attr;
	struct pedit_headers_action hdrs[2] = {};
	const struct flow_action_entry *act;
	u32 action = 0;
	int err, i;

	if (!flow_action_has_entries(flow_action))
		return -EINVAL;

	attr->flow_tag = MLX5_FS_DEFAULT_FLOW_TAG;

	flow_action_for_each(i, act, flow_action) {
		switch (act->id) {
		case FLOW_ACTION_DROP:
			action |= MLX5_FLOW_CONTEXT_ACTION_DROP;
			if (MLX5_CAP_FLOWTABLE(priv->mdev,
					       flow_table_properties_nic_receive.flow_counter))
				action |= MLX5_FLOW_CONTEXT_ACTION_COUNT;
			break;
		case FLOW_ACTION_MANGLE:
		case FLOW_ACTION_ADD:
			err = parse_tc_pedit_action(priv, act, MLX5_FLOW_NAMESPACE_KERNEL,
						    parse_attr, hdrs, extack);
			if (err)
				return err;

			action |= MLX5_FLOW_CONTEXT_ACTION_MOD_HDR |
				  MLX5_FLOW_CONTEXT_ACTION_FWD_DEST;
			break;
		case FLOW_ACTION_VLAN_MANGLE:
			err = add_vlan_rewrite_action(priv,
						      MLX5_FLOW_NAMESPACE_KERNEL,
						      act, parse_attr, hdrs,
						      &action, extack);
			if (err)
				return err;

			break;
		case FLOW_ACTION_CSUM:
			if (csum_offload_supported(priv, action,
						   act->csum_flags,
						   extack))
				break;

			return -EOPNOTSUPP;
		case FLOW_ACTION_REDIRECT: {
			struct net_device *peer_dev = act->dev;

			if (priv->netdev->netdev_ops == peer_dev->netdev_ops &&
			    same_hw_devs(priv, netdev_priv(peer_dev))) {
				parse_attr->mirred_ifindex[0] = peer_dev->ifindex;
				flow->flags |= MLX5E_TC_FLOW_HAIRPIN;
				action |= MLX5_FLOW_CONTEXT_ACTION_FWD_DEST |
					  MLX5_FLOW_CONTEXT_ACTION_COUNT;
			} else {
				NL_SET_ERR_MSG_MOD(extack,
						   "device is not on same HW, can't offload");
				netdev_warn(priv->netdev, "device %s not on same HW, can't offload\n",
					    peer_dev->name);
				return -EINVAL;
			}
			}
			break;
		case FLOW_ACTION_MARK: {
			u32 mark = act->mark;

			if (mark & ~MLX5E_TC_FLOW_ID_MASK) {
				NL_SET_ERR_MSG_MOD(extack,
						   "Bad flow mark - only 16 bit is supported");
				return -EINVAL;
			}

			attr->flow_tag = mark;
			action |= MLX5_FLOW_CONTEXT_ACTION_FWD_DEST;
			}
			break;
		default:
			NL_SET_ERR_MSG_MOD(extack, "The offload action is not supported");
			return -EOPNOTSUPP;
		}
	}

	if (hdrs[TCA_PEDIT_KEY_EX_CMD_SET].pedits ||
	    hdrs[TCA_PEDIT_KEY_EX_CMD_ADD].pedits) {
		err = alloc_tc_pedit_action(priv, MLX5_FLOW_NAMESPACE_KERNEL,
					    parse_attr, hdrs, &action, extack);
		if (err)
			return err;
		/* in case all pedit actions are skipped, remove the MOD_HDR
		 * flag.
		 */
		if (parse_attr->num_mod_hdr_actions == 0) {
			action &= ~MLX5_FLOW_CONTEXT_ACTION_MOD_HDR;
			kfree(parse_attr->mod_hdr_actions);
		}
	}

	attr->action = action;
	if (!actions_match_supported(priv, flow_action, parse_attr, flow, extack))
		return -EOPNOTSUPP;

	return 0;
}

struct encap_key {
	const struct ip_tunnel_key *ip_tun_key;
	struct mlx5e_tc_tunnel *tc_tunnel;
};

static inline int cmp_encap_info(struct encap_key *a,
				 struct encap_key *b)
{
	return memcmp(a->ip_tun_key, b->ip_tun_key, sizeof(*a->ip_tun_key)) ||
	       a->tc_tunnel->tunnel_type != b->tc_tunnel->tunnel_type;
}

static inline int hash_encap_info(struct encap_key *key)
{
	return jhash(key->ip_tun_key, sizeof(*key->ip_tun_key),
		     key->tc_tunnel->tunnel_type);
}


static bool is_merged_eswitch_dev(struct mlx5e_priv *priv,
				  struct net_device *peer_netdev)
{
	struct mlx5e_priv *peer_priv;

	peer_priv = netdev_priv(peer_netdev);

	return (MLX5_CAP_ESW(priv->mdev, merged_eswitch) &&
		mlx5e_eswitch_rep(priv->netdev) &&
		mlx5e_eswitch_rep(peer_netdev) &&
		same_hw_devs(priv, peer_priv));
}



static int mlx5e_attach_encap(struct mlx5e_priv *priv,
			      struct mlx5e_tc_flow *flow,
			      struct net_device *mirred_dev,
			      int out_index,
			      struct netlink_ext_ack *extack,
			      struct net_device **encap_dev,
			      bool *encap_valid)
{
	struct mlx5_eswitch *esw = priv->mdev->priv.eswitch;
	struct mlx5_esw_flow_attr *attr = flow->esw_attr;
	struct mlx5e_tc_flow_parse_attr *parse_attr;
	const struct ip_tunnel_info *tun_info;
	struct encap_key key, e_key;
	struct mlx5e_encap_entry *e;
	unsigned short family;
	uintptr_t hash_key;
	bool found = false;
	int err = 0;

	parse_attr = attr->parse_attr;
	tun_info = parse_attr->tun_info[out_index];
	family = ip_tunnel_info_af(tun_info);
	key.ip_tun_key = &tun_info->key;
	key.tc_tunnel = mlx5e_get_tc_tun(mirred_dev);

	hash_key = hash_encap_info(&key);

	hash_for_each_possible_rcu(esw->offloads.encap_tbl, e,
				   encap_hlist, hash_key) {
		e_key.ip_tun_key = &e->tun_info->key;
		e_key.tc_tunnel = e->tunnel;
		if (!cmp_encap_info(&e_key, &key)) {
			found = true;
			break;
		}
	}

	/* must verify if encap is valid or not */
	if (found)
		goto attach_flow;

	e = kzalloc(sizeof(*e), GFP_KERNEL);
	if (!e)
		return -ENOMEM;

	e->tun_info = tun_info;
	err = mlx5e_tc_tun_init_encap_attr(mirred_dev, priv, e, extack);
	if (err)
		goto out_err;

	INIT_LIST_HEAD(&e->flows);

	if (family == AF_INET)
		err = mlx5e_tc_tun_create_header_ipv4(priv, mirred_dev, e);
	else if (family == AF_INET6)
		err = mlx5e_tc_tun_create_header_ipv6(priv, mirred_dev, e);

	if (err)
		goto out_err;

	hash_add_rcu(esw->offloads.encap_tbl, &e->encap_hlist, hash_key);

attach_flow:
	list_add(&flow->encaps[out_index].list, &e->flows);
	flow->encaps[out_index].index = out_index;
	*encap_dev = e->out_dev;
	if (e->flags & MLX5_ENCAP_ENTRY_VALID) {
		attr->dests[out_index].encap_id = e->encap_id;
		attr->dests[out_index].flags |= MLX5_ESW_DEST_ENCAP_VALID;
		*encap_valid = true;
	} else {
		*encap_valid = false;
	}

	return err;

out_err:
	kfree(e);
	return err;
}

static int parse_tc_vlan_action(struct mlx5e_priv *priv,
				const struct flow_action_entry *act,
				struct mlx5_esw_flow_attr *attr,
				u32 *action)
{
	u8 vlan_idx = attr->total_vlan;

	if (vlan_idx >= MLX5_FS_VLAN_DEPTH)
		return -EOPNOTSUPP;

	switch (act->id) {
	case FLOW_ACTION_VLAN_POP:
		if (vlan_idx) {
			if (!mlx5_eswitch_vlan_actions_supported(priv->mdev,
								 MLX5_FS_VLAN_DEPTH))
				return -EOPNOTSUPP;

			*action |= MLX5_FLOW_CONTEXT_ACTION_VLAN_POP_2;
		} else {
			*action |= MLX5_FLOW_CONTEXT_ACTION_VLAN_POP;
		}
		break;
	case FLOW_ACTION_VLAN_PUSH:
		attr->vlan_vid[vlan_idx] = act->vlan.vid;
		attr->vlan_prio[vlan_idx] = act->vlan.prio;
		attr->vlan_proto[vlan_idx] = act->vlan.proto;
		if (!attr->vlan_proto[vlan_idx])
			attr->vlan_proto[vlan_idx] = htons(ETH_P_8021Q);

		if (vlan_idx) {
			if (!mlx5_eswitch_vlan_actions_supported(priv->mdev,
								 MLX5_FS_VLAN_DEPTH))
				return -EOPNOTSUPP;

			*action |= MLX5_FLOW_CONTEXT_ACTION_VLAN_PUSH_2;
		} else {
			if (!mlx5_eswitch_vlan_actions_supported(priv->mdev, 1) &&
			    (act->vlan.proto != htons(ETH_P_8021Q) ||
			     act->vlan.prio))
				return -EOPNOTSUPP;

			*action |= MLX5_FLOW_CONTEXT_ACTION_VLAN_PUSH;
		}
		break;
	default:
		return -EINVAL;
	}

	attr->total_vlan = vlan_idx + 1;

	return 0;
}

static int add_vlan_push_action(struct mlx5e_priv *priv,
				struct mlx5_esw_flow_attr *attr,
				struct net_device **out_dev,
				u32 *action)
{
	struct net_device *vlan_dev = *out_dev;
	struct flow_action_entry vlan_act = {
		.id = FLOW_ACTION_VLAN_PUSH,
		.vlan.vid = vlan_dev_vlan_id(vlan_dev),
		.vlan.proto = vlan_dev_vlan_proto(vlan_dev),
		.vlan.prio = 0,
	};
	int err;

	err = parse_tc_vlan_action(priv, &vlan_act, attr, action);
	if (err)
		return err;

	*out_dev = dev_get_by_index_rcu(dev_net(vlan_dev),
					dev_get_iflink(vlan_dev));
	if (is_vlan_dev(*out_dev))
		err = add_vlan_push_action(priv, attr, out_dev, action);

	return err;
}

static int add_vlan_pop_action(struct mlx5e_priv *priv,
			       struct mlx5_esw_flow_attr *attr,
			       u32 *action)
{
	int nest_level = vlan_get_encap_level(attr->parse_attr->filter_dev);
	struct flow_action_entry vlan_act = {
		.id = FLOW_ACTION_VLAN_POP,
	};
	int err = 0;

	while (nest_level--) {
		err = parse_tc_vlan_action(priv, &vlan_act, attr, action);
		if (err)
			return err;
	}

	return err;
}

<<<<<<< HEAD
=======
bool mlx5e_is_valid_eswitch_fwd_dev(struct mlx5e_priv *priv,
				    struct net_device *out_dev)
{
	if (is_merged_eswitch_dev(priv, out_dev))
		return true;

	return mlx5e_eswitch_rep(out_dev) &&
	       same_hw_devs(priv, netdev_priv(out_dev));
}

>>>>>>> 4ff96fb5
static int parse_tc_fdb_actions(struct mlx5e_priv *priv,
				struct flow_action *flow_action,
				struct mlx5e_tc_flow *flow,
				struct netlink_ext_ack *extack)
{
	struct pedit_headers_action hdrs[2] = {};
	struct mlx5_eswitch *esw = priv->mdev->priv.eswitch;
	struct mlx5_esw_flow_attr *attr = flow->esw_attr;
	struct mlx5e_tc_flow_parse_attr *parse_attr = attr->parse_attr;
	struct mlx5e_rep_priv *rpriv = priv->ppriv;
	const struct ip_tunnel_info *info = NULL;
	const struct flow_action_entry *act;
	bool encap = false;
	u32 action = 0;
	int err, i;

	if (!flow_action_has_entries(flow_action))
		return -EINVAL;

	flow_action_for_each(i, act, flow_action) {
		switch (act->id) {
		case FLOW_ACTION_DROP:
			action |= MLX5_FLOW_CONTEXT_ACTION_DROP |
				  MLX5_FLOW_CONTEXT_ACTION_COUNT;
			break;
		case FLOW_ACTION_MANGLE:
		case FLOW_ACTION_ADD:
			err = parse_tc_pedit_action(priv, act, MLX5_FLOW_NAMESPACE_FDB,
						    parse_attr, hdrs, extack);
			if (err)
				return err;

			action |= MLX5_FLOW_CONTEXT_ACTION_MOD_HDR;
			attr->split_count = attr->out_count;
			break;
		case FLOW_ACTION_CSUM:
			if (csum_offload_supported(priv, action,
						   act->csum_flags, extack))
				break;

			return -EOPNOTSUPP;
		case FLOW_ACTION_REDIRECT:
		case FLOW_ACTION_MIRRED: {
			struct mlx5e_priv *out_priv;
			struct net_device *out_dev;

			out_dev = act->dev;
			if (!out_dev) {
				/* out_dev is NULL when filters with
				 * non-existing mirred device are replayed to
				 * the driver.
				 */
				return -EINVAL;
			}

			if (attr->out_count >= MLX5_MAX_FLOW_FWD_VPORTS) {
				NL_SET_ERR_MSG_MOD(extack,
						   "can't support more output ports, can't offload forwarding");
				pr_err("can't support more than %d output ports, can't offload forwarding\n",
				       attr->out_count);
				return -EOPNOTSUPP;
			}

			action |= MLX5_FLOW_CONTEXT_ACTION_FWD_DEST |
				  MLX5_FLOW_CONTEXT_ACTION_COUNT;
			if (netdev_port_same_parent_id(priv->netdev, out_dev)) {
				struct mlx5_eswitch *esw = priv->mdev->priv.eswitch;
				struct net_device *uplink_dev = mlx5_eswitch_uplink_get_proto_dev(esw, REP_ETH);
				struct net_device *uplink_upper = netdev_master_upper_dev_get(uplink_dev);

				if (uplink_upper &&
				    netif_is_lag_master(uplink_upper) &&
				    uplink_upper == out_dev)
					out_dev = uplink_dev;

				if (is_vlan_dev(out_dev)) {
					err = add_vlan_push_action(priv, attr,
								   &out_dev,
								   &action);
					if (err)
						return err;
				}
<<<<<<< HEAD
=======

>>>>>>> 4ff96fb5
				if (is_vlan_dev(parse_attr->filter_dev)) {
					err = add_vlan_pop_action(priv, attr,
								  &action);
					if (err)
						return err;
				}

<<<<<<< HEAD
				if (!mlx5e_eswitch_rep(out_dev))
=======
				if (!mlx5e_is_valid_eswitch_fwd_dev(priv, out_dev)) {
					NL_SET_ERR_MSG_MOD(extack,
							   "devices are not on same switch HW, can't offload forwarding");
					pr_err("devices %s %s not on same switch HW, can't offload forwarding\n",
					       priv->netdev->name, out_dev->name);
>>>>>>> 4ff96fb5
					return -EOPNOTSUPP;
				}

				out_priv = netdev_priv(out_dev);
				rpriv = out_priv->ppriv;
				attr->dests[attr->out_count].rep = rpriv->rep;
				attr->dests[attr->out_count].mdev = out_priv->mdev;
				attr->out_count++;
			} else if (encap) {
				parse_attr->mirred_ifindex[attr->out_count] =
					out_dev->ifindex;
				parse_attr->tun_info[attr->out_count] = info;
				encap = false;
				attr->dests[attr->out_count].flags |=
					MLX5_ESW_DEST_ENCAP;
				attr->out_count++;
				/* attr->dests[].rep is resolved when we
				 * handle encap
				 */
			} else if (parse_attr->filter_dev != priv->netdev) {
				/* All mlx5 devices are called to configure
				 * high level device filters. Therefore, the
				 * *attempt* to  install a filter on invalid
				 * eswitch should not trigger an explicit error
				 */
				return -EINVAL;
			} else {
				NL_SET_ERR_MSG_MOD(extack,
						   "devices are not on same switch HW, can't offload forwarding");
				pr_err("devices %s %s not on same switch HW, can't offload forwarding\n",
				       priv->netdev->name, out_dev->name);
				return -EINVAL;
			}
			}
			break;
		case FLOW_ACTION_TUNNEL_ENCAP:
			info = act->tunnel;
			if (info)
				encap = true;
			else
				return -EOPNOTSUPP;

			break;
		case FLOW_ACTION_VLAN_PUSH:
		case FLOW_ACTION_VLAN_POP:
			if (act->id == FLOW_ACTION_VLAN_PUSH &&
			    (action & MLX5_FLOW_CONTEXT_ACTION_VLAN_POP)) {
				/* Replace vlan pop+push with vlan modify */
				action &= ~MLX5_FLOW_CONTEXT_ACTION_VLAN_POP;
				err = add_vlan_rewrite_action(priv,
							      MLX5_FLOW_NAMESPACE_FDB,
							      act, parse_attr, hdrs,
							      &action, extack);
			} else {
				err = parse_tc_vlan_action(priv, act, attr, &action);
			}
			if (err)
				return err;

			attr->split_count = attr->out_count;
			break;
		case FLOW_ACTION_VLAN_MANGLE:
			err = add_vlan_rewrite_action(priv,
						      MLX5_FLOW_NAMESPACE_FDB,
						      act, parse_attr, hdrs,
						      &action, extack);
			if (err)
				return err;

			attr->split_count = attr->out_count;
			break;
		case FLOW_ACTION_TUNNEL_DECAP:
			action |= MLX5_FLOW_CONTEXT_ACTION_DECAP;
			break;
		case FLOW_ACTION_GOTO: {
			u32 dest_chain = act->chain_index;
			u32 max_chain = mlx5_eswitch_get_chain_range(esw);

			if (dest_chain <= attr->chain) {
				NL_SET_ERR_MSG(extack, "Goto earlier chain isn't supported");
				return -EOPNOTSUPP;
			}
			if (dest_chain > max_chain) {
				NL_SET_ERR_MSG(extack, "Requested destination chain is out of supported range");
				return -EOPNOTSUPP;
			}
			action |= MLX5_FLOW_CONTEXT_ACTION_COUNT;
			attr->dest_chain = dest_chain;
			break;
			}
		default:
			NL_SET_ERR_MSG_MOD(extack, "The offload action is not supported");
			return -EOPNOTSUPP;
		}
	}

	if (MLX5_CAP_GEN(esw->dev, prio_tag_required) &&
	    action & MLX5_FLOW_CONTEXT_ACTION_VLAN_POP) {
		/* For prio tag mode, replace vlan pop with rewrite vlan prio
		 * tag rewrite.
		 */
		action &= ~MLX5_FLOW_CONTEXT_ACTION_VLAN_POP;
		err = add_vlan_prio_tag_rewrite_action(priv, parse_attr, hdrs,
						       &action, extack);
		if (err)
			return err;
	}

	if (hdrs[TCA_PEDIT_KEY_EX_CMD_SET].pedits ||
	    hdrs[TCA_PEDIT_KEY_EX_CMD_ADD].pedits) {
		err = alloc_tc_pedit_action(priv, MLX5_FLOW_NAMESPACE_FDB,
					    parse_attr, hdrs, &action, extack);
		if (err)
			return err;
		/* in case all pedit actions are skipped, remove the MOD_HDR
		 * flag. we might have set split_count either by pedit or
		 * pop/push. if there is no pop/push either, reset it too.
		 */
		if (parse_attr->num_mod_hdr_actions == 0) {
			action &= ~MLX5_FLOW_CONTEXT_ACTION_MOD_HDR;
			kfree(parse_attr->mod_hdr_actions);
			if (!((action & MLX5_FLOW_CONTEXT_ACTION_VLAN_POP) ||
			      (action & MLX5_FLOW_CONTEXT_ACTION_VLAN_PUSH)))
				attr->split_count = 0;
		}
	}

	attr->action = action;
	if (!actions_match_supported(priv, flow_action, parse_attr, flow, extack))
		return -EOPNOTSUPP;

	if (attr->dest_chain) {
		if (attr->action & MLX5_FLOW_CONTEXT_ACTION_FWD_DEST) {
			NL_SET_ERR_MSG(extack, "Mirroring goto chain rules isn't supported");
			return -EOPNOTSUPP;
		}
		attr->action |= MLX5_FLOW_CONTEXT_ACTION_FWD_DEST;
	}

	if (attr->split_count > 0 && !mlx5_esw_has_fwd_fdb(priv->mdev)) {
		NL_SET_ERR_MSG_MOD(extack,
				   "current firmware doesn't support split rule for port mirroring");
		netdev_warn_once(priv->netdev, "current firmware doesn't support split rule for port mirroring\n");
		return -EOPNOTSUPP;
	}

	return 0;
}

static void get_flags(int flags, u16 *flow_flags)
{
	u16 __flow_flags = 0;

	if (flags & MLX5E_TC_INGRESS)
		__flow_flags |= MLX5E_TC_FLOW_INGRESS;
	if (flags & MLX5E_TC_EGRESS)
		__flow_flags |= MLX5E_TC_FLOW_EGRESS;

	if (flags & MLX5E_TC_ESW_OFFLOAD)
		__flow_flags |= MLX5E_TC_FLOW_ESWITCH;
	if (flags & MLX5E_TC_NIC_OFFLOAD)
		__flow_flags |= MLX5E_TC_FLOW_NIC;

	*flow_flags = __flow_flags;
}

static const struct rhashtable_params tc_ht_params = {
	.head_offset = offsetof(struct mlx5e_tc_flow, node),
	.key_offset = offsetof(struct mlx5e_tc_flow, cookie),
	.key_len = sizeof(((struct mlx5e_tc_flow *)0)->cookie),
	.automatic_shrinking = true,
};

static struct rhashtable *get_tc_ht(struct mlx5e_priv *priv, int flags)
{
	struct mlx5_eswitch *esw = priv->mdev->priv.eswitch;
	struct mlx5e_rep_priv *uplink_rpriv;

	if (flags & MLX5E_TC_ESW_OFFLOAD) {
		uplink_rpriv = mlx5_eswitch_get_uplink_priv(esw, REP_ETH);
		return &uplink_rpriv->uplink_priv.tc_ht;
	} else /* NIC offload */
		return &priv->fs.tc.ht;
}

static bool is_peer_flow_needed(struct mlx5e_tc_flow *flow)
{
	struct mlx5_esw_flow_attr *attr = flow->esw_attr;
	bool is_rep_ingress = attr->in_rep->vport != MLX5_VPORT_UPLINK &&
			      flow->flags & MLX5E_TC_FLOW_INGRESS;
	bool act_is_encap = !!(attr->action &
			       MLX5_FLOW_CONTEXT_ACTION_PACKET_REFORMAT);
	bool esw_paired = mlx5_devcom_is_paired(attr->in_mdev->priv.devcom,
						MLX5_DEVCOM_ESW_OFFLOADS);

	if (!esw_paired)
		return false;

	if ((mlx5_lag_is_sriov(attr->in_mdev) ||
	     mlx5_lag_is_multipath(attr->in_mdev)) &&
	    (is_rep_ingress || act_is_encap))
		return true;

	return false;
}

static int
mlx5e_alloc_flow(struct mlx5e_priv *priv, int attr_size,
		 struct flow_cls_offload *f, u16 flow_flags,
		 struct mlx5e_tc_flow_parse_attr **__parse_attr,
		 struct mlx5e_tc_flow **__flow)
{
	struct mlx5e_tc_flow_parse_attr *parse_attr;
	struct mlx5e_tc_flow *flow;
	int err;

	flow = kzalloc(sizeof(*flow) + attr_size, GFP_KERNEL);
	parse_attr = kvzalloc(sizeof(*parse_attr), GFP_KERNEL);
	if (!parse_attr || !flow) {
		err = -ENOMEM;
		goto err_free;
	}

	flow->cookie = f->cookie;
	flow->flags = flow_flags;
	flow->priv = priv;

	*__flow = flow;
	*__parse_attr = parse_attr;

	return 0;

err_free:
	kfree(flow);
	kvfree(parse_attr);
	return err;
}

static void
mlx5e_flow_esw_attr_init(struct mlx5_esw_flow_attr *esw_attr,
			 struct mlx5e_priv *priv,
			 struct mlx5e_tc_flow_parse_attr *parse_attr,
			 struct flow_cls_offload *f,
			 struct mlx5_eswitch_rep *in_rep,
			 struct mlx5_core_dev *in_mdev)
{
	struct mlx5_eswitch *esw = priv->mdev->priv.eswitch;

	esw_attr->parse_attr = parse_attr;
	esw_attr->chain = f->common.chain_index;
	esw_attr->prio = TC_H_MAJ(f->common.prio) >> 16;

	esw_attr->in_rep = in_rep;
	esw_attr->in_mdev = in_mdev;

	if (MLX5_CAP_ESW(esw->dev, counter_eswitch_affinity) ==
	    MLX5_COUNTER_SOURCE_ESWITCH)
		esw_attr->counter_dev = in_mdev;
	else
		esw_attr->counter_dev = priv->mdev;
}

static struct mlx5e_tc_flow *
__mlx5e_add_fdb_flow(struct mlx5e_priv *priv,
		     struct flow_cls_offload *f,
		     u16 flow_flags,
		     struct net_device *filter_dev,
		     struct mlx5_eswitch_rep *in_rep,
		     struct mlx5_core_dev *in_mdev)
{
	struct flow_rule *rule = flow_cls_offload_flow_rule(f);
	struct netlink_ext_ack *extack = f->common.extack;
	struct mlx5e_tc_flow_parse_attr *parse_attr;
	struct mlx5e_tc_flow *flow;
	int attr_size, err;

	flow_flags |= MLX5E_TC_FLOW_ESWITCH;
	attr_size  = sizeof(struct mlx5_esw_flow_attr);
	err = mlx5e_alloc_flow(priv, attr_size, f, flow_flags,
			       &parse_attr, &flow);
	if (err)
		goto out;

	parse_attr->filter_dev = filter_dev;
	mlx5e_flow_esw_attr_init(flow->esw_attr,
				 priv, parse_attr,
				 f, in_rep, in_mdev);

	err = parse_cls_flower(flow->priv, flow, &parse_attr->spec,
			       f, filter_dev);
	if (err)
		goto err_free;

	err = parse_tc_fdb_actions(priv, &rule->action, flow, extack);
	if (err)
		goto err_free;

	err = mlx5e_tc_add_fdb_flow(priv, flow, extack);
	if (err) {
		if (!(err == -ENETUNREACH && mlx5_lag_is_multipath(in_mdev)))
			goto err_free;

		add_unready_flow(flow);
	}

	return flow;

err_free:
	kfree(flow);
	kvfree(parse_attr);
out:
	return ERR_PTR(err);
}

static int mlx5e_tc_add_fdb_peer_flow(struct flow_cls_offload *f,
				      struct mlx5e_tc_flow *flow,
				      u16 flow_flags)
{
	struct mlx5e_priv *priv = flow->priv, *peer_priv;
	struct mlx5_eswitch *esw = priv->mdev->priv.eswitch, *peer_esw;
	struct mlx5_devcom *devcom = priv->mdev->priv.devcom;
	struct mlx5e_tc_flow_parse_attr *parse_attr;
	struct mlx5e_rep_priv *peer_urpriv;
	struct mlx5e_tc_flow *peer_flow;
	struct mlx5_core_dev *in_mdev;
	int err = 0;

	peer_esw = mlx5_devcom_get_peer_data(devcom, MLX5_DEVCOM_ESW_OFFLOADS);
	if (!peer_esw)
		return -ENODEV;

	peer_urpriv = mlx5_eswitch_get_uplink_priv(peer_esw, REP_ETH);
	peer_priv = netdev_priv(peer_urpriv->netdev);

	/* in_mdev is assigned of which the packet originated from.
	 * So packets redirected to uplink use the same mdev of the
	 * original flow and packets redirected from uplink use the
	 * peer mdev.
	 */
	if (flow->esw_attr->in_rep->vport == MLX5_VPORT_UPLINK)
		in_mdev = peer_priv->mdev;
	else
		in_mdev = priv->mdev;

	parse_attr = flow->esw_attr->parse_attr;
	peer_flow = __mlx5e_add_fdb_flow(peer_priv, f, flow_flags,
					 parse_attr->filter_dev,
					 flow->esw_attr->in_rep, in_mdev);
	if (IS_ERR(peer_flow)) {
		err = PTR_ERR(peer_flow);
		goto out;
	}

	flow->peer_flow = peer_flow;
	flow->flags |= MLX5E_TC_FLOW_DUP;
	mutex_lock(&esw->offloads.peer_mutex);
	list_add_tail(&flow->peer, &esw->offloads.peer_flows);
	mutex_unlock(&esw->offloads.peer_mutex);

out:
	mlx5_devcom_release_peer_data(devcom, MLX5_DEVCOM_ESW_OFFLOADS);
	return err;
}

static int
mlx5e_add_fdb_flow(struct mlx5e_priv *priv,
		   struct flow_cls_offload *f,
		   u16 flow_flags,
		   struct net_device *filter_dev,
		   struct mlx5e_tc_flow **__flow)
{
	struct mlx5e_rep_priv *rpriv = priv->ppriv;
	struct mlx5_eswitch_rep *in_rep = rpriv->rep;
	struct mlx5_core_dev *in_mdev = priv->mdev;
	struct mlx5e_tc_flow *flow;
	int err;

	flow = __mlx5e_add_fdb_flow(priv, f, flow_flags, filter_dev, in_rep,
				    in_mdev);
	if (IS_ERR(flow))
		return PTR_ERR(flow);

	if (is_peer_flow_needed(flow)) {
		err = mlx5e_tc_add_fdb_peer_flow(f, flow, flow_flags);
		if (err) {
			mlx5e_tc_del_fdb_flow(priv, flow);
			goto out;
		}
	}

	*__flow = flow;

	return 0;

out:
	return err;
}

static int
mlx5e_add_nic_flow(struct mlx5e_priv *priv,
		   struct flow_cls_offload *f,
		   u16 flow_flags,
		   struct net_device *filter_dev,
		   struct mlx5e_tc_flow **__flow)
{
	struct flow_rule *rule = flow_cls_offload_flow_rule(f);
	struct netlink_ext_ack *extack = f->common.extack;
	struct mlx5e_tc_flow_parse_attr *parse_attr;
	struct mlx5e_tc_flow *flow;
	int attr_size, err;

	/* multi-chain not supported for NIC rules */
	if (!tc_cls_can_offload_and_chain0(priv->netdev, &f->common))
		return -EOPNOTSUPP;

	flow_flags |= MLX5E_TC_FLOW_NIC;
	attr_size  = sizeof(struct mlx5_nic_flow_attr);
	err = mlx5e_alloc_flow(priv, attr_size, f, flow_flags,
			       &parse_attr, &flow);
	if (err)
		goto out;

	parse_attr->filter_dev = filter_dev;
	err = parse_cls_flower(flow->priv, flow, &parse_attr->spec,
			       f, filter_dev);
	if (err)
		goto err_free;

	err = parse_tc_nic_actions(priv, &rule->action, parse_attr, flow, extack);
	if (err)
		goto err_free;

	err = mlx5e_tc_add_nic_flow(priv, parse_attr, flow, extack);
	if (err)
		goto err_free;

	flow->flags |= MLX5E_TC_FLOW_OFFLOADED;
	kvfree(parse_attr);
	*__flow = flow;

	return 0;

err_free:
	kfree(flow);
	kvfree(parse_attr);
out:
	return err;
}

static int
mlx5e_tc_add_flow(struct mlx5e_priv *priv,
		  struct flow_cls_offload *f,
		  int flags,
		  struct net_device *filter_dev,
		  struct mlx5e_tc_flow **flow)
{
	struct mlx5_eswitch *esw = priv->mdev->priv.eswitch;
	u16 flow_flags;
	int err;

	get_flags(flags, &flow_flags);

	if (!tc_can_offload_extack(priv->netdev, f->common.extack))
		return -EOPNOTSUPP;

	if (esw && esw->mode == MLX5_ESWITCH_OFFLOADS)
		err = mlx5e_add_fdb_flow(priv, f, flow_flags,
					 filter_dev, flow);
	else
		err = mlx5e_add_nic_flow(priv, f, flow_flags,
					 filter_dev, flow);

	return err;
}

int mlx5e_configure_flower(struct net_device *dev, struct mlx5e_priv *priv,
			   struct flow_cls_offload *f, int flags)
{
	struct netlink_ext_ack *extack = f->common.extack;
	struct rhashtable *tc_ht = get_tc_ht(priv, flags);
	struct mlx5e_tc_flow *flow;
	int err = 0;

	flow = rhashtable_lookup_fast(tc_ht, &f->cookie, tc_ht_params);
	if (flow) {
		NL_SET_ERR_MSG_MOD(extack,
				   "flow cookie already exists, ignoring");
		netdev_warn_once(priv->netdev,
				 "flow cookie %lx already exists, ignoring\n",
				 f->cookie);
		err = -EEXIST;
		goto out;
	}

	err = mlx5e_tc_add_flow(priv, f, flags, dev, &flow);
	if (err)
		goto out;

	err = rhashtable_insert_fast(tc_ht, &flow->node, tc_ht_params);
	if (err)
		goto err_free;

	return 0;

err_free:
	mlx5e_tc_del_flow(priv, flow);
	kfree(flow);
out:
	return err;
}

#define DIRECTION_MASK (MLX5E_TC_INGRESS | MLX5E_TC_EGRESS)
#define FLOW_DIRECTION_MASK (MLX5E_TC_FLOW_INGRESS | MLX5E_TC_FLOW_EGRESS)

static bool same_flow_direction(struct mlx5e_tc_flow *flow, int flags)
{
	if ((flow->flags & FLOW_DIRECTION_MASK) == (flags & DIRECTION_MASK))
		return true;

	return false;
}

int mlx5e_delete_flower(struct net_device *dev, struct mlx5e_priv *priv,
			struct flow_cls_offload *f, int flags)
{
	struct rhashtable *tc_ht = get_tc_ht(priv, flags);
	struct mlx5e_tc_flow *flow;

	flow = rhashtable_lookup_fast(tc_ht, &f->cookie, tc_ht_params);
	if (!flow || !same_flow_direction(flow, flags))
		return -EINVAL;

	rhashtable_remove_fast(tc_ht, &flow->node, tc_ht_params);

	mlx5e_tc_del_flow(priv, flow);

	kfree(flow);

	return 0;
}

int mlx5e_stats_flower(struct net_device *dev, struct mlx5e_priv *priv,
		       struct flow_cls_offload *f, int flags)
{
	struct mlx5_devcom *devcom = priv->mdev->priv.devcom;
	struct rhashtable *tc_ht = get_tc_ht(priv, flags);
	struct mlx5_eswitch *peer_esw;
	struct mlx5e_tc_flow *flow;
	struct mlx5_fc *counter;
	u64 lastuse = 0;
	u64 packets = 0;
	u64 bytes = 0;

	flow = rhashtable_lookup_fast(tc_ht, &f->cookie, tc_ht_params);
	if (!flow || !same_flow_direction(flow, flags))
		return -EINVAL;

	if (flow->flags & MLX5E_TC_FLOW_OFFLOADED) {
		counter = mlx5e_tc_get_counter(flow);
		if (!counter)
			return 0;

		mlx5_fc_query_cached(counter, &bytes, &packets, &lastuse);
	}

	/* Under multipath it's possible for one rule to be currently
	 * un-offloaded while the other rule is offloaded.
	 */
	peer_esw = mlx5_devcom_get_peer_data(devcom, MLX5_DEVCOM_ESW_OFFLOADS);
	if (!peer_esw)
		goto out;

	if ((flow->flags & MLX5E_TC_FLOW_DUP) &&
	    (flow->peer_flow->flags & MLX5E_TC_FLOW_OFFLOADED)) {
		u64 bytes2;
		u64 packets2;
		u64 lastuse2;

		counter = mlx5e_tc_get_counter(flow->peer_flow);
		if (!counter)
			goto no_peer_counter;
		mlx5_fc_query_cached(counter, &bytes2, &packets2, &lastuse2);

		bytes += bytes2;
		packets += packets2;
		lastuse = max_t(u64, lastuse, lastuse2);
	}

no_peer_counter:
	mlx5_devcom_release_peer_data(devcom, MLX5_DEVCOM_ESW_OFFLOADS);
out:
	flow_stats_update(&f->stats, bytes, packets, lastuse);

	return 0;
}

static void mlx5e_tc_hairpin_update_dead_peer(struct mlx5e_priv *priv,
					      struct mlx5e_priv *peer_priv)
{
	struct mlx5_core_dev *peer_mdev = peer_priv->mdev;
	struct mlx5e_hairpin_entry *hpe;
	u16 peer_vhca_id;
	int bkt;

	if (!same_hw_devs(priv, peer_priv))
		return;

	peer_vhca_id = MLX5_CAP_GEN(peer_mdev, vhca_id);

	hash_for_each(priv->fs.tc.hairpin_tbl, bkt, hpe, hairpin_hlist) {
		if (hpe->peer_vhca_id == peer_vhca_id)
			hpe->hp->pair->peer_gone = true;
	}
}

static int mlx5e_tc_netdev_event(struct notifier_block *this,
				 unsigned long event, void *ptr)
{
	struct net_device *ndev = netdev_notifier_info_to_dev(ptr);
	struct mlx5e_flow_steering *fs;
	struct mlx5e_priv *peer_priv;
	struct mlx5e_tc_table *tc;
	struct mlx5e_priv *priv;

	if (ndev->netdev_ops != &mlx5e_netdev_ops ||
	    event != NETDEV_UNREGISTER ||
	    ndev->reg_state == NETREG_REGISTERED)
		return NOTIFY_DONE;

	tc = container_of(this, struct mlx5e_tc_table, netdevice_nb);
	fs = container_of(tc, struct mlx5e_flow_steering, tc);
	priv = container_of(fs, struct mlx5e_priv, fs);
	peer_priv = netdev_priv(ndev);
	if (priv == peer_priv ||
	    !(priv->netdev->features & NETIF_F_HW_TC))
		return NOTIFY_DONE;

	mlx5e_tc_hairpin_update_dead_peer(priv, peer_priv);

	return NOTIFY_DONE;
}

int mlx5e_tc_nic_init(struct mlx5e_priv *priv)
{
	struct mlx5e_tc_table *tc = &priv->fs.tc;
	int err;

	hash_init(tc->mod_hdr_tbl);
	hash_init(tc->hairpin_tbl);

	err = rhashtable_init(&tc->ht, &tc_ht_params);
	if (err)
		return err;

	tc->netdevice_nb.notifier_call = mlx5e_tc_netdev_event;
	if (register_netdevice_notifier(&tc->netdevice_nb)) {
		tc->netdevice_nb.notifier_call = NULL;
		mlx5_core_warn(priv->mdev, "Failed to register netdev notifier\n");
	}

	return err;
}

static void _mlx5e_tc_del_flow(void *ptr, void *arg)
{
	struct mlx5e_tc_flow *flow = ptr;
	struct mlx5e_priv *priv = flow->priv;

	mlx5e_tc_del_flow(priv, flow);
	kfree(flow);
}

void mlx5e_tc_nic_cleanup(struct mlx5e_priv *priv)
{
	struct mlx5e_tc_table *tc = &priv->fs.tc;

	if (tc->netdevice_nb.notifier_call)
		unregister_netdevice_notifier(&tc->netdevice_nb);

	rhashtable_destroy(&tc->ht);

	if (!IS_ERR_OR_NULL(tc->t)) {
		mlx5_destroy_flow_table(tc->t);
		tc->t = NULL;
	}
}

int mlx5e_tc_esw_init(struct rhashtable *tc_ht)
{
	return rhashtable_init(tc_ht, &tc_ht_params);
}

void mlx5e_tc_esw_cleanup(struct rhashtable *tc_ht)
{
	rhashtable_free_and_destroy(tc_ht, _mlx5e_tc_del_flow, NULL);
}

int mlx5e_tc_num_filters(struct mlx5e_priv *priv, int flags)
{
	struct rhashtable *tc_ht = get_tc_ht(priv, flags);

	return atomic_read(&tc_ht->nelems);
}

void mlx5e_tc_clean_fdb_peer_flows(struct mlx5_eswitch *esw)
{
	struct mlx5e_tc_flow *flow, *tmp;

	list_for_each_entry_safe(flow, tmp, &esw->offloads.peer_flows, peer)
		__mlx5e_tc_del_fdb_peer_flow(flow);
}

void mlx5e_tc_reoffload_flows_work(struct work_struct *work)
{
	struct mlx5_rep_uplink_priv *rpriv =
		container_of(work, struct mlx5_rep_uplink_priv,
			     reoffload_flows_work);
	struct mlx5e_tc_flow *flow, *tmp;

	rtnl_lock();
	list_for_each_entry_safe(flow, tmp, &rpriv->unready_flows, unready) {
		if (!mlx5e_tc_add_fdb_flow(flow->priv, flow, NULL))
			remove_unready_flow(flow);
	}
	rtnl_unlock();
}<|MERGE_RESOLUTION|>--- conflicted
+++ resolved
@@ -2802,8 +2802,6 @@
 	return err;
 }
 
-<<<<<<< HEAD
-=======
 bool mlx5e_is_valid_eswitch_fwd_dev(struct mlx5e_priv *priv,
 				    struct net_device *out_dev)
 {
@@ -2814,7 +2812,6 @@
 	       same_hw_devs(priv, netdev_priv(out_dev));
 }
 
->>>>>>> 4ff96fb5
 static int parse_tc_fdb_actions(struct mlx5e_priv *priv,
 				struct flow_action *flow_action,
 				struct mlx5e_tc_flow *flow,
@@ -2897,10 +2894,7 @@
 					if (err)
 						return err;
 				}
-<<<<<<< HEAD
-=======
-
->>>>>>> 4ff96fb5
+
 				if (is_vlan_dev(parse_attr->filter_dev)) {
 					err = add_vlan_pop_action(priv, attr,
 								  &action);
@@ -2908,15 +2902,11 @@
 						return err;
 				}
 
-<<<<<<< HEAD
-				if (!mlx5e_eswitch_rep(out_dev))
-=======
 				if (!mlx5e_is_valid_eswitch_fwd_dev(priv, out_dev)) {
 					NL_SET_ERR_MSG_MOD(extack,
 							   "devices are not on same switch HW, can't offload forwarding");
 					pr_err("devices %s %s not on same switch HW, can't offload forwarding\n",
 					       priv->netdev->name, out_dev->name);
->>>>>>> 4ff96fb5
 					return -EOPNOTSUPP;
 				}
 
