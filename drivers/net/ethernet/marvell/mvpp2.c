/*
 * Driver for Marvell PPv2 network controller for Armada 375 SoC.
 *
 * Copyright (C) 2014 Marvell
 *
 * Marcin Wojtas <mw@semihalf.com>
 *
 * This file is licensed under the terms of the GNU General Public
 * License version 2. This program is licensed "as is" without any
 * warranty of any kind, whether express or implied.
 */

#include <linux/kernel.h>
#include <linux/netdevice.h>
#include <linux/etherdevice.h>
#include <linux/platform_device.h>
#include <linux/skbuff.h>
#include <linux/inetdevice.h>
#include <linux/mbus.h>
#include <linux/module.h>
#include <linux/mfd/syscon.h>
#include <linux/interrupt.h>
#include <linux/cpumask.h>
#include <linux/of.h>
#include <linux/of_irq.h>
#include <linux/of_mdio.h>
#include <linux/of_net.h>
#include <linux/of_address.h>
#include <linux/of_device.h>
#include <linux/phy.h>
#include <linux/phy/phy.h>
#include <linux/clk.h>
#include <linux/hrtimer.h>
#include <linux/ktime.h>
#include <linux/regmap.h>
#include <uapi/linux/ppp_defs.h>
#include <net/ip.h>
#include <net/ipv6.h>
#include <net/tso.h>

/* RX Fifo Registers */
#define MVPP2_RX_DATA_FIFO_SIZE_REG(port)	(0x00 + 4 * (port))
#define MVPP2_RX_ATTR_FIFO_SIZE_REG(port)	(0x20 + 4 * (port))
#define MVPP2_RX_MIN_PKT_SIZE_REG		0x60
#define MVPP2_RX_FIFO_INIT_REG			0x64

/* RX DMA Top Registers */
#define MVPP2_RX_CTRL_REG(port)			(0x140 + 4 * (port))
#define     MVPP2_RX_LOW_LATENCY_PKT_SIZE(s)	(((s) & 0xfff) << 16)
#define     MVPP2_RX_USE_PSEUDO_FOR_CSUM_MASK	BIT(31)
#define MVPP2_POOL_BUF_SIZE_REG(pool)		(0x180 + 4 * (pool))
#define     MVPP2_POOL_BUF_SIZE_OFFSET		5
#define MVPP2_RXQ_CONFIG_REG(rxq)		(0x800 + 4 * (rxq))
#define     MVPP2_SNOOP_PKT_SIZE_MASK		0x1ff
#define     MVPP2_SNOOP_BUF_HDR_MASK		BIT(9)
#define     MVPP2_RXQ_POOL_SHORT_OFFS		20
#define     MVPP21_RXQ_POOL_SHORT_MASK		0x700000
#define     MVPP22_RXQ_POOL_SHORT_MASK		0xf00000
#define     MVPP2_RXQ_POOL_LONG_OFFS		24
#define     MVPP21_RXQ_POOL_LONG_MASK		0x7000000
#define     MVPP22_RXQ_POOL_LONG_MASK		0xf000000
#define     MVPP2_RXQ_PACKET_OFFSET_OFFS	28
#define     MVPP2_RXQ_PACKET_OFFSET_MASK	0x70000000
#define     MVPP2_RXQ_DISABLE_MASK		BIT(31)

/* Parser Registers */
#define MVPP2_PRS_INIT_LOOKUP_REG		0x1000
#define     MVPP2_PRS_PORT_LU_MAX		0xf
#define     MVPP2_PRS_PORT_LU_MASK(port)	(0xff << ((port) * 4))
#define     MVPP2_PRS_PORT_LU_VAL(port, val)	((val) << ((port) * 4))
#define MVPP2_PRS_INIT_OFFS_REG(port)		(0x1004 + ((port) & 4))
#define     MVPP2_PRS_INIT_OFF_MASK(port)	(0x3f << (((port) % 4) * 8))
#define     MVPP2_PRS_INIT_OFF_VAL(port, val)	((val) << (((port) % 4) * 8))
#define MVPP2_PRS_MAX_LOOP_REG(port)		(0x100c + ((port) & 4))
#define     MVPP2_PRS_MAX_LOOP_MASK(port)	(0xff << (((port) % 4) * 8))
#define     MVPP2_PRS_MAX_LOOP_VAL(port, val)	((val) << (((port) % 4) * 8))
#define MVPP2_PRS_TCAM_IDX_REG			0x1100
#define MVPP2_PRS_TCAM_DATA_REG(idx)		(0x1104 + (idx) * 4)
#define     MVPP2_PRS_TCAM_INV_MASK		BIT(31)
#define MVPP2_PRS_SRAM_IDX_REG			0x1200
#define MVPP2_PRS_SRAM_DATA_REG(idx)		(0x1204 + (idx) * 4)
#define MVPP2_PRS_TCAM_CTRL_REG			0x1230
#define     MVPP2_PRS_TCAM_EN_MASK		BIT(0)

/* Classifier Registers */
#define MVPP2_CLS_MODE_REG			0x1800
#define     MVPP2_CLS_MODE_ACTIVE_MASK		BIT(0)
#define MVPP2_CLS_PORT_WAY_REG			0x1810
#define     MVPP2_CLS_PORT_WAY_MASK(port)	(1 << (port))
#define MVPP2_CLS_LKP_INDEX_REG			0x1814
#define     MVPP2_CLS_LKP_INDEX_WAY_OFFS	6
#define MVPP2_CLS_LKP_TBL_REG			0x1818
#define     MVPP2_CLS_LKP_TBL_RXQ_MASK		0xff
#define     MVPP2_CLS_LKP_TBL_LOOKUP_EN_MASK	BIT(25)
#define MVPP2_CLS_FLOW_INDEX_REG		0x1820
#define MVPP2_CLS_FLOW_TBL0_REG			0x1824
#define MVPP2_CLS_FLOW_TBL1_REG			0x1828
#define MVPP2_CLS_FLOW_TBL2_REG			0x182c
#define MVPP2_CLS_OVERSIZE_RXQ_LOW_REG(port)	(0x1980 + ((port) * 4))
#define     MVPP2_CLS_OVERSIZE_RXQ_LOW_BITS	3
#define     MVPP2_CLS_OVERSIZE_RXQ_LOW_MASK	0x7
#define MVPP2_CLS_SWFWD_P2HQ_REG(port)		(0x19b0 + ((port) * 4))
#define MVPP2_CLS_SWFWD_PCTRL_REG		0x19d0
#define     MVPP2_CLS_SWFWD_PCTRL_MASK(port)	(1 << (port))

/* Descriptor Manager Top Registers */
#define MVPP2_RXQ_NUM_REG			0x2040
#define MVPP2_RXQ_DESC_ADDR_REG			0x2044
#define     MVPP22_DESC_ADDR_OFFS		8
#define MVPP2_RXQ_DESC_SIZE_REG			0x2048
#define     MVPP2_RXQ_DESC_SIZE_MASK		0x3ff0
#define MVPP2_RXQ_STATUS_UPDATE_REG(rxq)	(0x3000 + 4 * (rxq))
#define     MVPP2_RXQ_NUM_PROCESSED_OFFSET	0
#define     MVPP2_RXQ_NUM_NEW_OFFSET		16
#define MVPP2_RXQ_STATUS_REG(rxq)		(0x3400 + 4 * (rxq))
#define     MVPP2_RXQ_OCCUPIED_MASK		0x3fff
#define     MVPP2_RXQ_NON_OCCUPIED_OFFSET	16
#define     MVPP2_RXQ_NON_OCCUPIED_MASK		0x3fff0000
#define MVPP2_RXQ_THRESH_REG			0x204c
#define     MVPP2_OCCUPIED_THRESH_OFFSET	0
#define     MVPP2_OCCUPIED_THRESH_MASK		0x3fff
#define MVPP2_RXQ_INDEX_REG			0x2050
#define MVPP2_TXQ_NUM_REG			0x2080
#define MVPP2_TXQ_DESC_ADDR_REG			0x2084
#define MVPP2_TXQ_DESC_SIZE_REG			0x2088
#define     MVPP2_TXQ_DESC_SIZE_MASK		0x3ff0
#define MVPP2_TXQ_THRESH_REG			0x2094
#define	    MVPP2_TXQ_THRESH_OFFSET		16
#define	    MVPP2_TXQ_THRESH_MASK		0x3fff
#define MVPP2_AGGR_TXQ_UPDATE_REG		0x2090
#define MVPP2_TXQ_INDEX_REG			0x2098
#define MVPP2_TXQ_PREF_BUF_REG			0x209c
#define     MVPP2_PREF_BUF_PTR(desc)		((desc) & 0xfff)
#define     MVPP2_PREF_BUF_SIZE_4		(BIT(12) | BIT(13))
#define     MVPP2_PREF_BUF_SIZE_16		(BIT(12) | BIT(14))
#define     MVPP2_PREF_BUF_THRESH(val)		((val) << 17)
#define     MVPP2_TXQ_DRAIN_EN_MASK		BIT(31)
#define MVPP2_TXQ_PENDING_REG			0x20a0
#define     MVPP2_TXQ_PENDING_MASK		0x3fff
#define MVPP2_TXQ_INT_STATUS_REG		0x20a4
#define MVPP2_TXQ_SENT_REG(txq)			(0x3c00 + 4 * (txq))
#define     MVPP2_TRANSMITTED_COUNT_OFFSET	16
#define     MVPP2_TRANSMITTED_COUNT_MASK	0x3fff0000
#define MVPP2_TXQ_RSVD_REQ_REG			0x20b0
#define     MVPP2_TXQ_RSVD_REQ_Q_OFFSET		16
#define MVPP2_TXQ_RSVD_RSLT_REG			0x20b4
#define     MVPP2_TXQ_RSVD_RSLT_MASK		0x3fff
#define MVPP2_TXQ_RSVD_CLR_REG			0x20b8
#define     MVPP2_TXQ_RSVD_CLR_OFFSET		16
#define MVPP2_AGGR_TXQ_DESC_ADDR_REG(cpu)	(0x2100 + 4 * (cpu))
#define     MVPP22_AGGR_TXQ_DESC_ADDR_OFFS	8
#define MVPP2_AGGR_TXQ_DESC_SIZE_REG(cpu)	(0x2140 + 4 * (cpu))
#define     MVPP2_AGGR_TXQ_DESC_SIZE_MASK	0x3ff0
#define MVPP2_AGGR_TXQ_STATUS_REG(cpu)		(0x2180 + 4 * (cpu))
#define     MVPP2_AGGR_TXQ_PENDING_MASK		0x3fff
#define MVPP2_AGGR_TXQ_INDEX_REG(cpu)		(0x21c0 + 4 * (cpu))

/* MBUS bridge registers */
#define MVPP2_WIN_BASE(w)			(0x4000 + ((w) << 2))
#define MVPP2_WIN_SIZE(w)			(0x4020 + ((w) << 2))
#define MVPP2_WIN_REMAP(w)			(0x4040 + ((w) << 2))
#define MVPP2_BASE_ADDR_ENABLE			0x4060

/* AXI Bridge Registers */
#define MVPP22_AXI_BM_WR_ATTR_REG		0x4100
#define MVPP22_AXI_BM_RD_ATTR_REG		0x4104
#define MVPP22_AXI_AGGRQ_DESCR_RD_ATTR_REG	0x4110
#define MVPP22_AXI_TXQ_DESCR_WR_ATTR_REG	0x4114
#define MVPP22_AXI_TXQ_DESCR_RD_ATTR_REG	0x4118
#define MVPP22_AXI_RXQ_DESCR_WR_ATTR_REG	0x411c
#define MVPP22_AXI_RX_DATA_WR_ATTR_REG		0x4120
#define MVPP22_AXI_TX_DATA_RD_ATTR_REG		0x4130
#define MVPP22_AXI_RD_NORMAL_CODE_REG		0x4150
#define MVPP22_AXI_RD_SNOOP_CODE_REG		0x4154
#define MVPP22_AXI_WR_NORMAL_CODE_REG		0x4160
#define MVPP22_AXI_WR_SNOOP_CODE_REG		0x4164

/* Values for AXI Bridge registers */
#define MVPP22_AXI_ATTR_CACHE_OFFS		0
#define MVPP22_AXI_ATTR_DOMAIN_OFFS		12

#define MVPP22_AXI_CODE_CACHE_OFFS		0
#define MVPP22_AXI_CODE_DOMAIN_OFFS		4

#define MVPP22_AXI_CODE_CACHE_NON_CACHE		0x3
#define MVPP22_AXI_CODE_CACHE_WR_CACHE		0x7
#define MVPP22_AXI_CODE_CACHE_RD_CACHE		0xb

#define MVPP22_AXI_CODE_DOMAIN_OUTER_DOM	2
#define MVPP22_AXI_CODE_DOMAIN_SYSTEM		3

/* Interrupt Cause and Mask registers */
#define MVPP2_ISR_TX_THRESHOLD_REG(port)	(0x5140 + 4 * (port))
#define     MVPP2_MAX_ISR_TX_THRESHOLD		0xfffff0

#define MVPP2_ISR_RX_THRESHOLD_REG(rxq)		(0x5200 + 4 * (rxq))
#define     MVPP2_MAX_ISR_RX_THRESHOLD		0xfffff0
#define MVPP21_ISR_RXQ_GROUP_REG(port)		(0x5400 + 4 * (port))

#define MVPP22_ISR_RXQ_GROUP_INDEX_REG		0x5400
#define MVPP22_ISR_RXQ_GROUP_INDEX_SUBGROUP_MASK 0xf
#define MVPP22_ISR_RXQ_GROUP_INDEX_GROUP_MASK	0x380
#define MVPP22_ISR_RXQ_GROUP_INDEX_GROUP_OFFSET	7

#define MVPP22_ISR_RXQ_GROUP_INDEX_SUBGROUP_MASK 0xf
#define MVPP22_ISR_RXQ_GROUP_INDEX_GROUP_MASK	0x380

#define MVPP22_ISR_RXQ_SUB_GROUP_CONFIG_REG	0x5404
#define MVPP22_ISR_RXQ_SUB_GROUP_STARTQ_MASK	0x1f
#define MVPP22_ISR_RXQ_SUB_GROUP_SIZE_MASK	0xf00
#define MVPP22_ISR_RXQ_SUB_GROUP_SIZE_OFFSET	8

#define MVPP2_ISR_ENABLE_REG(port)		(0x5420 + 4 * (port))
#define     MVPP2_ISR_ENABLE_INTERRUPT(mask)	((mask) & 0xffff)
#define     MVPP2_ISR_DISABLE_INTERRUPT(mask)	(((mask) << 16) & 0xffff0000)
#define MVPP2_ISR_RX_TX_CAUSE_REG(port)		(0x5480 + 4 * (port))
#define     MVPP2_CAUSE_RXQ_OCCUP_DESC_ALL_MASK	0xffff
#define     MVPP2_CAUSE_TXQ_OCCUP_DESC_ALL_MASK	0xff0000
#define     MVPP2_CAUSE_TXQ_OCCUP_DESC_ALL_OFFSET	16
#define     MVPP2_CAUSE_RX_FIFO_OVERRUN_MASK	BIT(24)
#define     MVPP2_CAUSE_FCS_ERR_MASK		BIT(25)
#define     MVPP2_CAUSE_TX_FIFO_UNDERRUN_MASK	BIT(26)
#define     MVPP2_CAUSE_TX_EXCEPTION_SUM_MASK	BIT(29)
#define     MVPP2_CAUSE_RX_EXCEPTION_SUM_MASK	BIT(30)
#define     MVPP2_CAUSE_MISC_SUM_MASK		BIT(31)
#define MVPP2_ISR_RX_TX_MASK_REG(port)		(0x54a0 + 4 * (port))
#define MVPP2_ISR_PON_RX_TX_MASK_REG		0x54bc
#define     MVPP2_PON_CAUSE_RXQ_OCCUP_DESC_ALL_MASK	0xffff
#define     MVPP2_PON_CAUSE_TXP_OCCUP_DESC_ALL_MASK	0x3fc00000
#define     MVPP2_PON_CAUSE_MISC_SUM_MASK		BIT(31)
#define MVPP2_ISR_MISC_CAUSE_REG		0x55b0

/* Buffer Manager registers */
#define MVPP2_BM_POOL_BASE_REG(pool)		(0x6000 + ((pool) * 4))
#define     MVPP2_BM_POOL_BASE_ADDR_MASK	0xfffff80
#define MVPP2_BM_POOL_SIZE_REG(pool)		(0x6040 + ((pool) * 4))
#define     MVPP2_BM_POOL_SIZE_MASK		0xfff0
#define MVPP2_BM_POOL_READ_PTR_REG(pool)	(0x6080 + ((pool) * 4))
#define     MVPP2_BM_POOL_GET_READ_PTR_MASK	0xfff0
#define MVPP2_BM_POOL_PTRS_NUM_REG(pool)	(0x60c0 + ((pool) * 4))
#define     MVPP2_BM_POOL_PTRS_NUM_MASK		0xfff0
#define MVPP2_BM_BPPI_READ_PTR_REG(pool)	(0x6100 + ((pool) * 4))
#define MVPP2_BM_BPPI_PTRS_NUM_REG(pool)	(0x6140 + ((pool) * 4))
#define     MVPP2_BM_BPPI_PTR_NUM_MASK		0x7ff
#define     MVPP2_BM_BPPI_PREFETCH_FULL_MASK	BIT(16)
#define MVPP2_BM_POOL_CTRL_REG(pool)		(0x6200 + ((pool) * 4))
#define     MVPP2_BM_START_MASK			BIT(0)
#define     MVPP2_BM_STOP_MASK			BIT(1)
#define     MVPP2_BM_STATE_MASK			BIT(4)
#define     MVPP2_BM_LOW_THRESH_OFFS		8
#define     MVPP2_BM_LOW_THRESH_MASK		0x7f00
#define     MVPP2_BM_LOW_THRESH_VALUE(val)	((val) << \
						MVPP2_BM_LOW_THRESH_OFFS)
#define     MVPP2_BM_HIGH_THRESH_OFFS		16
#define     MVPP2_BM_HIGH_THRESH_MASK		0x7f0000
#define     MVPP2_BM_HIGH_THRESH_VALUE(val)	((val) << \
						MVPP2_BM_HIGH_THRESH_OFFS)
#define MVPP2_BM_INTR_CAUSE_REG(pool)		(0x6240 + ((pool) * 4))
#define     MVPP2_BM_RELEASED_DELAY_MASK	BIT(0)
#define     MVPP2_BM_ALLOC_FAILED_MASK		BIT(1)
#define     MVPP2_BM_BPPE_EMPTY_MASK		BIT(2)
#define     MVPP2_BM_BPPE_FULL_MASK		BIT(3)
#define     MVPP2_BM_AVAILABLE_BP_LOW_MASK	BIT(4)
#define MVPP2_BM_INTR_MASK_REG(pool)		(0x6280 + ((pool) * 4))
#define MVPP2_BM_PHY_ALLOC_REG(pool)		(0x6400 + ((pool) * 4))
#define     MVPP2_BM_PHY_ALLOC_GRNTD_MASK	BIT(0)
#define MVPP2_BM_VIRT_ALLOC_REG			0x6440
#define MVPP22_BM_ADDR_HIGH_ALLOC		0x6444
#define     MVPP22_BM_ADDR_HIGH_PHYS_MASK	0xff
#define     MVPP22_BM_ADDR_HIGH_VIRT_MASK	0xff00
#define     MVPP22_BM_ADDR_HIGH_VIRT_SHIFT	8
#define MVPP2_BM_PHY_RLS_REG(pool)		(0x6480 + ((pool) * 4))
#define     MVPP2_BM_PHY_RLS_MC_BUFF_MASK	BIT(0)
#define     MVPP2_BM_PHY_RLS_PRIO_EN_MASK	BIT(1)
#define     MVPP2_BM_PHY_RLS_GRNTD_MASK		BIT(2)
#define MVPP2_BM_VIRT_RLS_REG			0x64c0
#define MVPP22_BM_ADDR_HIGH_RLS_REG		0x64c4
#define     MVPP22_BM_ADDR_HIGH_PHYS_RLS_MASK	0xff
#define     MVPP22_BM_ADDR_HIGH_VIRT_RLS_MASK	0xff00
#define     MVPP22_BM_ADDR_HIGH_VIRT_RLS_SHIFT	8

/* TX Scheduler registers */
#define MVPP2_TXP_SCHED_PORT_INDEX_REG		0x8000
#define MVPP2_TXP_SCHED_Q_CMD_REG		0x8004
#define     MVPP2_TXP_SCHED_ENQ_MASK		0xff
#define     MVPP2_TXP_SCHED_DISQ_OFFSET		8
#define MVPP2_TXP_SCHED_CMD_1_REG		0x8010
#define MVPP2_TXP_SCHED_PERIOD_REG		0x8018
#define MVPP2_TXP_SCHED_MTU_REG			0x801c
#define     MVPP2_TXP_MTU_MAX			0x7FFFF
#define MVPP2_TXP_SCHED_REFILL_REG		0x8020
#define     MVPP2_TXP_REFILL_TOKENS_ALL_MASK	0x7ffff
#define     MVPP2_TXP_REFILL_PERIOD_ALL_MASK	0x3ff00000
#define     MVPP2_TXP_REFILL_PERIOD_MASK(v)	((v) << 20)
#define MVPP2_TXP_SCHED_TOKEN_SIZE_REG		0x8024
#define     MVPP2_TXP_TOKEN_SIZE_MAX		0xffffffff
#define MVPP2_TXQ_SCHED_REFILL_REG(q)		(0x8040 + ((q) << 2))
#define     MVPP2_TXQ_REFILL_TOKENS_ALL_MASK	0x7ffff
#define     MVPP2_TXQ_REFILL_PERIOD_ALL_MASK	0x3ff00000
#define     MVPP2_TXQ_REFILL_PERIOD_MASK(v)	((v) << 20)
#define MVPP2_TXQ_SCHED_TOKEN_SIZE_REG(q)	(0x8060 + ((q) << 2))
#define     MVPP2_TXQ_TOKEN_SIZE_MAX		0x7fffffff
#define MVPP2_TXQ_SCHED_TOKEN_CNTR_REG(q)	(0x8080 + ((q) << 2))
#define     MVPP2_TXQ_TOKEN_CNTR_MAX		0xffffffff

/* TX general registers */
#define MVPP2_TX_SNOOP_REG			0x8800
#define MVPP2_TX_PORT_FLUSH_REG			0x8810
#define     MVPP2_TX_PORT_FLUSH_MASK(port)	(1 << (port))

/* LMS registers */
#define MVPP2_SRC_ADDR_MIDDLE			0x24
#define MVPP2_SRC_ADDR_HIGH			0x28
#define MVPP2_PHY_AN_CFG0_REG			0x34
#define     MVPP2_PHY_AN_STOP_SMI0_MASK		BIT(7)
#define MVPP2_MNG_EXTENDED_GLOBAL_CTRL_REG	0x305c
#define     MVPP2_EXT_GLOBAL_CTRL_DEFAULT	0x27

/* Per-port registers */
#define MVPP2_GMAC_CTRL_0_REG			0x0
#define     MVPP2_GMAC_PORT_EN_MASK		BIT(0)
#define     MVPP2_GMAC_PORT_TYPE_MASK		BIT(1)
#define     MVPP2_GMAC_MAX_RX_SIZE_OFFS		2
#define     MVPP2_GMAC_MAX_RX_SIZE_MASK		0x7ffc
#define     MVPP2_GMAC_MIB_CNTR_EN_MASK		BIT(15)
#define MVPP2_GMAC_CTRL_1_REG			0x4
#define     MVPP2_GMAC_PERIODIC_XON_EN_MASK	BIT(1)
#define     MVPP2_GMAC_GMII_LB_EN_MASK		BIT(5)
#define     MVPP2_GMAC_PCS_LB_EN_BIT		6
#define     MVPP2_GMAC_PCS_LB_EN_MASK		BIT(6)
#define     MVPP2_GMAC_SA_LOW_OFFS		7
#define MVPP2_GMAC_CTRL_2_REG			0x8
#define     MVPP2_GMAC_INBAND_AN_MASK		BIT(0)
#define     MVPP2_GMAC_FLOW_CTRL_MASK		GENMASK(2, 1)
#define     MVPP2_GMAC_PCS_ENABLE_MASK		BIT(3)
#define     MVPP2_GMAC_INTERNAL_CLK_MASK	BIT(4)
#define     MVPP2_GMAC_DISABLE_PADDING		BIT(5)
#define     MVPP2_GMAC_PORT_RESET_MASK		BIT(6)
#define MVPP2_GMAC_AUTONEG_CONFIG		0xc
#define     MVPP2_GMAC_FORCE_LINK_DOWN		BIT(0)
#define     MVPP2_GMAC_FORCE_LINK_PASS		BIT(1)
#define     MVPP2_GMAC_IN_BAND_AUTONEG		BIT(2)
#define     MVPP2_GMAC_IN_BAND_AUTONEG_BYPASS	BIT(3)
#define     MVPP2_GMAC_CONFIG_MII_SPEED	BIT(5)
#define     MVPP2_GMAC_CONFIG_GMII_SPEED	BIT(6)
#define     MVPP2_GMAC_AN_SPEED_EN		BIT(7)
#define     MVPP2_GMAC_FC_ADV_EN		BIT(9)
#define     MVPP2_GMAC_FLOW_CTRL_AUTONEG	BIT(11)
#define     MVPP2_GMAC_CONFIG_FULL_DUPLEX	BIT(12)
#define     MVPP2_GMAC_AN_DUPLEX_EN		BIT(13)
#define MVPP2_GMAC_STATUS0			0x10
#define     MVPP2_GMAC_STATUS0_LINK_UP		BIT(0)
#define MVPP2_GMAC_PORT_FIFO_CFG_1_REG		0x1c
#define     MVPP2_GMAC_TX_FIFO_MIN_TH_OFFS	6
#define     MVPP2_GMAC_TX_FIFO_MIN_TH_ALL_MASK	0x1fc0
#define     MVPP2_GMAC_TX_FIFO_MIN_TH_MASK(v)	(((v) << 6) & \
					MVPP2_GMAC_TX_FIFO_MIN_TH_ALL_MASK)
#define MVPP22_GMAC_INT_STAT			0x20
#define     MVPP22_GMAC_INT_STAT_LINK		BIT(1)
#define MVPP22_GMAC_INT_MASK			0x24
#define     MVPP22_GMAC_INT_MASK_LINK_STAT	BIT(1)
#define MVPP22_GMAC_CTRL_4_REG			0x90
#define     MVPP22_CTRL4_EXT_PIN_GMII_SEL	BIT(0)
#define     MVPP22_CTRL4_DP_CLK_SEL		BIT(5)
#define     MVPP22_CTRL4_SYNC_BYPASS_DIS	BIT(6)
#define     MVPP22_CTRL4_QSGMII_BYPASS_ACTIVE	BIT(7)
#define MVPP22_GMAC_INT_SUM_MASK		0xa4
#define     MVPP22_GMAC_INT_SUM_MASK_LINK_STAT	BIT(1)

/* Per-port XGMAC registers. PPv2.2 only, only for GOP port 0,
 * relative to port->base.
 */
#define MVPP22_XLG_CTRL0_REG			0x100
#define     MVPP22_XLG_CTRL0_PORT_EN		BIT(0)
#define     MVPP22_XLG_CTRL0_MAC_RESET_DIS	BIT(1)
#define     MVPP22_XLG_CTRL0_RX_FLOW_CTRL_EN	BIT(7)
#define     MVPP22_XLG_CTRL0_MIB_CNT_DIS	BIT(14)
#define MVPP22_XLG_CTRL1_REG			0x104
#define     MVPP22_XLG_CTRL1_FRAMESIZELIMIT_OFFS	0
#define     MVPP22_XLG_CTRL1_FRAMESIZELIMIT_MASK	0x1fff
#define MVPP22_XLG_STATUS			0x10c
#define     MVPP22_XLG_STATUS_LINK_UP		BIT(0)
#define MVPP22_XLG_INT_STAT			0x114
#define     MVPP22_XLG_INT_STAT_LINK		BIT(1)
#define MVPP22_XLG_INT_MASK			0x118
#define     MVPP22_XLG_INT_MASK_LINK		BIT(1)
#define MVPP22_XLG_CTRL3_REG			0x11c
#define     MVPP22_XLG_CTRL3_MACMODESELECT_MASK	(7 << 13)
#define     MVPP22_XLG_CTRL3_MACMODESELECT_GMAC	(0 << 13)
#define     MVPP22_XLG_CTRL3_MACMODESELECT_10G	(1 << 13)
#define MVPP22_XLG_EXT_INT_MASK			0x15c
#define     MVPP22_XLG_EXT_INT_MASK_XLG		BIT(1)
#define     MVPP22_XLG_EXT_INT_MASK_GIG		BIT(2)
#define MVPP22_XLG_CTRL4_REG			0x184
#define     MVPP22_XLG_CTRL4_FWD_FC		BIT(5)
#define     MVPP22_XLG_CTRL4_FWD_PFC		BIT(6)
#define     MVPP22_XLG_CTRL4_MACMODSELECT_GMAC	BIT(12)

/* SMI registers. PPv2.2 only, relative to priv->iface_base. */
#define MVPP22_SMI_MISC_CFG_REG			0x1204
#define     MVPP22_SMI_POLLING_EN		BIT(10)

#define MVPP22_GMAC_BASE(port)		(0x7000 + (port) * 0x1000 + 0xe00)

#define MVPP2_CAUSE_TXQ_SENT_DESC_ALL_MASK	0xff

/* Descriptor ring Macros */
#define MVPP2_QUEUE_NEXT_DESC(q, index) \
	(((index) < (q)->last_desc) ? ((index) + 1) : 0)

/* XPCS registers. PPv2.2 only */
#define MVPP22_MPCS_BASE(port)			(0x7000 + (port) * 0x1000)
#define MVPP22_MPCS_CTRL			0x14
#define     MVPP22_MPCS_CTRL_FWD_ERR_CONN	BIT(10)
#define MVPP22_MPCS_CLK_RESET			0x14c
#define     MAC_CLK_RESET_SD_TX			BIT(0)
#define     MAC_CLK_RESET_SD_RX			BIT(1)
#define     MAC_CLK_RESET_MAC			BIT(2)
#define     MVPP22_MPCS_CLK_RESET_DIV_RATIO(n)	((n) << 4)
#define     MVPP22_MPCS_CLK_RESET_DIV_SET	BIT(11)

/* XPCS registers. PPv2.2 only */
#define MVPP22_XPCS_BASE(port)			(0x7400 + (port) * 0x1000)
#define MVPP22_XPCS_CFG0			0x0
#define     MVPP22_XPCS_CFG0_PCS_MODE(n)	((n) << 3)
#define     MVPP22_XPCS_CFG0_ACTIVE_LANE(n)	((n) << 5)

/* System controller registers. Accessed through a regmap. */
#define GENCONF_SOFT_RESET1				0x1108
#define     GENCONF_SOFT_RESET1_GOP			BIT(6)
#define GENCONF_PORT_CTRL0				0x1110
#define     GENCONF_PORT_CTRL0_BUS_WIDTH_SELECT		BIT(1)
#define     GENCONF_PORT_CTRL0_RX_DATA_SAMPLE		BIT(29)
#define     GENCONF_PORT_CTRL0_CLK_DIV_PHASE_CLR	BIT(31)
#define GENCONF_PORT_CTRL1				0x1114
#define     GENCONF_PORT_CTRL1_EN(p)			BIT(p)
#define     GENCONF_PORT_CTRL1_RESET(p)			(BIT(p) << 28)
#define GENCONF_CTRL0					0x1120
#define     GENCONF_CTRL0_PORT0_RGMII			BIT(0)
#define     GENCONF_CTRL0_PORT1_RGMII_MII		BIT(1)
#define     GENCONF_CTRL0_PORT1_RGMII			BIT(2)

/* Various constants */

/* Coalescing */
#define MVPP2_TXDONE_COAL_PKTS_THRESH	15
#define MVPP2_TXDONE_HRTIMER_PERIOD_NS	1000000UL
#define MVPP2_TXDONE_COAL_USEC		1000
#define MVPP2_RX_COAL_PKTS		32
#define MVPP2_RX_COAL_USEC		100

/* The two bytes Marvell header. Either contains a special value used
 * by Marvell switches when a specific hardware mode is enabled (not
 * supported by this driver) or is filled automatically by zeroes on
 * the RX side. Those two bytes being at the front of the Ethernet
 * header, they allow to have the IP header aligned on a 4 bytes
 * boundary automatically: the hardware skips those two bytes on its
 * own.
 */
#define MVPP2_MH_SIZE			2
#define MVPP2_ETH_TYPE_LEN		2
#define MVPP2_PPPOE_HDR_SIZE		8
#define MVPP2_VLAN_TAG_LEN		4

/* Lbtd 802.3 type */
#define MVPP2_IP_LBDT_TYPE		0xfffa

#define MVPP2_TX_CSUM_MAX_SIZE		9800

/* Timeout constants */
#define MVPP2_TX_DISABLE_TIMEOUT_MSEC	1000
#define MVPP2_TX_PENDING_TIMEOUT_MSEC	1000

#define MVPP2_TX_MTU_MAX		0x7ffff

/* Maximum number of T-CONTs of PON port */
#define MVPP2_MAX_TCONT			16

/* Maximum number of supported ports */
#define MVPP2_MAX_PORTS			4

/* Maximum number of TXQs used by single port */
#define MVPP2_MAX_TXQ			8

/* Dfault number of RXQs in use */
#define MVPP2_DEFAULT_RXQ		4

/* Max number of Rx descriptors */
#define MVPP2_MAX_RXD			128

/* Max number of Tx descriptors */
#define MVPP2_MAX_TXD			1024

/* Amount of Tx descriptors that can be reserved at once by CPU */
#define MVPP2_CPU_DESC_CHUNK		64

/* Max number of Tx descriptors in each aggregated queue */
#define MVPP2_AGGR_TXQ_SIZE		256

/* Descriptor aligned size */
#define MVPP2_DESC_ALIGNED_SIZE		32

/* Descriptor alignment mask */
#define MVPP2_TX_DESC_ALIGN		(MVPP2_DESC_ALIGNED_SIZE - 1)

/* RX FIFO constants */
#define MVPP2_RX_FIFO_PORT_DATA_SIZE	0x2000
#define MVPP2_RX_FIFO_PORT_ATTR_SIZE	0x80
#define MVPP2_RX_FIFO_PORT_MIN_PKT	0x80

/* RX buffer constants */
#define MVPP2_SKB_SHINFO_SIZE \
	SKB_DATA_ALIGN(sizeof(struct skb_shared_info))

#define MVPP2_RX_PKT_SIZE(mtu) \
	ALIGN((mtu) + MVPP2_MH_SIZE + MVPP2_VLAN_TAG_LEN + \
	      ETH_HLEN + ETH_FCS_LEN, cache_line_size())

#define MVPP2_RX_BUF_SIZE(pkt_size)	((pkt_size) + NET_SKB_PAD)
#define MVPP2_RX_TOTAL_SIZE(buf_size)	((buf_size) + MVPP2_SKB_SHINFO_SIZE)
#define MVPP2_RX_MAX_PKT_SIZE(total_size) \
	((total_size) - NET_SKB_PAD - MVPP2_SKB_SHINFO_SIZE)

#define MVPP2_BIT_TO_BYTE(bit)		((bit) / 8)

/* IPv6 max L3 address size */
#define MVPP2_MAX_L3_ADDR_SIZE		16

/* Port flags */
#define MVPP2_F_LOOPBACK		BIT(0)

/* Marvell tag types */
enum mvpp2_tag_type {
	MVPP2_TAG_TYPE_NONE = 0,
	MVPP2_TAG_TYPE_MH   = 1,
	MVPP2_TAG_TYPE_DSA  = 2,
	MVPP2_TAG_TYPE_EDSA = 3,
	MVPP2_TAG_TYPE_VLAN = 4,
	MVPP2_TAG_TYPE_LAST = 5
};

/* Parser constants */
#define MVPP2_PRS_TCAM_SRAM_SIZE	256
#define MVPP2_PRS_TCAM_WORDS		6
#define MVPP2_PRS_SRAM_WORDS		4
#define MVPP2_PRS_FLOW_ID_SIZE		64
#define MVPP2_PRS_FLOW_ID_MASK		0x3f
#define MVPP2_PRS_TCAM_ENTRY_INVALID	1
#define MVPP2_PRS_TCAM_DSA_TAGGED_BIT	BIT(5)
#define MVPP2_PRS_IPV4_HEAD		0x40
#define MVPP2_PRS_IPV4_HEAD_MASK	0xf0
#define MVPP2_PRS_IPV4_MC		0xe0
#define MVPP2_PRS_IPV4_MC_MASK		0xf0
#define MVPP2_PRS_IPV4_BC_MASK		0xff
#define MVPP2_PRS_IPV4_IHL		0x5
#define MVPP2_PRS_IPV4_IHL_MASK		0xf
#define MVPP2_PRS_IPV6_MC		0xff
#define MVPP2_PRS_IPV6_MC_MASK		0xff
#define MVPP2_PRS_IPV6_HOP_MASK		0xff
#define MVPP2_PRS_TCAM_PROTO_MASK	0xff
#define MVPP2_PRS_TCAM_PROTO_MASK_L	0x3f
#define MVPP2_PRS_DBL_VLANS_MAX		100

/* Tcam structure:
 * - lookup ID - 4 bits
 * - port ID - 1 byte
 * - additional information - 1 byte
 * - header data - 8 bytes
 * The fields are represented by MVPP2_PRS_TCAM_DATA_REG(5)->(0).
 */
#define MVPP2_PRS_AI_BITS			8
#define MVPP2_PRS_PORT_MASK			0xff
#define MVPP2_PRS_LU_MASK			0xf
#define MVPP2_PRS_TCAM_DATA_BYTE(offs)		\
				    (((offs) - ((offs) % 2)) * 2 + ((offs) % 2))
#define MVPP2_PRS_TCAM_DATA_BYTE_EN(offs)	\
					      (((offs) * 2) - ((offs) % 2)  + 2)
#define MVPP2_PRS_TCAM_AI_BYTE			16
#define MVPP2_PRS_TCAM_PORT_BYTE		17
#define MVPP2_PRS_TCAM_LU_BYTE			20
#define MVPP2_PRS_TCAM_EN_OFFS(offs)		((offs) + 2)
#define MVPP2_PRS_TCAM_INV_WORD			5
/* Tcam entries ID */
#define MVPP2_PE_DROP_ALL		0
#define MVPP2_PE_FIRST_FREE_TID		1
#define MVPP2_PE_LAST_FREE_TID		(MVPP2_PRS_TCAM_SRAM_SIZE - 31)
#define MVPP2_PE_IP6_EXT_PROTO_UN	(MVPP2_PRS_TCAM_SRAM_SIZE - 30)
#define MVPP2_PE_MAC_MC_IP6		(MVPP2_PRS_TCAM_SRAM_SIZE - 29)
#define MVPP2_PE_IP6_ADDR_UN		(MVPP2_PRS_TCAM_SRAM_SIZE - 28)
#define MVPP2_PE_IP4_ADDR_UN		(MVPP2_PRS_TCAM_SRAM_SIZE - 27)
#define MVPP2_PE_LAST_DEFAULT_FLOW	(MVPP2_PRS_TCAM_SRAM_SIZE - 26)
#define MVPP2_PE_FIRST_DEFAULT_FLOW	(MVPP2_PRS_TCAM_SRAM_SIZE - 19)
#define MVPP2_PE_EDSA_TAGGED		(MVPP2_PRS_TCAM_SRAM_SIZE - 18)
#define MVPP2_PE_EDSA_UNTAGGED		(MVPP2_PRS_TCAM_SRAM_SIZE - 17)
#define MVPP2_PE_DSA_TAGGED		(MVPP2_PRS_TCAM_SRAM_SIZE - 16)
#define MVPP2_PE_DSA_UNTAGGED		(MVPP2_PRS_TCAM_SRAM_SIZE - 15)
#define MVPP2_PE_ETYPE_EDSA_TAGGED	(MVPP2_PRS_TCAM_SRAM_SIZE - 14)
#define MVPP2_PE_ETYPE_EDSA_UNTAGGED	(MVPP2_PRS_TCAM_SRAM_SIZE - 13)
#define MVPP2_PE_ETYPE_DSA_TAGGED	(MVPP2_PRS_TCAM_SRAM_SIZE - 12)
#define MVPP2_PE_ETYPE_DSA_UNTAGGED	(MVPP2_PRS_TCAM_SRAM_SIZE - 11)
#define MVPP2_PE_MH_DEFAULT		(MVPP2_PRS_TCAM_SRAM_SIZE - 10)
#define MVPP2_PE_DSA_DEFAULT		(MVPP2_PRS_TCAM_SRAM_SIZE - 9)
#define MVPP2_PE_IP6_PROTO_UN		(MVPP2_PRS_TCAM_SRAM_SIZE - 8)
#define MVPP2_PE_IP4_PROTO_UN		(MVPP2_PRS_TCAM_SRAM_SIZE - 7)
#define MVPP2_PE_ETH_TYPE_UN		(MVPP2_PRS_TCAM_SRAM_SIZE - 6)
#define MVPP2_PE_VLAN_DBL		(MVPP2_PRS_TCAM_SRAM_SIZE - 5)
#define MVPP2_PE_VLAN_NONE		(MVPP2_PRS_TCAM_SRAM_SIZE - 4)
#define MVPP2_PE_MAC_MC_ALL		(MVPP2_PRS_TCAM_SRAM_SIZE - 3)
#define MVPP2_PE_MAC_PROMISCUOUS	(MVPP2_PRS_TCAM_SRAM_SIZE - 2)
#define MVPP2_PE_MAC_NON_PROMISCUOUS	(MVPP2_PRS_TCAM_SRAM_SIZE - 1)

/* Sram structure
 * The fields are represented by MVPP2_PRS_TCAM_DATA_REG(3)->(0).
 */
#define MVPP2_PRS_SRAM_RI_OFFS			0
#define MVPP2_PRS_SRAM_RI_WORD			0
#define MVPP2_PRS_SRAM_RI_CTRL_OFFS		32
#define MVPP2_PRS_SRAM_RI_CTRL_WORD		1
#define MVPP2_PRS_SRAM_RI_CTRL_BITS		32
#define MVPP2_PRS_SRAM_SHIFT_OFFS		64
#define MVPP2_PRS_SRAM_SHIFT_SIGN_BIT		72
#define MVPP2_PRS_SRAM_UDF_OFFS			73
#define MVPP2_PRS_SRAM_UDF_BITS			8
#define MVPP2_PRS_SRAM_UDF_MASK			0xff
#define MVPP2_PRS_SRAM_UDF_SIGN_BIT		81
#define MVPP2_PRS_SRAM_UDF_TYPE_OFFS		82
#define MVPP2_PRS_SRAM_UDF_TYPE_MASK		0x7
#define MVPP2_PRS_SRAM_UDF_TYPE_L3		1
#define MVPP2_PRS_SRAM_UDF_TYPE_L4		4
#define MVPP2_PRS_SRAM_OP_SEL_SHIFT_OFFS	85
#define MVPP2_PRS_SRAM_OP_SEL_SHIFT_MASK	0x3
#define MVPP2_PRS_SRAM_OP_SEL_SHIFT_ADD		1
#define MVPP2_PRS_SRAM_OP_SEL_SHIFT_IP4_ADD	2
#define MVPP2_PRS_SRAM_OP_SEL_SHIFT_IP6_ADD	3
#define MVPP2_PRS_SRAM_OP_SEL_UDF_OFFS		87
#define MVPP2_PRS_SRAM_OP_SEL_UDF_BITS		2
#define MVPP2_PRS_SRAM_OP_SEL_UDF_MASK		0x3
#define MVPP2_PRS_SRAM_OP_SEL_UDF_ADD		0
#define MVPP2_PRS_SRAM_OP_SEL_UDF_IP4_ADD	2
#define MVPP2_PRS_SRAM_OP_SEL_UDF_IP6_ADD	3
#define MVPP2_PRS_SRAM_OP_SEL_BASE_OFFS		89
#define MVPP2_PRS_SRAM_AI_OFFS			90
#define MVPP2_PRS_SRAM_AI_CTRL_OFFS		98
#define MVPP2_PRS_SRAM_AI_CTRL_BITS		8
#define MVPP2_PRS_SRAM_AI_MASK			0xff
#define MVPP2_PRS_SRAM_NEXT_LU_OFFS		106
#define MVPP2_PRS_SRAM_NEXT_LU_MASK		0xf
#define MVPP2_PRS_SRAM_LU_DONE_BIT		110
#define MVPP2_PRS_SRAM_LU_GEN_BIT		111

/* Sram result info bits assignment */
#define MVPP2_PRS_RI_MAC_ME_MASK		0x1
#define MVPP2_PRS_RI_DSA_MASK			0x2
#define MVPP2_PRS_RI_VLAN_MASK			(BIT(2) | BIT(3))
#define MVPP2_PRS_RI_VLAN_NONE			0x0
#define MVPP2_PRS_RI_VLAN_SINGLE		BIT(2)
#define MVPP2_PRS_RI_VLAN_DOUBLE		BIT(3)
#define MVPP2_PRS_RI_VLAN_TRIPLE		(BIT(2) | BIT(3))
#define MVPP2_PRS_RI_CPU_CODE_MASK		0x70
#define MVPP2_PRS_RI_CPU_CODE_RX_SPEC		BIT(4)
#define MVPP2_PRS_RI_L2_CAST_MASK		(BIT(9) | BIT(10))
#define MVPP2_PRS_RI_L2_UCAST			0x0
#define MVPP2_PRS_RI_L2_MCAST			BIT(9)
#define MVPP2_PRS_RI_L2_BCAST			BIT(10)
#define MVPP2_PRS_RI_PPPOE_MASK			0x800
#define MVPP2_PRS_RI_L3_PROTO_MASK		(BIT(12) | BIT(13) | BIT(14))
#define MVPP2_PRS_RI_L3_UN			0x0
#define MVPP2_PRS_RI_L3_IP4			BIT(12)
#define MVPP2_PRS_RI_L3_IP4_OPT			BIT(13)
#define MVPP2_PRS_RI_L3_IP4_OTHER		(BIT(12) | BIT(13))
#define MVPP2_PRS_RI_L3_IP6			BIT(14)
#define MVPP2_PRS_RI_L3_IP6_EXT			(BIT(12) | BIT(14))
#define MVPP2_PRS_RI_L3_ARP			(BIT(13) | BIT(14))
#define MVPP2_PRS_RI_L3_ADDR_MASK		(BIT(15) | BIT(16))
#define MVPP2_PRS_RI_L3_UCAST			0x0
#define MVPP2_PRS_RI_L3_MCAST			BIT(15)
#define MVPP2_PRS_RI_L3_BCAST			(BIT(15) | BIT(16))
#define MVPP2_PRS_RI_IP_FRAG_MASK		0x20000
#define MVPP2_PRS_RI_IP_FRAG_TRUE		BIT(17)
#define MVPP2_PRS_RI_UDF3_MASK			0x300000
#define MVPP2_PRS_RI_UDF3_RX_SPECIAL		BIT(21)
#define MVPP2_PRS_RI_L4_PROTO_MASK		0x1c00000
#define MVPP2_PRS_RI_L4_TCP			BIT(22)
#define MVPP2_PRS_RI_L4_UDP			BIT(23)
#define MVPP2_PRS_RI_L4_OTHER			(BIT(22) | BIT(23))
#define MVPP2_PRS_RI_UDF7_MASK			0x60000000
#define MVPP2_PRS_RI_UDF7_IP6_LITE		BIT(29)
#define MVPP2_PRS_RI_DROP_MASK			0x80000000

/* Sram additional info bits assignment */
#define MVPP2_PRS_IPV4_DIP_AI_BIT		BIT(0)
#define MVPP2_PRS_IPV6_NO_EXT_AI_BIT		BIT(0)
#define MVPP2_PRS_IPV6_EXT_AI_BIT		BIT(1)
#define MVPP2_PRS_IPV6_EXT_AH_AI_BIT		BIT(2)
#define MVPP2_PRS_IPV6_EXT_AH_LEN_AI_BIT	BIT(3)
#define MVPP2_PRS_IPV6_EXT_AH_L4_AI_BIT		BIT(4)
#define MVPP2_PRS_SINGLE_VLAN_AI		0
#define MVPP2_PRS_DBL_VLAN_AI_BIT		BIT(7)

/* DSA/EDSA type */
#define MVPP2_PRS_TAGGED		true
#define MVPP2_PRS_UNTAGGED		false
#define MVPP2_PRS_EDSA			true
#define MVPP2_PRS_DSA			false

/* MAC entries, shadow udf */
enum mvpp2_prs_udf {
	MVPP2_PRS_UDF_MAC_DEF,
	MVPP2_PRS_UDF_MAC_RANGE,
	MVPP2_PRS_UDF_L2_DEF,
	MVPP2_PRS_UDF_L2_DEF_COPY,
	MVPP2_PRS_UDF_L2_USER,
};

/* Lookup ID */
enum mvpp2_prs_lookup {
	MVPP2_PRS_LU_MH,
	MVPP2_PRS_LU_MAC,
	MVPP2_PRS_LU_DSA,
	MVPP2_PRS_LU_VLAN,
	MVPP2_PRS_LU_L2,
	MVPP2_PRS_LU_PPPOE,
	MVPP2_PRS_LU_IP4,
	MVPP2_PRS_LU_IP6,
	MVPP2_PRS_LU_FLOWS,
	MVPP2_PRS_LU_LAST,
};

/* L3 cast enum */
enum mvpp2_prs_l3_cast {
	MVPP2_PRS_L3_UNI_CAST,
	MVPP2_PRS_L3_MULTI_CAST,
	MVPP2_PRS_L3_BROAD_CAST
};

/* Classifier constants */
#define MVPP2_CLS_FLOWS_TBL_SIZE	512
#define MVPP2_CLS_FLOWS_TBL_DATA_WORDS	3
#define MVPP2_CLS_LKP_TBL_SIZE		64

/* BM constants */
#define MVPP2_BM_POOLS_NUM		8
#define MVPP2_BM_LONG_BUF_NUM		1024
#define MVPP2_BM_SHORT_BUF_NUM		2048
#define MVPP2_BM_POOL_SIZE_MAX		(16*1024 - MVPP2_BM_POOL_PTR_ALIGN/4)
#define MVPP2_BM_POOL_PTR_ALIGN		128
#define MVPP2_BM_SWF_LONG_POOL(port)	((port > 2) ? 2 : port)
#define MVPP2_BM_SWF_SHORT_POOL		3

/* BM cookie (32 bits) definition */
#define MVPP2_BM_COOKIE_POOL_OFFS	8
#define MVPP2_BM_COOKIE_CPU_OFFS	24

/* BM short pool packet size
 * These value assure that for SWF the total number
 * of bytes allocated for each buffer will be 512
 */
#define MVPP2_BM_SHORT_PKT_SIZE		MVPP2_RX_MAX_PKT_SIZE(512)

#define MVPP21_ADDR_SPACE_SZ		0
#define MVPP22_ADDR_SPACE_SZ		SZ_64K

#define MVPP2_MAX_THREADS		8
#define MVPP2_MAX_QVECS			MVPP2_MAX_THREADS

enum mvpp2_bm_type {
	MVPP2_BM_FREE,
	MVPP2_BM_SWF_LONG,
	MVPP2_BM_SWF_SHORT
};

/* Definitions */

/* Shared Packet Processor resources */
struct mvpp2 {
	/* Shared registers' base addresses */
	void __iomem *lms_base;
	void __iomem *iface_base;

	/* On PPv2.2, each "software thread" can access the base
	 * register through a separate address space, each 64 KB apart
	 * from each other. Typically, such address spaces will be
	 * used per CPU.
	 */
	void __iomem *swth_base[MVPP2_MAX_THREADS];

	/* On PPv2.2, some port control registers are located into the system
	 * controller space. These registers are accessible through a regmap.
	 */
	struct regmap *sysctrl_base;

	/* Common clocks */
	struct clk *pp_clk;
	struct clk *gop_clk;
	struct clk *mg_clk;
	struct clk *axi_clk;

	/* List of pointers to port structures */
	struct mvpp2_port **port_list;

	/* Aggregated TXQs */
	struct mvpp2_tx_queue *aggr_txqs;

	/* BM pools */
	struct mvpp2_bm_pool *bm_pools;

	/* PRS shadow table */
	struct mvpp2_prs_shadow *prs_shadow;
	/* PRS auxiliary table for double vlan entries control */
	bool *prs_double_vlans;

	/* Tclk value */
	u32 tclk;

	/* HW version */
	enum { MVPP21, MVPP22 } hw_version;

	/* Maximum number of RXQs per port */
	unsigned int max_port_rxqs;
};

struct mvpp2_pcpu_stats {
	struct	u64_stats_sync syncp;
	u64	rx_packets;
	u64	rx_bytes;
	u64	tx_packets;
	u64	tx_bytes;
};

/* Per-CPU port control */
struct mvpp2_port_pcpu {
	struct hrtimer tx_done_timer;
	bool timer_scheduled;
	/* Tasklet for egress finalization */
	struct tasklet_struct tx_done_tasklet;
};

struct mvpp2_queue_vector {
	int irq;
	struct napi_struct napi;
	enum { MVPP2_QUEUE_VECTOR_SHARED, MVPP2_QUEUE_VECTOR_PRIVATE } type;
	int sw_thread_id;
	u16 sw_thread_mask;
	int first_rxq;
	int nrxqs;
	u32 pending_cause_rx;
	struct mvpp2_port *port;
};

struct mvpp2_port {
	u8 id;

	/* Index of the port from the "group of ports" complex point
	 * of view
	 */
	int gop_id;

	int link_irq;

	struct mvpp2 *priv;

	/* Per-port registers' base address */
	void __iomem *base;

	struct mvpp2_rx_queue **rxqs;
	unsigned int nrxqs;
	struct mvpp2_tx_queue **txqs;
	unsigned int ntxqs;
	struct net_device *dev;

	int pkt_size;

	/* Per-CPU port control */
	struct mvpp2_port_pcpu __percpu *pcpu;

	/* Flags */
	unsigned long flags;

	u16 tx_ring_size;
	u16 rx_ring_size;
	struct mvpp2_pcpu_stats __percpu *stats;

	phy_interface_t phy_interface;
	struct device_node *phy_node;
	struct phy *comphy;
	unsigned int link;
	unsigned int duplex;
	unsigned int speed;

	struct mvpp2_bm_pool *pool_long;
	struct mvpp2_bm_pool *pool_short;

	/* Index of first port's physical RXQ */
	u8 first_rxq;

	struct mvpp2_queue_vector qvecs[MVPP2_MAX_QVECS];
	unsigned int nqvecs;
	bool has_tx_irqs;

	u32 tx_time_coal;
};

/* The mvpp2_tx_desc and mvpp2_rx_desc structures describe the
 * layout of the transmit and reception DMA descriptors, and their
 * layout is therefore defined by the hardware design
 */

#define MVPP2_TXD_L3_OFF_SHIFT		0
#define MVPP2_TXD_IP_HLEN_SHIFT		8
#define MVPP2_TXD_L4_CSUM_FRAG		BIT(13)
#define MVPP2_TXD_L4_CSUM_NOT		BIT(14)
#define MVPP2_TXD_IP_CSUM_DISABLE	BIT(15)
#define MVPP2_TXD_PADDING_DISABLE	BIT(23)
#define MVPP2_TXD_L4_UDP		BIT(24)
#define MVPP2_TXD_L3_IP6		BIT(26)
#define MVPP2_TXD_L_DESC		BIT(28)
#define MVPP2_TXD_F_DESC		BIT(29)

#define MVPP2_RXD_ERR_SUMMARY		BIT(15)
#define MVPP2_RXD_ERR_CODE_MASK		(BIT(13) | BIT(14))
#define MVPP2_RXD_ERR_CRC		0x0
#define MVPP2_RXD_ERR_OVERRUN		BIT(13)
#define MVPP2_RXD_ERR_RESOURCE		(BIT(13) | BIT(14))
#define MVPP2_RXD_BM_POOL_ID_OFFS	16
#define MVPP2_RXD_BM_POOL_ID_MASK	(BIT(16) | BIT(17) | BIT(18))
#define MVPP2_RXD_HWF_SYNC		BIT(21)
#define MVPP2_RXD_L4_CSUM_OK		BIT(22)
#define MVPP2_RXD_IP4_HEADER_ERR	BIT(24)
#define MVPP2_RXD_L4_TCP		BIT(25)
#define MVPP2_RXD_L4_UDP		BIT(26)
#define MVPP2_RXD_L3_IP4		BIT(28)
#define MVPP2_RXD_L3_IP6		BIT(30)
#define MVPP2_RXD_BUF_HDR		BIT(31)

/* HW TX descriptor for PPv2.1 */
struct mvpp21_tx_desc {
	u32 command;		/* Options used by HW for packet transmitting.*/
	u8  packet_offset;	/* the offset from the buffer beginning	*/
	u8  phys_txq;		/* destination queue ID			*/
	u16 data_size;		/* data size of transmitted packet in bytes */
	u32 buf_dma_addr;	/* physical addr of transmitted buffer	*/
	u32 buf_cookie;		/* cookie for access to TX buffer in tx path */
	u32 reserved1[3];	/* hw_cmd (for future use, BM, PON, PNC) */
	u32 reserved2;		/* reserved (for future use)		*/
};

/* HW RX descriptor for PPv2.1 */
struct mvpp21_rx_desc {
	u32 status;		/* info about received packet		*/
	u16 reserved1;		/* parser_info (for future use, PnC)	*/
	u16 data_size;		/* size of received packet in bytes	*/
	u32 buf_dma_addr;	/* physical address of the buffer	*/
	u32 buf_cookie;		/* cookie for access to RX buffer in rx path */
	u16 reserved2;		/* gem_port_id (for future use, PON)	*/
	u16 reserved3;		/* csum_l4 (for future use, PnC)	*/
	u8  reserved4;		/* bm_qset (for future use, BM)		*/
	u8  reserved5;
	u16 reserved6;		/* classify_info (for future use, PnC)	*/
	u32 reserved7;		/* flow_id (for future use, PnC) */
	u32 reserved8;
};

/* HW TX descriptor for PPv2.2 */
struct mvpp22_tx_desc {
	u32 command;
	u8  packet_offset;
	u8  phys_txq;
	u16 data_size;
	u64 reserved1;
	u64 buf_dma_addr_ptp;
	u64 buf_cookie_misc;
};

/* HW RX descriptor for PPv2.2 */
struct mvpp22_rx_desc {
	u32 status;
	u16 reserved1;
	u16 data_size;
	u32 reserved2;
	u32 reserved3;
	u64 buf_dma_addr_key_hash;
	u64 buf_cookie_misc;
};

/* Opaque type used by the driver to manipulate the HW TX and RX
 * descriptors
 */
struct mvpp2_tx_desc {
	union {
		struct mvpp21_tx_desc pp21;
		struct mvpp22_tx_desc pp22;
	};
};

struct mvpp2_rx_desc {
	union {
		struct mvpp21_rx_desc pp21;
		struct mvpp22_rx_desc pp22;
	};
};

struct mvpp2_txq_pcpu_buf {
	/* Transmitted SKB */
	struct sk_buff *skb;

	/* Physical address of transmitted buffer */
	dma_addr_t dma;

	/* Size transmitted */
	size_t size;
};

/* Per-CPU Tx queue control */
struct mvpp2_txq_pcpu {
	int cpu;

	/* Number of Tx DMA descriptors in the descriptor ring */
	int size;

	/* Number of currently used Tx DMA descriptor in the
	 * descriptor ring
	 */
	int count;

	/* Number of Tx DMA descriptors reserved for each CPU */
	int reserved_num;

	/* Infos about transmitted buffers */
	struct mvpp2_txq_pcpu_buf *buffs;

	/* Index of last TX DMA descriptor that was inserted */
	int txq_put_index;

	/* Index of the TX DMA descriptor to be cleaned up */
	int txq_get_index;

	/* DMA buffer for TSO headers */
	char *tso_headers;
	dma_addr_t tso_headers_dma;
};

struct mvpp2_tx_queue {
	/* Physical number of this Tx queue */
	u8 id;

	/* Logical number of this Tx queue */
	u8 log_id;

	/* Number of Tx DMA descriptors in the descriptor ring */
	int size;

	/* Number of currently used Tx DMA descriptor in the descriptor ring */
	int count;

	/* Per-CPU control of physical Tx queues */
	struct mvpp2_txq_pcpu __percpu *pcpu;

	u32 done_pkts_coal;

	/* Virtual address of thex Tx DMA descriptors array */
	struct mvpp2_tx_desc *descs;

	/* DMA address of the Tx DMA descriptors array */
	dma_addr_t descs_dma;

	/* Index of the last Tx DMA descriptor */
	int last_desc;

	/* Index of the next Tx DMA descriptor to process */
	int next_desc_to_proc;
};

struct mvpp2_rx_queue {
	/* RX queue number, in the range 0-31 for physical RXQs */
	u8 id;

	/* Num of rx descriptors in the rx descriptor ring */
	int size;

	u32 pkts_coal;
	u32 time_coal;

	/* Virtual address of the RX DMA descriptors array */
	struct mvpp2_rx_desc *descs;

	/* DMA address of the RX DMA descriptors array */
	dma_addr_t descs_dma;

	/* Index of the last RX DMA descriptor */
	int last_desc;

	/* Index of the next RX DMA descriptor to process */
	int next_desc_to_proc;

	/* ID of port to which physical RXQ is mapped */
	int port;

	/* Port's logic RXQ number to which physical RXQ is mapped */
	int logic_rxq;
};

union mvpp2_prs_tcam_entry {
	u32 word[MVPP2_PRS_TCAM_WORDS];
	u8  byte[MVPP2_PRS_TCAM_WORDS * 4];
};

union mvpp2_prs_sram_entry {
	u32 word[MVPP2_PRS_SRAM_WORDS];
	u8  byte[MVPP2_PRS_SRAM_WORDS * 4];
};

struct mvpp2_prs_entry {
	u32 index;
	union mvpp2_prs_tcam_entry tcam;
	union mvpp2_prs_sram_entry sram;
};

struct mvpp2_prs_shadow {
	bool valid;
	bool finish;

	/* Lookup ID */
	int lu;

	/* User defined offset */
	int udf;

	/* Result info */
	u32 ri;
	u32 ri_mask;
};

struct mvpp2_cls_flow_entry {
	u32 index;
	u32 data[MVPP2_CLS_FLOWS_TBL_DATA_WORDS];
};

struct mvpp2_cls_lookup_entry {
	u32 lkpid;
	u32 way;
	u32 data;
};

struct mvpp2_bm_pool {
	/* Pool number in the range 0-7 */
	int id;
	enum mvpp2_bm_type type;

	/* Buffer Pointers Pool External (BPPE) size */
	int size;
	/* BPPE size in bytes */
	int size_bytes;
	/* Number of buffers for this pool */
	int buf_num;
	/* Pool buffer size */
	int buf_size;
	/* Packet size */
	int pkt_size;
	int frag_size;

	/* BPPE virtual base address */
	u32 *virt_addr;
	/* BPPE DMA base address */
	dma_addr_t dma_addr;

	/* Ports using BM pool */
	u32 port_map;
};

<<<<<<< HEAD
/* Queue modes */
#define MVPP2_QDIST_SINGLE_MODE	0
#define MVPP2_QDIST_MULTI_MODE	1

static int queue_mode = MVPP2_QDIST_SINGLE_MODE;

=======
#define IS_TSO_HEADER(txq_pcpu, addr) \
	((addr) >= (txq_pcpu)->tso_headers_dma && \
	 (addr) < (txq_pcpu)->tso_headers_dma + \
	 (txq_pcpu)->size * TSO_HEADER_SIZE)

/* Queue modes */
#define MVPP2_QDIST_SINGLE_MODE	0
#define MVPP2_QDIST_MULTI_MODE	1

static int queue_mode = MVPP2_QDIST_SINGLE_MODE;

>>>>>>> 9abd04af
module_param(queue_mode, int, 0444);
MODULE_PARM_DESC(queue_mode, "Set queue_mode (single=0, multi=1)");

#define MVPP2_DRIVER_NAME "mvpp2"
#define MVPP2_DRIVER_VERSION "1.0"

/* Utility/helper methods */

static void mvpp2_write(struct mvpp2 *priv, u32 offset, u32 data)
{
	writel(data, priv->swth_base[0] + offset);
}

static u32 mvpp2_read(struct mvpp2 *priv, u32 offset)
{
	return readl(priv->swth_base[0] + offset);
}

/* These accessors should be used to access:
 *
 * - per-CPU registers, where each CPU has its own copy of the
 *   register.
 *
 *   MVPP2_BM_VIRT_ALLOC_REG
 *   MVPP2_BM_ADDR_HIGH_ALLOC
 *   MVPP22_BM_ADDR_HIGH_RLS_REG
 *   MVPP2_BM_VIRT_RLS_REG
 *   MVPP2_ISR_RX_TX_CAUSE_REG
 *   MVPP2_ISR_RX_TX_MASK_REG
 *   MVPP2_TXQ_NUM_REG
 *   MVPP2_AGGR_TXQ_UPDATE_REG
 *   MVPP2_TXQ_RSVD_REQ_REG
 *   MVPP2_TXQ_RSVD_RSLT_REG
 *   MVPP2_TXQ_SENT_REG
 *   MVPP2_RXQ_NUM_REG
 *
 * - global registers that must be accessed through a specific CPU
 *   window, because they are related to an access to a per-CPU
 *   register
 *
 *   MVPP2_BM_PHY_ALLOC_REG    (related to MVPP2_BM_VIRT_ALLOC_REG)
 *   MVPP2_BM_PHY_RLS_REG      (related to MVPP2_BM_VIRT_RLS_REG)
 *   MVPP2_RXQ_THRESH_REG      (related to MVPP2_RXQ_NUM_REG)
 *   MVPP2_RXQ_DESC_ADDR_REG   (related to MVPP2_RXQ_NUM_REG)
 *   MVPP2_RXQ_DESC_SIZE_REG   (related to MVPP2_RXQ_NUM_REG)
 *   MVPP2_RXQ_INDEX_REG       (related to MVPP2_RXQ_NUM_REG)
 *   MVPP2_TXQ_PENDING_REG     (related to MVPP2_TXQ_NUM_REG)
 *   MVPP2_TXQ_DESC_ADDR_REG   (related to MVPP2_TXQ_NUM_REG)
 *   MVPP2_TXQ_DESC_SIZE_REG   (related to MVPP2_TXQ_NUM_REG)
 *   MVPP2_TXQ_INDEX_REG       (related to MVPP2_TXQ_NUM_REG)
 *   MVPP2_TXQ_PENDING_REG     (related to MVPP2_TXQ_NUM_REG)
 *   MVPP2_TXQ_PREF_BUF_REG    (related to MVPP2_TXQ_NUM_REG)
 *   MVPP2_TXQ_PREF_BUF_REG    (related to MVPP2_TXQ_NUM_REG)
 */
static void mvpp2_percpu_write(struct mvpp2 *priv, int cpu,
			       u32 offset, u32 data)
{
	writel(data, priv->swth_base[cpu] + offset);
}

static u32 mvpp2_percpu_read(struct mvpp2 *priv, int cpu,
			     u32 offset)
{
	return readl(priv->swth_base[cpu] + offset);
}

static dma_addr_t mvpp2_txdesc_dma_addr_get(struct mvpp2_port *port,
					    struct mvpp2_tx_desc *tx_desc)
{
	if (port->priv->hw_version == MVPP21)
		return tx_desc->pp21.buf_dma_addr;
	else
		return tx_desc->pp22.buf_dma_addr_ptp & GENMASK_ULL(40, 0);
}

static void mvpp2_txdesc_dma_addr_set(struct mvpp2_port *port,
				      struct mvpp2_tx_desc *tx_desc,
				      dma_addr_t dma_addr)
{
	if (port->priv->hw_version == MVPP21) {
		tx_desc->pp21.buf_dma_addr = dma_addr;
	} else {
		u64 val = (u64)dma_addr;

		tx_desc->pp22.buf_dma_addr_ptp &= ~GENMASK_ULL(40, 0);
		tx_desc->pp22.buf_dma_addr_ptp |= val;
	}
}

static size_t mvpp2_txdesc_size_get(struct mvpp2_port *port,
				    struct mvpp2_tx_desc *tx_desc)
{
	if (port->priv->hw_version == MVPP21)
		return tx_desc->pp21.data_size;
	else
		return tx_desc->pp22.data_size;
}

static void mvpp2_txdesc_size_set(struct mvpp2_port *port,
				  struct mvpp2_tx_desc *tx_desc,
				  size_t size)
{
	if (port->priv->hw_version == MVPP21)
		tx_desc->pp21.data_size = size;
	else
		tx_desc->pp22.data_size = size;
}

static void mvpp2_txdesc_txq_set(struct mvpp2_port *port,
				 struct mvpp2_tx_desc *tx_desc,
				 unsigned int txq)
{
	if (port->priv->hw_version == MVPP21)
		tx_desc->pp21.phys_txq = txq;
	else
		tx_desc->pp22.phys_txq = txq;
}

static void mvpp2_txdesc_cmd_set(struct mvpp2_port *port,
				 struct mvpp2_tx_desc *tx_desc,
				 unsigned int command)
{
	if (port->priv->hw_version == MVPP21)
		tx_desc->pp21.command = command;
	else
		tx_desc->pp22.command = command;
}

static void mvpp2_txdesc_offset_set(struct mvpp2_port *port,
				    struct mvpp2_tx_desc *tx_desc,
				    unsigned int offset)
{
	if (port->priv->hw_version == MVPP21)
		tx_desc->pp21.packet_offset = offset;
	else
		tx_desc->pp22.packet_offset = offset;
}

static unsigned int mvpp2_txdesc_offset_get(struct mvpp2_port *port,
					    struct mvpp2_tx_desc *tx_desc)
{
	if (port->priv->hw_version == MVPP21)
		return tx_desc->pp21.packet_offset;
	else
		return tx_desc->pp22.packet_offset;
}

static dma_addr_t mvpp2_rxdesc_dma_addr_get(struct mvpp2_port *port,
					    struct mvpp2_rx_desc *rx_desc)
{
	if (port->priv->hw_version == MVPP21)
		return rx_desc->pp21.buf_dma_addr;
	else
		return rx_desc->pp22.buf_dma_addr_key_hash & GENMASK_ULL(40, 0);
}

static unsigned long mvpp2_rxdesc_cookie_get(struct mvpp2_port *port,
					     struct mvpp2_rx_desc *rx_desc)
{
	if (port->priv->hw_version == MVPP21)
		return rx_desc->pp21.buf_cookie;
	else
		return rx_desc->pp22.buf_cookie_misc & GENMASK_ULL(40, 0);
}

static size_t mvpp2_rxdesc_size_get(struct mvpp2_port *port,
				    struct mvpp2_rx_desc *rx_desc)
{
	if (port->priv->hw_version == MVPP21)
		return rx_desc->pp21.data_size;
	else
		return rx_desc->pp22.data_size;
}

static u32 mvpp2_rxdesc_status_get(struct mvpp2_port *port,
				   struct mvpp2_rx_desc *rx_desc)
{
	if (port->priv->hw_version == MVPP21)
		return rx_desc->pp21.status;
	else
		return rx_desc->pp22.status;
}

static void mvpp2_txq_inc_get(struct mvpp2_txq_pcpu *txq_pcpu)
{
	txq_pcpu->txq_get_index++;
	if (txq_pcpu->txq_get_index == txq_pcpu->size)
		txq_pcpu->txq_get_index = 0;
}

static void mvpp2_txq_inc_put(struct mvpp2_port *port,
			      struct mvpp2_txq_pcpu *txq_pcpu,
			      struct sk_buff *skb,
			      struct mvpp2_tx_desc *tx_desc)
{
	struct mvpp2_txq_pcpu_buf *tx_buf =
		txq_pcpu->buffs + txq_pcpu->txq_put_index;
	tx_buf->skb = skb;
	tx_buf->size = mvpp2_txdesc_size_get(port, tx_desc);
	tx_buf->dma = mvpp2_txdesc_dma_addr_get(port, tx_desc) +
		mvpp2_txdesc_offset_get(port, tx_desc);
	txq_pcpu->txq_put_index++;
	if (txq_pcpu->txq_put_index == txq_pcpu->size)
		txq_pcpu->txq_put_index = 0;
}

/* Get number of physical egress port */
static inline int mvpp2_egress_port(struct mvpp2_port *port)
{
	return MVPP2_MAX_TCONT + port->id;
}

/* Get number of physical TXQ */
static inline int mvpp2_txq_phys(int port, int txq)
{
	return (MVPP2_MAX_TCONT + port) * MVPP2_MAX_TXQ + txq;
}

/* Parser configuration routines */

/* Update parser tcam and sram hw entries */
static int mvpp2_prs_hw_write(struct mvpp2 *priv, struct mvpp2_prs_entry *pe)
{
	int i;

	if (pe->index > MVPP2_PRS_TCAM_SRAM_SIZE - 1)
		return -EINVAL;

	/* Clear entry invalidation bit */
	pe->tcam.word[MVPP2_PRS_TCAM_INV_WORD] &= ~MVPP2_PRS_TCAM_INV_MASK;

	/* Write tcam index - indirect access */
	mvpp2_write(priv, MVPP2_PRS_TCAM_IDX_REG, pe->index);
	for (i = 0; i < MVPP2_PRS_TCAM_WORDS; i++)
		mvpp2_write(priv, MVPP2_PRS_TCAM_DATA_REG(i), pe->tcam.word[i]);

	/* Write sram index - indirect access */
	mvpp2_write(priv, MVPP2_PRS_SRAM_IDX_REG, pe->index);
	for (i = 0; i < MVPP2_PRS_SRAM_WORDS; i++)
		mvpp2_write(priv, MVPP2_PRS_SRAM_DATA_REG(i), pe->sram.word[i]);

	return 0;
}

/* Read tcam entry from hw */
static int mvpp2_prs_hw_read(struct mvpp2 *priv, struct mvpp2_prs_entry *pe)
{
	int i;

	if (pe->index > MVPP2_PRS_TCAM_SRAM_SIZE - 1)
		return -EINVAL;

	/* Write tcam index - indirect access */
	mvpp2_write(priv, MVPP2_PRS_TCAM_IDX_REG, pe->index);

	pe->tcam.word[MVPP2_PRS_TCAM_INV_WORD] = mvpp2_read(priv,
			      MVPP2_PRS_TCAM_DATA_REG(MVPP2_PRS_TCAM_INV_WORD));
	if (pe->tcam.word[MVPP2_PRS_TCAM_INV_WORD] & MVPP2_PRS_TCAM_INV_MASK)
		return MVPP2_PRS_TCAM_ENTRY_INVALID;

	for (i = 0; i < MVPP2_PRS_TCAM_WORDS; i++)
		pe->tcam.word[i] = mvpp2_read(priv, MVPP2_PRS_TCAM_DATA_REG(i));

	/* Write sram index - indirect access */
	mvpp2_write(priv, MVPP2_PRS_SRAM_IDX_REG, pe->index);
	for (i = 0; i < MVPP2_PRS_SRAM_WORDS; i++)
		pe->sram.word[i] = mvpp2_read(priv, MVPP2_PRS_SRAM_DATA_REG(i));

	return 0;
}

/* Invalidate tcam hw entry */
static void mvpp2_prs_hw_inv(struct mvpp2 *priv, int index)
{
	/* Write index - indirect access */
	mvpp2_write(priv, MVPP2_PRS_TCAM_IDX_REG, index);
	mvpp2_write(priv, MVPP2_PRS_TCAM_DATA_REG(MVPP2_PRS_TCAM_INV_WORD),
		    MVPP2_PRS_TCAM_INV_MASK);
}

/* Enable shadow table entry and set its lookup ID */
static void mvpp2_prs_shadow_set(struct mvpp2 *priv, int index, int lu)
{
	priv->prs_shadow[index].valid = true;
	priv->prs_shadow[index].lu = lu;
}

/* Update ri fields in shadow table entry */
static void mvpp2_prs_shadow_ri_set(struct mvpp2 *priv, int index,
				    unsigned int ri, unsigned int ri_mask)
{
	priv->prs_shadow[index].ri_mask = ri_mask;
	priv->prs_shadow[index].ri = ri;
}

/* Update lookup field in tcam sw entry */
static void mvpp2_prs_tcam_lu_set(struct mvpp2_prs_entry *pe, unsigned int lu)
{
	int enable_off = MVPP2_PRS_TCAM_EN_OFFS(MVPP2_PRS_TCAM_LU_BYTE);

	pe->tcam.byte[MVPP2_PRS_TCAM_LU_BYTE] = lu;
	pe->tcam.byte[enable_off] = MVPP2_PRS_LU_MASK;
}

/* Update mask for single port in tcam sw entry */
static void mvpp2_prs_tcam_port_set(struct mvpp2_prs_entry *pe,
				    unsigned int port, bool add)
{
	int enable_off = MVPP2_PRS_TCAM_EN_OFFS(MVPP2_PRS_TCAM_PORT_BYTE);

	if (add)
		pe->tcam.byte[enable_off] &= ~(1 << port);
	else
		pe->tcam.byte[enable_off] |= 1 << port;
}

/* Update port map in tcam sw entry */
static void mvpp2_prs_tcam_port_map_set(struct mvpp2_prs_entry *pe,
					unsigned int ports)
{
	unsigned char port_mask = MVPP2_PRS_PORT_MASK;
	int enable_off = MVPP2_PRS_TCAM_EN_OFFS(MVPP2_PRS_TCAM_PORT_BYTE);

	pe->tcam.byte[MVPP2_PRS_TCAM_PORT_BYTE] = 0;
	pe->tcam.byte[enable_off] &= ~port_mask;
	pe->tcam.byte[enable_off] |= ~ports & MVPP2_PRS_PORT_MASK;
}

/* Obtain port map from tcam sw entry */
static unsigned int mvpp2_prs_tcam_port_map_get(struct mvpp2_prs_entry *pe)
{
	int enable_off = MVPP2_PRS_TCAM_EN_OFFS(MVPP2_PRS_TCAM_PORT_BYTE);

	return ~(pe->tcam.byte[enable_off]) & MVPP2_PRS_PORT_MASK;
}

/* Set byte of data and its enable bits in tcam sw entry */
static void mvpp2_prs_tcam_data_byte_set(struct mvpp2_prs_entry *pe,
					 unsigned int offs, unsigned char byte,
					 unsigned char enable)
{
	pe->tcam.byte[MVPP2_PRS_TCAM_DATA_BYTE(offs)] = byte;
	pe->tcam.byte[MVPP2_PRS_TCAM_DATA_BYTE_EN(offs)] = enable;
}

/* Get byte of data and its enable bits from tcam sw entry */
static void mvpp2_prs_tcam_data_byte_get(struct mvpp2_prs_entry *pe,
					 unsigned int offs, unsigned char *byte,
					 unsigned char *enable)
{
	*byte = pe->tcam.byte[MVPP2_PRS_TCAM_DATA_BYTE(offs)];
	*enable = pe->tcam.byte[MVPP2_PRS_TCAM_DATA_BYTE_EN(offs)];
}

/* Compare tcam data bytes with a pattern */
static bool mvpp2_prs_tcam_data_cmp(struct mvpp2_prs_entry *pe, int offs,
				    u16 data)
{
	int off = MVPP2_PRS_TCAM_DATA_BYTE(offs);
	u16 tcam_data;

	tcam_data = (pe->tcam.byte[off + 1] << 8) | pe->tcam.byte[off];
	if (tcam_data != data)
		return false;
	return true;
}

/* Update ai bits in tcam sw entry */
static void mvpp2_prs_tcam_ai_update(struct mvpp2_prs_entry *pe,
				     unsigned int bits, unsigned int enable)
{
	int i, ai_idx = MVPP2_PRS_TCAM_AI_BYTE;

	for (i = 0; i < MVPP2_PRS_AI_BITS; i++) {

		if (!(enable & BIT(i)))
			continue;

		if (bits & BIT(i))
			pe->tcam.byte[ai_idx] |= 1 << i;
		else
			pe->tcam.byte[ai_idx] &= ~(1 << i);
	}

	pe->tcam.byte[MVPP2_PRS_TCAM_EN_OFFS(ai_idx)] |= enable;
}

/* Get ai bits from tcam sw entry */
static int mvpp2_prs_tcam_ai_get(struct mvpp2_prs_entry *pe)
{
	return pe->tcam.byte[MVPP2_PRS_TCAM_AI_BYTE];
}

/* Set ethertype in tcam sw entry */
static void mvpp2_prs_match_etype(struct mvpp2_prs_entry *pe, int offset,
				  unsigned short ethertype)
{
	mvpp2_prs_tcam_data_byte_set(pe, offset + 0, ethertype >> 8, 0xff);
	mvpp2_prs_tcam_data_byte_set(pe, offset + 1, ethertype & 0xff, 0xff);
}

/* Set bits in sram sw entry */
static void mvpp2_prs_sram_bits_set(struct mvpp2_prs_entry *pe, int bit_num,
				    int val)
{
	pe->sram.byte[MVPP2_BIT_TO_BYTE(bit_num)] |= (val << (bit_num % 8));
}

/* Clear bits in sram sw entry */
static void mvpp2_prs_sram_bits_clear(struct mvpp2_prs_entry *pe, int bit_num,
				      int val)
{
	pe->sram.byte[MVPP2_BIT_TO_BYTE(bit_num)] &= ~(val << (bit_num % 8));
}

/* Update ri bits in sram sw entry */
static void mvpp2_prs_sram_ri_update(struct mvpp2_prs_entry *pe,
				     unsigned int bits, unsigned int mask)
{
	unsigned int i;

	for (i = 0; i < MVPP2_PRS_SRAM_RI_CTRL_BITS; i++) {
		int ri_off = MVPP2_PRS_SRAM_RI_OFFS;

		if (!(mask & BIT(i)))
			continue;

		if (bits & BIT(i))
			mvpp2_prs_sram_bits_set(pe, ri_off + i, 1);
		else
			mvpp2_prs_sram_bits_clear(pe, ri_off + i, 1);

		mvpp2_prs_sram_bits_set(pe, MVPP2_PRS_SRAM_RI_CTRL_OFFS + i, 1);
	}
}

/* Obtain ri bits from sram sw entry */
static int mvpp2_prs_sram_ri_get(struct mvpp2_prs_entry *pe)
{
	return pe->sram.word[MVPP2_PRS_SRAM_RI_WORD];
}

/* Update ai bits in sram sw entry */
static void mvpp2_prs_sram_ai_update(struct mvpp2_prs_entry *pe,
				     unsigned int bits, unsigned int mask)
{
	unsigned int i;
	int ai_off = MVPP2_PRS_SRAM_AI_OFFS;

	for (i = 0; i < MVPP2_PRS_SRAM_AI_CTRL_BITS; i++) {

		if (!(mask & BIT(i)))
			continue;

		if (bits & BIT(i))
			mvpp2_prs_sram_bits_set(pe, ai_off + i, 1);
		else
			mvpp2_prs_sram_bits_clear(pe, ai_off + i, 1);

		mvpp2_prs_sram_bits_set(pe, MVPP2_PRS_SRAM_AI_CTRL_OFFS + i, 1);
	}
}

/* Read ai bits from sram sw entry */
static int mvpp2_prs_sram_ai_get(struct mvpp2_prs_entry *pe)
{
	u8 bits;
	int ai_off = MVPP2_BIT_TO_BYTE(MVPP2_PRS_SRAM_AI_OFFS);
	int ai_en_off = ai_off + 1;
	int ai_shift = MVPP2_PRS_SRAM_AI_OFFS % 8;

	bits = (pe->sram.byte[ai_off] >> ai_shift) |
	       (pe->sram.byte[ai_en_off] << (8 - ai_shift));

	return bits;
}

/* In sram sw entry set lookup ID field of the tcam key to be used in the next
 * lookup interation
 */
static void mvpp2_prs_sram_next_lu_set(struct mvpp2_prs_entry *pe,
				       unsigned int lu)
{
	int sram_next_off = MVPP2_PRS_SRAM_NEXT_LU_OFFS;

	mvpp2_prs_sram_bits_clear(pe, sram_next_off,
				  MVPP2_PRS_SRAM_NEXT_LU_MASK);
	mvpp2_prs_sram_bits_set(pe, sram_next_off, lu);
}

/* In the sram sw entry set sign and value of the next lookup offset
 * and the offset value generated to the classifier
 */
static void mvpp2_prs_sram_shift_set(struct mvpp2_prs_entry *pe, int shift,
				     unsigned int op)
{
	/* Set sign */
	if (shift < 0) {
		mvpp2_prs_sram_bits_set(pe, MVPP2_PRS_SRAM_SHIFT_SIGN_BIT, 1);
		shift = 0 - shift;
	} else {
		mvpp2_prs_sram_bits_clear(pe, MVPP2_PRS_SRAM_SHIFT_SIGN_BIT, 1);
	}

	/* Set value */
	pe->sram.byte[MVPP2_BIT_TO_BYTE(MVPP2_PRS_SRAM_SHIFT_OFFS)] =
							   (unsigned char)shift;

	/* Reset and set operation */
	mvpp2_prs_sram_bits_clear(pe, MVPP2_PRS_SRAM_OP_SEL_SHIFT_OFFS,
				  MVPP2_PRS_SRAM_OP_SEL_SHIFT_MASK);
	mvpp2_prs_sram_bits_set(pe, MVPP2_PRS_SRAM_OP_SEL_SHIFT_OFFS, op);

	/* Set base offset as current */
	mvpp2_prs_sram_bits_clear(pe, MVPP2_PRS_SRAM_OP_SEL_BASE_OFFS, 1);
}

/* In the sram sw entry set sign and value of the user defined offset
 * generated to the classifier
 */
static void mvpp2_prs_sram_offset_set(struct mvpp2_prs_entry *pe,
				      unsigned int type, int offset,
				      unsigned int op)
{
	/* Set sign */
	if (offset < 0) {
		mvpp2_prs_sram_bits_set(pe, MVPP2_PRS_SRAM_UDF_SIGN_BIT, 1);
		offset = 0 - offset;
	} else {
		mvpp2_prs_sram_bits_clear(pe, MVPP2_PRS_SRAM_UDF_SIGN_BIT, 1);
	}

	/* Set value */
	mvpp2_prs_sram_bits_clear(pe, MVPP2_PRS_SRAM_UDF_OFFS,
				  MVPP2_PRS_SRAM_UDF_MASK);
	mvpp2_prs_sram_bits_set(pe, MVPP2_PRS_SRAM_UDF_OFFS, offset);
	pe->sram.byte[MVPP2_BIT_TO_BYTE(MVPP2_PRS_SRAM_UDF_OFFS +
					MVPP2_PRS_SRAM_UDF_BITS)] &=
	      ~(MVPP2_PRS_SRAM_UDF_MASK >> (8 - (MVPP2_PRS_SRAM_UDF_OFFS % 8)));
	pe->sram.byte[MVPP2_BIT_TO_BYTE(MVPP2_PRS_SRAM_UDF_OFFS +
					MVPP2_PRS_SRAM_UDF_BITS)] |=
				(offset >> (8 - (MVPP2_PRS_SRAM_UDF_OFFS % 8)));

	/* Set offset type */
	mvpp2_prs_sram_bits_clear(pe, MVPP2_PRS_SRAM_UDF_TYPE_OFFS,
				  MVPP2_PRS_SRAM_UDF_TYPE_MASK);
	mvpp2_prs_sram_bits_set(pe, MVPP2_PRS_SRAM_UDF_TYPE_OFFS, type);

	/* Set offset operation */
	mvpp2_prs_sram_bits_clear(pe, MVPP2_PRS_SRAM_OP_SEL_UDF_OFFS,
				  MVPP2_PRS_SRAM_OP_SEL_UDF_MASK);
	mvpp2_prs_sram_bits_set(pe, MVPP2_PRS_SRAM_OP_SEL_UDF_OFFS, op);

	pe->sram.byte[MVPP2_BIT_TO_BYTE(MVPP2_PRS_SRAM_OP_SEL_UDF_OFFS +
					MVPP2_PRS_SRAM_OP_SEL_UDF_BITS)] &=
					     ~(MVPP2_PRS_SRAM_OP_SEL_UDF_MASK >>
				    (8 - (MVPP2_PRS_SRAM_OP_SEL_UDF_OFFS % 8)));

	pe->sram.byte[MVPP2_BIT_TO_BYTE(MVPP2_PRS_SRAM_OP_SEL_UDF_OFFS +
					MVPP2_PRS_SRAM_OP_SEL_UDF_BITS)] |=
			     (op >> (8 - (MVPP2_PRS_SRAM_OP_SEL_UDF_OFFS % 8)));

	/* Set base offset as current */
	mvpp2_prs_sram_bits_clear(pe, MVPP2_PRS_SRAM_OP_SEL_BASE_OFFS, 1);
}

/* Find parser flow entry */
static struct mvpp2_prs_entry *mvpp2_prs_flow_find(struct mvpp2 *priv, int flow)
{
	struct mvpp2_prs_entry *pe;
	int tid;

	pe = kzalloc(sizeof(*pe), GFP_KERNEL);
	if (!pe)
		return NULL;
	mvpp2_prs_tcam_lu_set(pe, MVPP2_PRS_LU_FLOWS);

	/* Go through the all entires with MVPP2_PRS_LU_FLOWS */
	for (tid = MVPP2_PRS_TCAM_SRAM_SIZE - 1; tid >= 0; tid--) {
		u8 bits;

		if (!priv->prs_shadow[tid].valid ||
		    priv->prs_shadow[tid].lu != MVPP2_PRS_LU_FLOWS)
			continue;

		pe->index = tid;
		mvpp2_prs_hw_read(priv, pe);
		bits = mvpp2_prs_sram_ai_get(pe);

		/* Sram store classification lookup ID in AI bits [5:0] */
		if ((bits & MVPP2_PRS_FLOW_ID_MASK) == flow)
			return pe;
	}
	kfree(pe);

	return NULL;
}

/* Return first free tcam index, seeking from start to end */
static int mvpp2_prs_tcam_first_free(struct mvpp2 *priv, unsigned char start,
				     unsigned char end)
{
	int tid;

	if (start > end)
		swap(start, end);

	if (end >= MVPP2_PRS_TCAM_SRAM_SIZE)
		end = MVPP2_PRS_TCAM_SRAM_SIZE - 1;

	for (tid = start; tid <= end; tid++) {
		if (!priv->prs_shadow[tid].valid)
			return tid;
	}

	return -EINVAL;
}

/* Enable/disable dropping all mac da's */
static void mvpp2_prs_mac_drop_all_set(struct mvpp2 *priv, int port, bool add)
{
	struct mvpp2_prs_entry pe;

	if (priv->prs_shadow[MVPP2_PE_DROP_ALL].valid) {
		/* Entry exist - update port only */
		pe.index = MVPP2_PE_DROP_ALL;
		mvpp2_prs_hw_read(priv, &pe);
	} else {
		/* Entry doesn't exist - create new */
		memset(&pe, 0, sizeof(pe));
		mvpp2_prs_tcam_lu_set(&pe, MVPP2_PRS_LU_MAC);
		pe.index = MVPP2_PE_DROP_ALL;

		/* Non-promiscuous mode for all ports - DROP unknown packets */
		mvpp2_prs_sram_ri_update(&pe, MVPP2_PRS_RI_DROP_MASK,
					 MVPP2_PRS_RI_DROP_MASK);

		mvpp2_prs_sram_bits_set(&pe, MVPP2_PRS_SRAM_LU_GEN_BIT, 1);
		mvpp2_prs_sram_next_lu_set(&pe, MVPP2_PRS_LU_FLOWS);

		/* Update shadow table */
		mvpp2_prs_shadow_set(priv, pe.index, MVPP2_PRS_LU_MAC);

		/* Mask all ports */
		mvpp2_prs_tcam_port_map_set(&pe, 0);
	}

	/* Update port mask */
	mvpp2_prs_tcam_port_set(&pe, port, add);

	mvpp2_prs_hw_write(priv, &pe);
}

/* Set port to promiscuous mode */
static void mvpp2_prs_mac_promisc_set(struct mvpp2 *priv, int port, bool add)
{
	struct mvpp2_prs_entry pe;

	/* Promiscuous mode - Accept unknown packets */

	if (priv->prs_shadow[MVPP2_PE_MAC_PROMISCUOUS].valid) {
		/* Entry exist - update port only */
		pe.index = MVPP2_PE_MAC_PROMISCUOUS;
		mvpp2_prs_hw_read(priv, &pe);
	} else {
		/* Entry doesn't exist - create new */
		memset(&pe, 0, sizeof(pe));
		mvpp2_prs_tcam_lu_set(&pe, MVPP2_PRS_LU_MAC);
		pe.index = MVPP2_PE_MAC_PROMISCUOUS;

		/* Continue - set next lookup */
		mvpp2_prs_sram_next_lu_set(&pe, MVPP2_PRS_LU_DSA);

		/* Set result info bits */
		mvpp2_prs_sram_ri_update(&pe, MVPP2_PRS_RI_L2_UCAST,
					 MVPP2_PRS_RI_L2_CAST_MASK);

		/* Shift to ethertype */
		mvpp2_prs_sram_shift_set(&pe, 2 * ETH_ALEN,
					 MVPP2_PRS_SRAM_OP_SEL_SHIFT_ADD);

		/* Mask all ports */
		mvpp2_prs_tcam_port_map_set(&pe, 0);

		/* Update shadow table */
		mvpp2_prs_shadow_set(priv, pe.index, MVPP2_PRS_LU_MAC);
	}

	/* Update port mask */
	mvpp2_prs_tcam_port_set(&pe, port, add);

	mvpp2_prs_hw_write(priv, &pe);
}

/* Accept multicast */
static void mvpp2_prs_mac_multi_set(struct mvpp2 *priv, int port, int index,
				    bool add)
{
	struct mvpp2_prs_entry pe;
	unsigned char da_mc;

	/* Ethernet multicast address first byte is
	 * 0x01 for IPv4 and 0x33 for IPv6
	 */
	da_mc = (index == MVPP2_PE_MAC_MC_ALL) ? 0x01 : 0x33;

	if (priv->prs_shadow[index].valid) {
		/* Entry exist - update port only */
		pe.index = index;
		mvpp2_prs_hw_read(priv, &pe);
	} else {
		/* Entry doesn't exist - create new */
		memset(&pe, 0, sizeof(pe));
		mvpp2_prs_tcam_lu_set(&pe, MVPP2_PRS_LU_MAC);
		pe.index = index;

		/* Continue - set next lookup */
		mvpp2_prs_sram_next_lu_set(&pe, MVPP2_PRS_LU_DSA);

		/* Set result info bits */
		mvpp2_prs_sram_ri_update(&pe, MVPP2_PRS_RI_L2_MCAST,
					 MVPP2_PRS_RI_L2_CAST_MASK);

		/* Update tcam entry data first byte */
		mvpp2_prs_tcam_data_byte_set(&pe, 0, da_mc, 0xff);

		/* Shift to ethertype */
		mvpp2_prs_sram_shift_set(&pe, 2 * ETH_ALEN,
					 MVPP2_PRS_SRAM_OP_SEL_SHIFT_ADD);

		/* Mask all ports */
		mvpp2_prs_tcam_port_map_set(&pe, 0);

		/* Update shadow table */
		mvpp2_prs_shadow_set(priv, pe.index, MVPP2_PRS_LU_MAC);
	}

	/* Update port mask */
	mvpp2_prs_tcam_port_set(&pe, port, add);

	mvpp2_prs_hw_write(priv, &pe);
}

/* Set entry for dsa packets */
static void mvpp2_prs_dsa_tag_set(struct mvpp2 *priv, int port, bool add,
				  bool tagged, bool extend)
{
	struct mvpp2_prs_entry pe;
	int tid, shift;

	if (extend) {
		tid = tagged ? MVPP2_PE_EDSA_TAGGED : MVPP2_PE_EDSA_UNTAGGED;
		shift = 8;
	} else {
		tid = tagged ? MVPP2_PE_DSA_TAGGED : MVPP2_PE_DSA_UNTAGGED;
		shift = 4;
	}

	if (priv->prs_shadow[tid].valid) {
		/* Entry exist - update port only */
		pe.index = tid;
		mvpp2_prs_hw_read(priv, &pe);
	} else {
		/* Entry doesn't exist - create new */
		memset(&pe, 0, sizeof(pe));
		mvpp2_prs_tcam_lu_set(&pe, MVPP2_PRS_LU_DSA);
		pe.index = tid;

		/* Shift 4 bytes if DSA tag or 8 bytes in case of EDSA tag*/
		mvpp2_prs_sram_shift_set(&pe, shift,
					 MVPP2_PRS_SRAM_OP_SEL_SHIFT_ADD);

		/* Update shadow table */
		mvpp2_prs_shadow_set(priv, pe.index, MVPP2_PRS_LU_DSA);

		if (tagged) {
			/* Set tagged bit in DSA tag */
			mvpp2_prs_tcam_data_byte_set(&pe, 0,
						     MVPP2_PRS_TCAM_DSA_TAGGED_BIT,
						     MVPP2_PRS_TCAM_DSA_TAGGED_BIT);
			/* Clear all ai bits for next iteration */
			mvpp2_prs_sram_ai_update(&pe, 0,
						 MVPP2_PRS_SRAM_AI_MASK);
			/* If packet is tagged continue check vlans */
			mvpp2_prs_sram_next_lu_set(&pe, MVPP2_PRS_LU_VLAN);
		} else {
			/* Set result info bits to 'no vlans' */
			mvpp2_prs_sram_ri_update(&pe, MVPP2_PRS_RI_VLAN_NONE,
						 MVPP2_PRS_RI_VLAN_MASK);
			mvpp2_prs_sram_next_lu_set(&pe, MVPP2_PRS_LU_L2);
		}

		/* Mask all ports */
		mvpp2_prs_tcam_port_map_set(&pe, 0);
	}

	/* Update port mask */
	mvpp2_prs_tcam_port_set(&pe, port, add);

	mvpp2_prs_hw_write(priv, &pe);
}

/* Set entry for dsa ethertype */
static void mvpp2_prs_dsa_tag_ethertype_set(struct mvpp2 *priv, int port,
					    bool add, bool tagged, bool extend)
{
	struct mvpp2_prs_entry pe;
	int tid, shift, port_mask;

	if (extend) {
		tid = tagged ? MVPP2_PE_ETYPE_EDSA_TAGGED :
		      MVPP2_PE_ETYPE_EDSA_UNTAGGED;
		port_mask = 0;
		shift = 8;
	} else {
		tid = tagged ? MVPP2_PE_ETYPE_DSA_TAGGED :
		      MVPP2_PE_ETYPE_DSA_UNTAGGED;
		port_mask = MVPP2_PRS_PORT_MASK;
		shift = 4;
	}

	if (priv->prs_shadow[tid].valid) {
		/* Entry exist - update port only */
		pe.index = tid;
		mvpp2_prs_hw_read(priv, &pe);
	} else {
		/* Entry doesn't exist - create new */
		memset(&pe, 0, sizeof(pe));
		mvpp2_prs_tcam_lu_set(&pe, MVPP2_PRS_LU_DSA);
		pe.index = tid;

		/* Set ethertype */
		mvpp2_prs_match_etype(&pe, 0, ETH_P_EDSA);
		mvpp2_prs_match_etype(&pe, 2, 0);

		mvpp2_prs_sram_ri_update(&pe, MVPP2_PRS_RI_DSA_MASK,
					 MVPP2_PRS_RI_DSA_MASK);
		/* Shift ethertype + 2 byte reserved + tag*/
		mvpp2_prs_sram_shift_set(&pe, 2 + MVPP2_ETH_TYPE_LEN + shift,
					 MVPP2_PRS_SRAM_OP_SEL_SHIFT_ADD);

		/* Update shadow table */
		mvpp2_prs_shadow_set(priv, pe.index, MVPP2_PRS_LU_DSA);

		if (tagged) {
			/* Set tagged bit in DSA tag */
			mvpp2_prs_tcam_data_byte_set(&pe,
						     MVPP2_ETH_TYPE_LEN + 2 + 3,
						 MVPP2_PRS_TCAM_DSA_TAGGED_BIT,
						 MVPP2_PRS_TCAM_DSA_TAGGED_BIT);
			/* Clear all ai bits for next iteration */
			mvpp2_prs_sram_ai_update(&pe, 0,
						 MVPP2_PRS_SRAM_AI_MASK);
			/* If packet is tagged continue check vlans */
			mvpp2_prs_sram_next_lu_set(&pe, MVPP2_PRS_LU_VLAN);
		} else {
			/* Set result info bits to 'no vlans' */
			mvpp2_prs_sram_ri_update(&pe, MVPP2_PRS_RI_VLAN_NONE,
						 MVPP2_PRS_RI_VLAN_MASK);
			mvpp2_prs_sram_next_lu_set(&pe, MVPP2_PRS_LU_L2);
		}
		/* Mask/unmask all ports, depending on dsa type */
		mvpp2_prs_tcam_port_map_set(&pe, port_mask);
	}

	/* Update port mask */
	mvpp2_prs_tcam_port_set(&pe, port, add);

	mvpp2_prs_hw_write(priv, &pe);
}

/* Search for existing single/triple vlan entry */
static struct mvpp2_prs_entry *mvpp2_prs_vlan_find(struct mvpp2 *priv,
						   unsigned short tpid, int ai)
{
	struct mvpp2_prs_entry *pe;
	int tid;

	pe = kzalloc(sizeof(*pe), GFP_KERNEL);
	if (!pe)
		return NULL;
	mvpp2_prs_tcam_lu_set(pe, MVPP2_PRS_LU_VLAN);

	/* Go through the all entries with MVPP2_PRS_LU_VLAN */
	for (tid = MVPP2_PE_FIRST_FREE_TID;
	     tid <= MVPP2_PE_LAST_FREE_TID; tid++) {
		unsigned int ri_bits, ai_bits;
		bool match;

		if (!priv->prs_shadow[tid].valid ||
		    priv->prs_shadow[tid].lu != MVPP2_PRS_LU_VLAN)
			continue;

		pe->index = tid;

		mvpp2_prs_hw_read(priv, pe);
		match = mvpp2_prs_tcam_data_cmp(pe, 0, swab16(tpid));
		if (!match)
			continue;

		/* Get vlan type */
		ri_bits = mvpp2_prs_sram_ri_get(pe);
		ri_bits &= MVPP2_PRS_RI_VLAN_MASK;

		/* Get current ai value from tcam */
		ai_bits = mvpp2_prs_tcam_ai_get(pe);
		/* Clear double vlan bit */
		ai_bits &= ~MVPP2_PRS_DBL_VLAN_AI_BIT;

		if (ai != ai_bits)
			continue;

		if (ri_bits == MVPP2_PRS_RI_VLAN_SINGLE ||
		    ri_bits == MVPP2_PRS_RI_VLAN_TRIPLE)
			return pe;
	}
	kfree(pe);

	return NULL;
}

/* Add/update single/triple vlan entry */
static int mvpp2_prs_vlan_add(struct mvpp2 *priv, unsigned short tpid, int ai,
			      unsigned int port_map)
{
	struct mvpp2_prs_entry *pe;
	int tid_aux, tid;
	int ret = 0;

	pe = mvpp2_prs_vlan_find(priv, tpid, ai);

	if (!pe) {
		/* Create new tcam entry */
		tid = mvpp2_prs_tcam_first_free(priv, MVPP2_PE_LAST_FREE_TID,
						MVPP2_PE_FIRST_FREE_TID);
		if (tid < 0)
			return tid;

		pe = kzalloc(sizeof(*pe), GFP_KERNEL);
		if (!pe)
			return -ENOMEM;

		/* Get last double vlan tid */
		for (tid_aux = MVPP2_PE_LAST_FREE_TID;
		     tid_aux >= MVPP2_PE_FIRST_FREE_TID; tid_aux--) {
			unsigned int ri_bits;

			if (!priv->prs_shadow[tid_aux].valid ||
			    priv->prs_shadow[tid_aux].lu != MVPP2_PRS_LU_VLAN)
				continue;

			pe->index = tid_aux;
			mvpp2_prs_hw_read(priv, pe);
			ri_bits = mvpp2_prs_sram_ri_get(pe);
			if ((ri_bits & MVPP2_PRS_RI_VLAN_MASK) ==
			    MVPP2_PRS_RI_VLAN_DOUBLE)
				break;
		}

		if (tid <= tid_aux) {
			ret = -EINVAL;
			goto free_pe;
		}

		memset(pe, 0, sizeof(*pe));
		mvpp2_prs_tcam_lu_set(pe, MVPP2_PRS_LU_VLAN);
		pe->index = tid;

		mvpp2_prs_match_etype(pe, 0, tpid);

		mvpp2_prs_sram_next_lu_set(pe, MVPP2_PRS_LU_L2);
		/* Shift 4 bytes - skip 1 vlan tag */
		mvpp2_prs_sram_shift_set(pe, MVPP2_VLAN_TAG_LEN,
					 MVPP2_PRS_SRAM_OP_SEL_SHIFT_ADD);
		/* Clear all ai bits for next iteration */
		mvpp2_prs_sram_ai_update(pe, 0, MVPP2_PRS_SRAM_AI_MASK);

		if (ai == MVPP2_PRS_SINGLE_VLAN_AI) {
			mvpp2_prs_sram_ri_update(pe, MVPP2_PRS_RI_VLAN_SINGLE,
						 MVPP2_PRS_RI_VLAN_MASK);
		} else {
			ai |= MVPP2_PRS_DBL_VLAN_AI_BIT;
			mvpp2_prs_sram_ri_update(pe, MVPP2_PRS_RI_VLAN_TRIPLE,
						 MVPP2_PRS_RI_VLAN_MASK);
		}
		mvpp2_prs_tcam_ai_update(pe, ai, MVPP2_PRS_SRAM_AI_MASK);

		mvpp2_prs_shadow_set(priv, pe->index, MVPP2_PRS_LU_VLAN);
	}
	/* Update ports' mask */
	mvpp2_prs_tcam_port_map_set(pe, port_map);

	mvpp2_prs_hw_write(priv, pe);
free_pe:
	kfree(pe);

	return ret;
}

/* Get first free double vlan ai number */
static int mvpp2_prs_double_vlan_ai_free_get(struct mvpp2 *priv)
{
	int i;

	for (i = 1; i < MVPP2_PRS_DBL_VLANS_MAX; i++) {
		if (!priv->prs_double_vlans[i])
			return i;
	}

	return -EINVAL;
}

/* Search for existing double vlan entry */
static struct mvpp2_prs_entry *mvpp2_prs_double_vlan_find(struct mvpp2 *priv,
							  unsigned short tpid1,
							  unsigned short tpid2)
{
	struct mvpp2_prs_entry *pe;
	int tid;

	pe = kzalloc(sizeof(*pe), GFP_KERNEL);
	if (!pe)
		return NULL;
	mvpp2_prs_tcam_lu_set(pe, MVPP2_PRS_LU_VLAN);

	/* Go through the all entries with MVPP2_PRS_LU_VLAN */
	for (tid = MVPP2_PE_FIRST_FREE_TID;
	     tid <= MVPP2_PE_LAST_FREE_TID; tid++) {
		unsigned int ri_mask;
		bool match;

		if (!priv->prs_shadow[tid].valid ||
		    priv->prs_shadow[tid].lu != MVPP2_PRS_LU_VLAN)
			continue;

		pe->index = tid;
		mvpp2_prs_hw_read(priv, pe);

		match = mvpp2_prs_tcam_data_cmp(pe, 0, swab16(tpid1))
			&& mvpp2_prs_tcam_data_cmp(pe, 4, swab16(tpid2));

		if (!match)
			continue;

		ri_mask = mvpp2_prs_sram_ri_get(pe) & MVPP2_PRS_RI_VLAN_MASK;
		if (ri_mask == MVPP2_PRS_RI_VLAN_DOUBLE)
			return pe;
	}
	kfree(pe);

	return NULL;
}

/* Add or update double vlan entry */
static int mvpp2_prs_double_vlan_add(struct mvpp2 *priv, unsigned short tpid1,
				     unsigned short tpid2,
				     unsigned int port_map)
{
	struct mvpp2_prs_entry *pe;
	int tid_aux, tid, ai, ret = 0;

	pe = mvpp2_prs_double_vlan_find(priv, tpid1, tpid2);

	if (!pe) {
		/* Create new tcam entry */
		tid = mvpp2_prs_tcam_first_free(priv, MVPP2_PE_FIRST_FREE_TID,
				MVPP2_PE_LAST_FREE_TID);
		if (tid < 0)
			return tid;

		pe = kzalloc(sizeof(*pe), GFP_KERNEL);
		if (!pe)
			return -ENOMEM;

		/* Set ai value for new double vlan entry */
		ai = mvpp2_prs_double_vlan_ai_free_get(priv);
		if (ai < 0) {
			ret = ai;
			goto free_pe;
		}

		/* Get first single/triple vlan tid */
		for (tid_aux = MVPP2_PE_FIRST_FREE_TID;
		     tid_aux <= MVPP2_PE_LAST_FREE_TID; tid_aux++) {
			unsigned int ri_bits;

			if (!priv->prs_shadow[tid_aux].valid ||
			    priv->prs_shadow[tid_aux].lu != MVPP2_PRS_LU_VLAN)
				continue;

			pe->index = tid_aux;
			mvpp2_prs_hw_read(priv, pe);
			ri_bits = mvpp2_prs_sram_ri_get(pe);
			ri_bits &= MVPP2_PRS_RI_VLAN_MASK;
			if (ri_bits == MVPP2_PRS_RI_VLAN_SINGLE ||
			    ri_bits == MVPP2_PRS_RI_VLAN_TRIPLE)
				break;
		}

		if (tid >= tid_aux) {
			ret = -ERANGE;
			goto free_pe;
		}

		memset(pe, 0, sizeof(*pe));
		mvpp2_prs_tcam_lu_set(pe, MVPP2_PRS_LU_VLAN);
		pe->index = tid;

		priv->prs_double_vlans[ai] = true;

		mvpp2_prs_match_etype(pe, 0, tpid1);
		mvpp2_prs_match_etype(pe, 4, tpid2);

		mvpp2_prs_sram_next_lu_set(pe, MVPP2_PRS_LU_VLAN);
		/* Shift 8 bytes - skip 2 vlan tags */
		mvpp2_prs_sram_shift_set(pe, 2 * MVPP2_VLAN_TAG_LEN,
					 MVPP2_PRS_SRAM_OP_SEL_SHIFT_ADD);
		mvpp2_prs_sram_ri_update(pe, MVPP2_PRS_RI_VLAN_DOUBLE,
					 MVPP2_PRS_RI_VLAN_MASK);
		mvpp2_prs_sram_ai_update(pe, ai | MVPP2_PRS_DBL_VLAN_AI_BIT,
					 MVPP2_PRS_SRAM_AI_MASK);

		mvpp2_prs_shadow_set(priv, pe->index, MVPP2_PRS_LU_VLAN);
	}

	/* Update ports' mask */
	mvpp2_prs_tcam_port_map_set(pe, port_map);
	mvpp2_prs_hw_write(priv, pe);
free_pe:
	kfree(pe);
	return ret;
}

/* IPv4 header parsing for fragmentation and L4 offset */
static int mvpp2_prs_ip4_proto(struct mvpp2 *priv, unsigned short proto,
			       unsigned int ri, unsigned int ri_mask)
{
	struct mvpp2_prs_entry pe;
	int tid;

	if ((proto != IPPROTO_TCP) && (proto != IPPROTO_UDP) &&
	    (proto != IPPROTO_IGMP))
		return -EINVAL;

	/* Not fragmented packet */
	tid = mvpp2_prs_tcam_first_free(priv, MVPP2_PE_FIRST_FREE_TID,
					MVPP2_PE_LAST_FREE_TID);
	if (tid < 0)
		return tid;

	memset(&pe, 0, sizeof(pe));
	mvpp2_prs_tcam_lu_set(&pe, MVPP2_PRS_LU_IP4);
	pe.index = tid;

	/* Set next lu to IPv4 */
	mvpp2_prs_sram_next_lu_set(&pe, MVPP2_PRS_LU_IP4);
	mvpp2_prs_sram_shift_set(&pe, 12, MVPP2_PRS_SRAM_OP_SEL_SHIFT_ADD);
	/* Set L4 offset */
	mvpp2_prs_sram_offset_set(&pe, MVPP2_PRS_SRAM_UDF_TYPE_L4,
				  sizeof(struct iphdr) - 4,
				  MVPP2_PRS_SRAM_OP_SEL_UDF_ADD);
	mvpp2_prs_sram_ai_update(&pe, MVPP2_PRS_IPV4_DIP_AI_BIT,
				 MVPP2_PRS_IPV4_DIP_AI_BIT);
	mvpp2_prs_sram_ri_update(&pe, ri, ri_mask | MVPP2_PRS_RI_IP_FRAG_MASK);

	mvpp2_prs_tcam_data_byte_set(&pe, 2, 0x00,
				     MVPP2_PRS_TCAM_PROTO_MASK_L);
	mvpp2_prs_tcam_data_byte_set(&pe, 3, 0x00,
				     MVPP2_PRS_TCAM_PROTO_MASK);

	mvpp2_prs_tcam_data_byte_set(&pe, 5, proto, MVPP2_PRS_TCAM_PROTO_MASK);
	mvpp2_prs_tcam_ai_update(&pe, 0, MVPP2_PRS_IPV4_DIP_AI_BIT);
	/* Unmask all ports */
	mvpp2_prs_tcam_port_map_set(&pe, MVPP2_PRS_PORT_MASK);

	/* Update shadow table and hw entry */
	mvpp2_prs_shadow_set(priv, pe.index, MVPP2_PRS_LU_IP4);
	mvpp2_prs_hw_write(priv, &pe);

	/* Fragmented packet */
	tid = mvpp2_prs_tcam_first_free(priv, MVPP2_PE_FIRST_FREE_TID,
					MVPP2_PE_LAST_FREE_TID);
	if (tid < 0)
		return tid;

	pe.index = tid;
	/* Clear ri before updating */
	pe.sram.word[MVPP2_PRS_SRAM_RI_WORD] = 0x0;
	pe.sram.word[MVPP2_PRS_SRAM_RI_CTRL_WORD] = 0x0;
	mvpp2_prs_sram_ri_update(&pe, ri, ri_mask);

	mvpp2_prs_sram_ri_update(&pe, ri | MVPP2_PRS_RI_IP_FRAG_TRUE,
				 ri_mask | MVPP2_PRS_RI_IP_FRAG_MASK);

	mvpp2_prs_tcam_data_byte_set(&pe, 2, 0x00, 0x0);
	mvpp2_prs_tcam_data_byte_set(&pe, 3, 0x00, 0x0);

	/* Update shadow table and hw entry */
	mvpp2_prs_shadow_set(priv, pe.index, MVPP2_PRS_LU_IP4);
	mvpp2_prs_hw_write(priv, &pe);

	return 0;
}

/* IPv4 L3 multicast or broadcast */
static int mvpp2_prs_ip4_cast(struct mvpp2 *priv, unsigned short l3_cast)
{
	struct mvpp2_prs_entry pe;
	int mask, tid;

	tid = mvpp2_prs_tcam_first_free(priv, MVPP2_PE_FIRST_FREE_TID,
					MVPP2_PE_LAST_FREE_TID);
	if (tid < 0)
		return tid;

	memset(&pe, 0, sizeof(pe));
	mvpp2_prs_tcam_lu_set(&pe, MVPP2_PRS_LU_IP4);
	pe.index = tid;

	switch (l3_cast) {
	case MVPP2_PRS_L3_MULTI_CAST:
		mvpp2_prs_tcam_data_byte_set(&pe, 0, MVPP2_PRS_IPV4_MC,
					     MVPP2_PRS_IPV4_MC_MASK);
		mvpp2_prs_sram_ri_update(&pe, MVPP2_PRS_RI_L3_MCAST,
					 MVPP2_PRS_RI_L3_ADDR_MASK);
		break;
	case  MVPP2_PRS_L3_BROAD_CAST:
		mask = MVPP2_PRS_IPV4_BC_MASK;
		mvpp2_prs_tcam_data_byte_set(&pe, 0, mask, mask);
		mvpp2_prs_tcam_data_byte_set(&pe, 1, mask, mask);
		mvpp2_prs_tcam_data_byte_set(&pe, 2, mask, mask);
		mvpp2_prs_tcam_data_byte_set(&pe, 3, mask, mask);
		mvpp2_prs_sram_ri_update(&pe, MVPP2_PRS_RI_L3_BCAST,
					 MVPP2_PRS_RI_L3_ADDR_MASK);
		break;
	default:
		return -EINVAL;
	}

	/* Finished: go to flowid generation */
	mvpp2_prs_sram_next_lu_set(&pe, MVPP2_PRS_LU_FLOWS);
	mvpp2_prs_sram_bits_set(&pe, MVPP2_PRS_SRAM_LU_GEN_BIT, 1);

	mvpp2_prs_tcam_ai_update(&pe, MVPP2_PRS_IPV4_DIP_AI_BIT,
				 MVPP2_PRS_IPV4_DIP_AI_BIT);
	/* Unmask all ports */
	mvpp2_prs_tcam_port_map_set(&pe, MVPP2_PRS_PORT_MASK);

	/* Update shadow table and hw entry */
	mvpp2_prs_shadow_set(priv, pe.index, MVPP2_PRS_LU_IP4);
	mvpp2_prs_hw_write(priv, &pe);

	return 0;
}

/* Set entries for protocols over IPv6  */
static int mvpp2_prs_ip6_proto(struct mvpp2 *priv, unsigned short proto,
			       unsigned int ri, unsigned int ri_mask)
{
	struct mvpp2_prs_entry pe;
	int tid;

	if ((proto != IPPROTO_TCP) && (proto != IPPROTO_UDP) &&
	    (proto != IPPROTO_ICMPV6) && (proto != IPPROTO_IPIP))
		return -EINVAL;

	tid = mvpp2_prs_tcam_first_free(priv, MVPP2_PE_FIRST_FREE_TID,
					MVPP2_PE_LAST_FREE_TID);
	if (tid < 0)
		return tid;

	memset(&pe, 0, sizeof(pe));
	mvpp2_prs_tcam_lu_set(&pe, MVPP2_PRS_LU_IP6);
	pe.index = tid;

	/* Finished: go to flowid generation */
	mvpp2_prs_sram_next_lu_set(&pe, MVPP2_PRS_LU_FLOWS);
	mvpp2_prs_sram_bits_set(&pe, MVPP2_PRS_SRAM_LU_GEN_BIT, 1);
	mvpp2_prs_sram_ri_update(&pe, ri, ri_mask);
	mvpp2_prs_sram_offset_set(&pe, MVPP2_PRS_SRAM_UDF_TYPE_L4,
				  sizeof(struct ipv6hdr) - 6,
				  MVPP2_PRS_SRAM_OP_SEL_UDF_ADD);

	mvpp2_prs_tcam_data_byte_set(&pe, 0, proto, MVPP2_PRS_TCAM_PROTO_MASK);
	mvpp2_prs_tcam_ai_update(&pe, MVPP2_PRS_IPV6_NO_EXT_AI_BIT,
				 MVPP2_PRS_IPV6_NO_EXT_AI_BIT);
	/* Unmask all ports */
	mvpp2_prs_tcam_port_map_set(&pe, MVPP2_PRS_PORT_MASK);

	/* Write HW */
	mvpp2_prs_shadow_set(priv, pe.index, MVPP2_PRS_LU_IP6);
	mvpp2_prs_hw_write(priv, &pe);

	return 0;
}

/* IPv6 L3 multicast entry */
static int mvpp2_prs_ip6_cast(struct mvpp2 *priv, unsigned short l3_cast)
{
	struct mvpp2_prs_entry pe;
	int tid;

	if (l3_cast != MVPP2_PRS_L3_MULTI_CAST)
		return -EINVAL;

	tid = mvpp2_prs_tcam_first_free(priv, MVPP2_PE_FIRST_FREE_TID,
					MVPP2_PE_LAST_FREE_TID);
	if (tid < 0)
		return tid;

	memset(&pe, 0, sizeof(pe));
	mvpp2_prs_tcam_lu_set(&pe, MVPP2_PRS_LU_IP6);
	pe.index = tid;

	/* Finished: go to flowid generation */
	mvpp2_prs_sram_next_lu_set(&pe, MVPP2_PRS_LU_IP6);
	mvpp2_prs_sram_ri_update(&pe, MVPP2_PRS_RI_L3_MCAST,
				 MVPP2_PRS_RI_L3_ADDR_MASK);
	mvpp2_prs_sram_ai_update(&pe, MVPP2_PRS_IPV6_NO_EXT_AI_BIT,
				 MVPP2_PRS_IPV6_NO_EXT_AI_BIT);
	/* Shift back to IPv6 NH */
	mvpp2_prs_sram_shift_set(&pe, -18, MVPP2_PRS_SRAM_OP_SEL_SHIFT_ADD);

	mvpp2_prs_tcam_data_byte_set(&pe, 0, MVPP2_PRS_IPV6_MC,
				     MVPP2_PRS_IPV6_MC_MASK);
	mvpp2_prs_tcam_ai_update(&pe, 0, MVPP2_PRS_IPV6_NO_EXT_AI_BIT);
	/* Unmask all ports */
	mvpp2_prs_tcam_port_map_set(&pe, MVPP2_PRS_PORT_MASK);

	/* Update shadow table and hw entry */
	mvpp2_prs_shadow_set(priv, pe.index, MVPP2_PRS_LU_IP6);
	mvpp2_prs_hw_write(priv, &pe);

	return 0;
}

/* Parser per-port initialization */
static void mvpp2_prs_hw_port_init(struct mvpp2 *priv, int port, int lu_first,
				   int lu_max, int offset)
{
	u32 val;

	/* Set lookup ID */
	val = mvpp2_read(priv, MVPP2_PRS_INIT_LOOKUP_REG);
	val &= ~MVPP2_PRS_PORT_LU_MASK(port);
	val |=  MVPP2_PRS_PORT_LU_VAL(port, lu_first);
	mvpp2_write(priv, MVPP2_PRS_INIT_LOOKUP_REG, val);

	/* Set maximum number of loops for packet received from port */
	val = mvpp2_read(priv, MVPP2_PRS_MAX_LOOP_REG(port));
	val &= ~MVPP2_PRS_MAX_LOOP_MASK(port);
	val |= MVPP2_PRS_MAX_LOOP_VAL(port, lu_max);
	mvpp2_write(priv, MVPP2_PRS_MAX_LOOP_REG(port), val);

	/* Set initial offset for packet header extraction for the first
	 * searching loop
	 */
	val = mvpp2_read(priv, MVPP2_PRS_INIT_OFFS_REG(port));
	val &= ~MVPP2_PRS_INIT_OFF_MASK(port);
	val |= MVPP2_PRS_INIT_OFF_VAL(port, offset);
	mvpp2_write(priv, MVPP2_PRS_INIT_OFFS_REG(port), val);
}

/* Default flow entries initialization for all ports */
static void mvpp2_prs_def_flow_init(struct mvpp2 *priv)
{
	struct mvpp2_prs_entry pe;
	int port;

	for (port = 0; port < MVPP2_MAX_PORTS; port++) {
		memset(&pe, 0, sizeof(pe));
		mvpp2_prs_tcam_lu_set(&pe, MVPP2_PRS_LU_FLOWS);
		pe.index = MVPP2_PE_FIRST_DEFAULT_FLOW - port;

		/* Mask all ports */
		mvpp2_prs_tcam_port_map_set(&pe, 0);

		/* Set flow ID*/
		mvpp2_prs_sram_ai_update(&pe, port, MVPP2_PRS_FLOW_ID_MASK);
		mvpp2_prs_sram_bits_set(&pe, MVPP2_PRS_SRAM_LU_DONE_BIT, 1);

		/* Update shadow table and hw entry */
		mvpp2_prs_shadow_set(priv, pe.index, MVPP2_PRS_LU_FLOWS);
		mvpp2_prs_hw_write(priv, &pe);
	}
}

/* Set default entry for Marvell Header field */
static void mvpp2_prs_mh_init(struct mvpp2 *priv)
{
	struct mvpp2_prs_entry pe;

	memset(&pe, 0, sizeof(pe));

	pe.index = MVPP2_PE_MH_DEFAULT;
	mvpp2_prs_tcam_lu_set(&pe, MVPP2_PRS_LU_MH);
	mvpp2_prs_sram_shift_set(&pe, MVPP2_MH_SIZE,
				 MVPP2_PRS_SRAM_OP_SEL_SHIFT_ADD);
	mvpp2_prs_sram_next_lu_set(&pe, MVPP2_PRS_LU_MAC);

	/* Unmask all ports */
	mvpp2_prs_tcam_port_map_set(&pe, MVPP2_PRS_PORT_MASK);

	/* Update shadow table and hw entry */
	mvpp2_prs_shadow_set(priv, pe.index, MVPP2_PRS_LU_MH);
	mvpp2_prs_hw_write(priv, &pe);
}

/* Set default entires (place holder) for promiscuous, non-promiscuous and
 * multicast MAC addresses
 */
static void mvpp2_prs_mac_init(struct mvpp2 *priv)
{
	struct mvpp2_prs_entry pe;

	memset(&pe, 0, sizeof(pe));

	/* Non-promiscuous mode for all ports - DROP unknown packets */
	pe.index = MVPP2_PE_MAC_NON_PROMISCUOUS;
	mvpp2_prs_tcam_lu_set(&pe, MVPP2_PRS_LU_MAC);

	mvpp2_prs_sram_ri_update(&pe, MVPP2_PRS_RI_DROP_MASK,
				 MVPP2_PRS_RI_DROP_MASK);
	mvpp2_prs_sram_bits_set(&pe, MVPP2_PRS_SRAM_LU_GEN_BIT, 1);
	mvpp2_prs_sram_next_lu_set(&pe, MVPP2_PRS_LU_FLOWS);

	/* Unmask all ports */
	mvpp2_prs_tcam_port_map_set(&pe, MVPP2_PRS_PORT_MASK);

	/* Update shadow table and hw entry */
	mvpp2_prs_shadow_set(priv, pe.index, MVPP2_PRS_LU_MAC);
	mvpp2_prs_hw_write(priv, &pe);

	/* place holders only - no ports */
	mvpp2_prs_mac_drop_all_set(priv, 0, false);
	mvpp2_prs_mac_promisc_set(priv, 0, false);
	mvpp2_prs_mac_multi_set(priv, 0, MVPP2_PE_MAC_MC_ALL, false);
	mvpp2_prs_mac_multi_set(priv, 0, MVPP2_PE_MAC_MC_IP6, false);
}

/* Set default entries for various types of dsa packets */
static void mvpp2_prs_dsa_init(struct mvpp2 *priv)
{
	struct mvpp2_prs_entry pe;

	/* None tagged EDSA entry - place holder */
	mvpp2_prs_dsa_tag_set(priv, 0, false, MVPP2_PRS_UNTAGGED,
			      MVPP2_PRS_EDSA);

	/* Tagged EDSA entry - place holder */
	mvpp2_prs_dsa_tag_set(priv, 0, false, MVPP2_PRS_TAGGED, MVPP2_PRS_EDSA);

	/* None tagged DSA entry - place holder */
	mvpp2_prs_dsa_tag_set(priv, 0, false, MVPP2_PRS_UNTAGGED,
			      MVPP2_PRS_DSA);

	/* Tagged DSA entry - place holder */
	mvpp2_prs_dsa_tag_set(priv, 0, false, MVPP2_PRS_TAGGED, MVPP2_PRS_DSA);

	/* None tagged EDSA ethertype entry - place holder*/
	mvpp2_prs_dsa_tag_ethertype_set(priv, 0, false,
					MVPP2_PRS_UNTAGGED, MVPP2_PRS_EDSA);

	/* Tagged EDSA ethertype entry - place holder*/
	mvpp2_prs_dsa_tag_ethertype_set(priv, 0, false,
					MVPP2_PRS_TAGGED, MVPP2_PRS_EDSA);

	/* None tagged DSA ethertype entry */
	mvpp2_prs_dsa_tag_ethertype_set(priv, 0, true,
					MVPP2_PRS_UNTAGGED, MVPP2_PRS_DSA);

	/* Tagged DSA ethertype entry */
	mvpp2_prs_dsa_tag_ethertype_set(priv, 0, true,
					MVPP2_PRS_TAGGED, MVPP2_PRS_DSA);

	/* Set default entry, in case DSA or EDSA tag not found */
	memset(&pe, 0, sizeof(pe));
	mvpp2_prs_tcam_lu_set(&pe, MVPP2_PRS_LU_DSA);
	pe.index = MVPP2_PE_DSA_DEFAULT;
	mvpp2_prs_sram_next_lu_set(&pe, MVPP2_PRS_LU_VLAN);

	/* Shift 0 bytes */
	mvpp2_prs_sram_shift_set(&pe, 0, MVPP2_PRS_SRAM_OP_SEL_SHIFT_ADD);
	mvpp2_prs_shadow_set(priv, pe.index, MVPP2_PRS_LU_MAC);

	/* Clear all sram ai bits for next iteration */
	mvpp2_prs_sram_ai_update(&pe, 0, MVPP2_PRS_SRAM_AI_MASK);

	/* Unmask all ports */
	mvpp2_prs_tcam_port_map_set(&pe, MVPP2_PRS_PORT_MASK);

	mvpp2_prs_hw_write(priv, &pe);
}

/* Match basic ethertypes */
static int mvpp2_prs_etype_init(struct mvpp2 *priv)
{
	struct mvpp2_prs_entry pe;
	int tid;

	/* Ethertype: PPPoE */
	tid = mvpp2_prs_tcam_first_free(priv, MVPP2_PE_FIRST_FREE_TID,
					MVPP2_PE_LAST_FREE_TID);
	if (tid < 0)
		return tid;

	memset(&pe, 0, sizeof(pe));
	mvpp2_prs_tcam_lu_set(&pe, MVPP2_PRS_LU_L2);
	pe.index = tid;

	mvpp2_prs_match_etype(&pe, 0, ETH_P_PPP_SES);

	mvpp2_prs_sram_shift_set(&pe, MVPP2_PPPOE_HDR_SIZE,
				 MVPP2_PRS_SRAM_OP_SEL_SHIFT_ADD);
	mvpp2_prs_sram_next_lu_set(&pe, MVPP2_PRS_LU_PPPOE);
	mvpp2_prs_sram_ri_update(&pe, MVPP2_PRS_RI_PPPOE_MASK,
				 MVPP2_PRS_RI_PPPOE_MASK);

	/* Update shadow table and hw entry */
	mvpp2_prs_shadow_set(priv, pe.index, MVPP2_PRS_LU_L2);
	priv->prs_shadow[pe.index].udf = MVPP2_PRS_UDF_L2_DEF;
	priv->prs_shadow[pe.index].finish = false;
	mvpp2_prs_shadow_ri_set(priv, pe.index, MVPP2_PRS_RI_PPPOE_MASK,
				MVPP2_PRS_RI_PPPOE_MASK);
	mvpp2_prs_hw_write(priv, &pe);

	/* Ethertype: ARP */
	tid = mvpp2_prs_tcam_first_free(priv, MVPP2_PE_FIRST_FREE_TID,
					MVPP2_PE_LAST_FREE_TID);
	if (tid < 0)
		return tid;

	memset(&pe, 0, sizeof(pe));
	mvpp2_prs_tcam_lu_set(&pe, MVPP2_PRS_LU_L2);
	pe.index = tid;

	mvpp2_prs_match_etype(&pe, 0, ETH_P_ARP);

	/* Generate flow in the next iteration*/
	mvpp2_prs_sram_next_lu_set(&pe, MVPP2_PRS_LU_FLOWS);
	mvpp2_prs_sram_bits_set(&pe, MVPP2_PRS_SRAM_LU_GEN_BIT, 1);
	mvpp2_prs_sram_ri_update(&pe, MVPP2_PRS_RI_L3_ARP,
				 MVPP2_PRS_RI_L3_PROTO_MASK);
	/* Set L3 offset */
	mvpp2_prs_sram_offset_set(&pe, MVPP2_PRS_SRAM_UDF_TYPE_L3,
				  MVPP2_ETH_TYPE_LEN,
				  MVPP2_PRS_SRAM_OP_SEL_UDF_ADD);

	/* Update shadow table and hw entry */
	mvpp2_prs_shadow_set(priv, pe.index, MVPP2_PRS_LU_L2);
	priv->prs_shadow[pe.index].udf = MVPP2_PRS_UDF_L2_DEF;
	priv->prs_shadow[pe.index].finish = true;
	mvpp2_prs_shadow_ri_set(priv, pe.index, MVPP2_PRS_RI_L3_ARP,
				MVPP2_PRS_RI_L3_PROTO_MASK);
	mvpp2_prs_hw_write(priv, &pe);

	/* Ethertype: LBTD */
	tid = mvpp2_prs_tcam_first_free(priv, MVPP2_PE_FIRST_FREE_TID,
					MVPP2_PE_LAST_FREE_TID);
	if (tid < 0)
		return tid;

	memset(&pe, 0, sizeof(pe));
	mvpp2_prs_tcam_lu_set(&pe, MVPP2_PRS_LU_L2);
	pe.index = tid;

	mvpp2_prs_match_etype(&pe, 0, MVPP2_IP_LBDT_TYPE);

	/* Generate flow in the next iteration*/
	mvpp2_prs_sram_next_lu_set(&pe, MVPP2_PRS_LU_FLOWS);
	mvpp2_prs_sram_bits_set(&pe, MVPP2_PRS_SRAM_LU_GEN_BIT, 1);
	mvpp2_prs_sram_ri_update(&pe, MVPP2_PRS_RI_CPU_CODE_RX_SPEC |
				 MVPP2_PRS_RI_UDF3_RX_SPECIAL,
				 MVPP2_PRS_RI_CPU_CODE_MASK |
				 MVPP2_PRS_RI_UDF3_MASK);
	/* Set L3 offset */
	mvpp2_prs_sram_offset_set(&pe, MVPP2_PRS_SRAM_UDF_TYPE_L3,
				  MVPP2_ETH_TYPE_LEN,
				  MVPP2_PRS_SRAM_OP_SEL_UDF_ADD);

	/* Update shadow table and hw entry */
	mvpp2_prs_shadow_set(priv, pe.index, MVPP2_PRS_LU_L2);
	priv->prs_shadow[pe.index].udf = MVPP2_PRS_UDF_L2_DEF;
	priv->prs_shadow[pe.index].finish = true;
	mvpp2_prs_shadow_ri_set(priv, pe.index, MVPP2_PRS_RI_CPU_CODE_RX_SPEC |
				MVPP2_PRS_RI_UDF3_RX_SPECIAL,
				MVPP2_PRS_RI_CPU_CODE_MASK |
				MVPP2_PRS_RI_UDF3_MASK);
	mvpp2_prs_hw_write(priv, &pe);

	/* Ethertype: IPv4 without options */
	tid = mvpp2_prs_tcam_first_free(priv, MVPP2_PE_FIRST_FREE_TID,
					MVPP2_PE_LAST_FREE_TID);
	if (tid < 0)
		return tid;

	memset(&pe, 0, sizeof(pe));
	mvpp2_prs_tcam_lu_set(&pe, MVPP2_PRS_LU_L2);
	pe.index = tid;

	mvpp2_prs_match_etype(&pe, 0, ETH_P_IP);
	mvpp2_prs_tcam_data_byte_set(&pe, MVPP2_ETH_TYPE_LEN,
				     MVPP2_PRS_IPV4_HEAD | MVPP2_PRS_IPV4_IHL,
				     MVPP2_PRS_IPV4_HEAD_MASK |
				     MVPP2_PRS_IPV4_IHL_MASK);

	mvpp2_prs_sram_next_lu_set(&pe, MVPP2_PRS_LU_IP4);
	mvpp2_prs_sram_ri_update(&pe, MVPP2_PRS_RI_L3_IP4,
				 MVPP2_PRS_RI_L3_PROTO_MASK);
	/* Skip eth_type + 4 bytes of IP header */
	mvpp2_prs_sram_shift_set(&pe, MVPP2_ETH_TYPE_LEN + 4,
				 MVPP2_PRS_SRAM_OP_SEL_SHIFT_ADD);
	/* Set L3 offset */
	mvpp2_prs_sram_offset_set(&pe, MVPP2_PRS_SRAM_UDF_TYPE_L3,
				  MVPP2_ETH_TYPE_LEN,
				  MVPP2_PRS_SRAM_OP_SEL_UDF_ADD);

	/* Update shadow table and hw entry */
	mvpp2_prs_shadow_set(priv, pe.index, MVPP2_PRS_LU_L2);
	priv->prs_shadow[pe.index].udf = MVPP2_PRS_UDF_L2_DEF;
	priv->prs_shadow[pe.index].finish = false;
	mvpp2_prs_shadow_ri_set(priv, pe.index, MVPP2_PRS_RI_L3_IP4,
				MVPP2_PRS_RI_L3_PROTO_MASK);
	mvpp2_prs_hw_write(priv, &pe);

	/* Ethertype: IPv4 with options */
	tid = mvpp2_prs_tcam_first_free(priv, MVPP2_PE_FIRST_FREE_TID,
					MVPP2_PE_LAST_FREE_TID);
	if (tid < 0)
		return tid;

	pe.index = tid;

	/* Clear tcam data before updating */
	pe.tcam.byte[MVPP2_PRS_TCAM_DATA_BYTE(MVPP2_ETH_TYPE_LEN)] = 0x0;
	pe.tcam.byte[MVPP2_PRS_TCAM_DATA_BYTE_EN(MVPP2_ETH_TYPE_LEN)] = 0x0;

	mvpp2_prs_tcam_data_byte_set(&pe, MVPP2_ETH_TYPE_LEN,
				     MVPP2_PRS_IPV4_HEAD,
				     MVPP2_PRS_IPV4_HEAD_MASK);

	/* Clear ri before updating */
	pe.sram.word[MVPP2_PRS_SRAM_RI_WORD] = 0x0;
	pe.sram.word[MVPP2_PRS_SRAM_RI_CTRL_WORD] = 0x0;
	mvpp2_prs_sram_ri_update(&pe, MVPP2_PRS_RI_L3_IP4_OPT,
				 MVPP2_PRS_RI_L3_PROTO_MASK);

	/* Update shadow table and hw entry */
	mvpp2_prs_shadow_set(priv, pe.index, MVPP2_PRS_LU_L2);
	priv->prs_shadow[pe.index].udf = MVPP2_PRS_UDF_L2_DEF;
	priv->prs_shadow[pe.index].finish = false;
	mvpp2_prs_shadow_ri_set(priv, pe.index, MVPP2_PRS_RI_L3_IP4_OPT,
				MVPP2_PRS_RI_L3_PROTO_MASK);
	mvpp2_prs_hw_write(priv, &pe);

	/* Ethertype: IPv6 without options */
	tid = mvpp2_prs_tcam_first_free(priv, MVPP2_PE_FIRST_FREE_TID,
					MVPP2_PE_LAST_FREE_TID);
	if (tid < 0)
		return tid;

	memset(&pe, 0, sizeof(pe));
	mvpp2_prs_tcam_lu_set(&pe, MVPP2_PRS_LU_L2);
	pe.index = tid;

	mvpp2_prs_match_etype(&pe, 0, ETH_P_IPV6);

	/* Skip DIP of IPV6 header */
	mvpp2_prs_sram_shift_set(&pe, MVPP2_ETH_TYPE_LEN + 8 +
				 MVPP2_MAX_L3_ADDR_SIZE,
				 MVPP2_PRS_SRAM_OP_SEL_SHIFT_ADD);
	mvpp2_prs_sram_next_lu_set(&pe, MVPP2_PRS_LU_IP6);
	mvpp2_prs_sram_ri_update(&pe, MVPP2_PRS_RI_L3_IP6,
				 MVPP2_PRS_RI_L3_PROTO_MASK);
	/* Set L3 offset */
	mvpp2_prs_sram_offset_set(&pe, MVPP2_PRS_SRAM_UDF_TYPE_L3,
				  MVPP2_ETH_TYPE_LEN,
				  MVPP2_PRS_SRAM_OP_SEL_UDF_ADD);

	mvpp2_prs_shadow_set(priv, pe.index, MVPP2_PRS_LU_L2);
	priv->prs_shadow[pe.index].udf = MVPP2_PRS_UDF_L2_DEF;
	priv->prs_shadow[pe.index].finish = false;
	mvpp2_prs_shadow_ri_set(priv, pe.index, MVPP2_PRS_RI_L3_IP6,
				MVPP2_PRS_RI_L3_PROTO_MASK);
	mvpp2_prs_hw_write(priv, &pe);

	/* Default entry for MVPP2_PRS_LU_L2 - Unknown ethtype */
	memset(&pe, 0, sizeof(struct mvpp2_prs_entry));
	mvpp2_prs_tcam_lu_set(&pe, MVPP2_PRS_LU_L2);
	pe.index = MVPP2_PE_ETH_TYPE_UN;

	/* Unmask all ports */
	mvpp2_prs_tcam_port_map_set(&pe, MVPP2_PRS_PORT_MASK);

	/* Generate flow in the next iteration*/
	mvpp2_prs_sram_bits_set(&pe, MVPP2_PRS_SRAM_LU_GEN_BIT, 1);
	mvpp2_prs_sram_next_lu_set(&pe, MVPP2_PRS_LU_FLOWS);
	mvpp2_prs_sram_ri_update(&pe, MVPP2_PRS_RI_L3_UN,
				 MVPP2_PRS_RI_L3_PROTO_MASK);
	/* Set L3 offset even it's unknown L3 */
	mvpp2_prs_sram_offset_set(&pe, MVPP2_PRS_SRAM_UDF_TYPE_L3,
				  MVPP2_ETH_TYPE_LEN,
				  MVPP2_PRS_SRAM_OP_SEL_UDF_ADD);

	/* Update shadow table and hw entry */
	mvpp2_prs_shadow_set(priv, pe.index, MVPP2_PRS_LU_L2);
	priv->prs_shadow[pe.index].udf = MVPP2_PRS_UDF_L2_DEF;
	priv->prs_shadow[pe.index].finish = true;
	mvpp2_prs_shadow_ri_set(priv, pe.index, MVPP2_PRS_RI_L3_UN,
				MVPP2_PRS_RI_L3_PROTO_MASK);
	mvpp2_prs_hw_write(priv, &pe);

	return 0;
}

/* Configure vlan entries and detect up to 2 successive VLAN tags.
 * Possible options:
 * 0x8100, 0x88A8
 * 0x8100, 0x8100
 * 0x8100
 * 0x88A8
 */
static int mvpp2_prs_vlan_init(struct platform_device *pdev, struct mvpp2 *priv)
{
	struct mvpp2_prs_entry pe;
	int err;

	priv->prs_double_vlans = devm_kcalloc(&pdev->dev, sizeof(bool),
					      MVPP2_PRS_DBL_VLANS_MAX,
					      GFP_KERNEL);
	if (!priv->prs_double_vlans)
		return -ENOMEM;

	/* Double VLAN: 0x8100, 0x88A8 */
	err = mvpp2_prs_double_vlan_add(priv, ETH_P_8021Q, ETH_P_8021AD,
					MVPP2_PRS_PORT_MASK);
	if (err)
		return err;

	/* Double VLAN: 0x8100, 0x8100 */
	err = mvpp2_prs_double_vlan_add(priv, ETH_P_8021Q, ETH_P_8021Q,
					MVPP2_PRS_PORT_MASK);
	if (err)
		return err;

	/* Single VLAN: 0x88a8 */
	err = mvpp2_prs_vlan_add(priv, ETH_P_8021AD, MVPP2_PRS_SINGLE_VLAN_AI,
				 MVPP2_PRS_PORT_MASK);
	if (err)
		return err;

	/* Single VLAN: 0x8100 */
	err = mvpp2_prs_vlan_add(priv, ETH_P_8021Q, MVPP2_PRS_SINGLE_VLAN_AI,
				 MVPP2_PRS_PORT_MASK);
	if (err)
		return err;

	/* Set default double vlan entry */
	memset(&pe, 0, sizeof(pe));
	mvpp2_prs_tcam_lu_set(&pe, MVPP2_PRS_LU_VLAN);
	pe.index = MVPP2_PE_VLAN_DBL;

	mvpp2_prs_sram_next_lu_set(&pe, MVPP2_PRS_LU_L2);
	/* Clear ai for next iterations */
	mvpp2_prs_sram_ai_update(&pe, 0, MVPP2_PRS_SRAM_AI_MASK);
	mvpp2_prs_sram_ri_update(&pe, MVPP2_PRS_RI_VLAN_DOUBLE,
				 MVPP2_PRS_RI_VLAN_MASK);

	mvpp2_prs_tcam_ai_update(&pe, MVPP2_PRS_DBL_VLAN_AI_BIT,
				 MVPP2_PRS_DBL_VLAN_AI_BIT);
	/* Unmask all ports */
	mvpp2_prs_tcam_port_map_set(&pe, MVPP2_PRS_PORT_MASK);

	/* Update shadow table and hw entry */
	mvpp2_prs_shadow_set(priv, pe.index, MVPP2_PRS_LU_VLAN);
	mvpp2_prs_hw_write(priv, &pe);

	/* Set default vlan none entry */
	memset(&pe, 0, sizeof(pe));
	mvpp2_prs_tcam_lu_set(&pe, MVPP2_PRS_LU_VLAN);
	pe.index = MVPP2_PE_VLAN_NONE;

	mvpp2_prs_sram_next_lu_set(&pe, MVPP2_PRS_LU_L2);
	mvpp2_prs_sram_ri_update(&pe, MVPP2_PRS_RI_VLAN_NONE,
				 MVPP2_PRS_RI_VLAN_MASK);

	/* Unmask all ports */
	mvpp2_prs_tcam_port_map_set(&pe, MVPP2_PRS_PORT_MASK);

	/* Update shadow table and hw entry */
	mvpp2_prs_shadow_set(priv, pe.index, MVPP2_PRS_LU_VLAN);
	mvpp2_prs_hw_write(priv, &pe);

	return 0;
}

/* Set entries for PPPoE ethertype */
static int mvpp2_prs_pppoe_init(struct mvpp2 *priv)
{
	struct mvpp2_prs_entry pe;
	int tid;

	/* IPv4 over PPPoE with options */
	tid = mvpp2_prs_tcam_first_free(priv, MVPP2_PE_FIRST_FREE_TID,
					MVPP2_PE_LAST_FREE_TID);
	if (tid < 0)
		return tid;

	memset(&pe, 0, sizeof(pe));
	mvpp2_prs_tcam_lu_set(&pe, MVPP2_PRS_LU_PPPOE);
	pe.index = tid;

	mvpp2_prs_match_etype(&pe, 0, PPP_IP);

	mvpp2_prs_sram_next_lu_set(&pe, MVPP2_PRS_LU_IP4);
	mvpp2_prs_sram_ri_update(&pe, MVPP2_PRS_RI_L3_IP4_OPT,
				 MVPP2_PRS_RI_L3_PROTO_MASK);
	/* Skip eth_type + 4 bytes of IP header */
	mvpp2_prs_sram_shift_set(&pe, MVPP2_ETH_TYPE_LEN + 4,
				 MVPP2_PRS_SRAM_OP_SEL_SHIFT_ADD);
	/* Set L3 offset */
	mvpp2_prs_sram_offset_set(&pe, MVPP2_PRS_SRAM_UDF_TYPE_L3,
				  MVPP2_ETH_TYPE_LEN,
				  MVPP2_PRS_SRAM_OP_SEL_UDF_ADD);

	/* Update shadow table and hw entry */
	mvpp2_prs_shadow_set(priv, pe.index, MVPP2_PRS_LU_PPPOE);
	mvpp2_prs_hw_write(priv, &pe);

	/* IPv4 over PPPoE without options */
	tid = mvpp2_prs_tcam_first_free(priv, MVPP2_PE_FIRST_FREE_TID,
					MVPP2_PE_LAST_FREE_TID);
	if (tid < 0)
		return tid;

	pe.index = tid;

	mvpp2_prs_tcam_data_byte_set(&pe, MVPP2_ETH_TYPE_LEN,
				     MVPP2_PRS_IPV4_HEAD | MVPP2_PRS_IPV4_IHL,
				     MVPP2_PRS_IPV4_HEAD_MASK |
				     MVPP2_PRS_IPV4_IHL_MASK);

	/* Clear ri before updating */
	pe.sram.word[MVPP2_PRS_SRAM_RI_WORD] = 0x0;
	pe.sram.word[MVPP2_PRS_SRAM_RI_CTRL_WORD] = 0x0;
	mvpp2_prs_sram_ri_update(&pe, MVPP2_PRS_RI_L3_IP4,
				 MVPP2_PRS_RI_L3_PROTO_MASK);

	/* Update shadow table and hw entry */
	mvpp2_prs_shadow_set(priv, pe.index, MVPP2_PRS_LU_PPPOE);
	mvpp2_prs_hw_write(priv, &pe);

	/* IPv6 over PPPoE */
	tid = mvpp2_prs_tcam_first_free(priv, MVPP2_PE_FIRST_FREE_TID,
					MVPP2_PE_LAST_FREE_TID);
	if (tid < 0)
		return tid;

	memset(&pe, 0, sizeof(pe));
	mvpp2_prs_tcam_lu_set(&pe, MVPP2_PRS_LU_PPPOE);
	pe.index = tid;

	mvpp2_prs_match_etype(&pe, 0, PPP_IPV6);

	mvpp2_prs_sram_next_lu_set(&pe, MVPP2_PRS_LU_IP6);
	mvpp2_prs_sram_ri_update(&pe, MVPP2_PRS_RI_L3_IP6,
				 MVPP2_PRS_RI_L3_PROTO_MASK);
	/* Skip eth_type + 4 bytes of IPv6 header */
	mvpp2_prs_sram_shift_set(&pe, MVPP2_ETH_TYPE_LEN + 4,
				 MVPP2_PRS_SRAM_OP_SEL_SHIFT_ADD);
	/* Set L3 offset */
	mvpp2_prs_sram_offset_set(&pe, MVPP2_PRS_SRAM_UDF_TYPE_L3,
				  MVPP2_ETH_TYPE_LEN,
				  MVPP2_PRS_SRAM_OP_SEL_UDF_ADD);

	/* Update shadow table and hw entry */
	mvpp2_prs_shadow_set(priv, pe.index, MVPP2_PRS_LU_PPPOE);
	mvpp2_prs_hw_write(priv, &pe);

	/* Non-IP over PPPoE */
	tid = mvpp2_prs_tcam_first_free(priv, MVPP2_PE_FIRST_FREE_TID,
					MVPP2_PE_LAST_FREE_TID);
	if (tid < 0)
		return tid;

	memset(&pe, 0, sizeof(pe));
	mvpp2_prs_tcam_lu_set(&pe, MVPP2_PRS_LU_PPPOE);
	pe.index = tid;

	mvpp2_prs_sram_ri_update(&pe, MVPP2_PRS_RI_L3_UN,
				 MVPP2_PRS_RI_L3_PROTO_MASK);

	/* Finished: go to flowid generation */
	mvpp2_prs_sram_next_lu_set(&pe, MVPP2_PRS_LU_FLOWS);
	mvpp2_prs_sram_bits_set(&pe, MVPP2_PRS_SRAM_LU_GEN_BIT, 1);
	/* Set L3 offset even if it's unknown L3 */
	mvpp2_prs_sram_offset_set(&pe, MVPP2_PRS_SRAM_UDF_TYPE_L3,
				  MVPP2_ETH_TYPE_LEN,
				  MVPP2_PRS_SRAM_OP_SEL_UDF_ADD);

	/* Update shadow table and hw entry */
	mvpp2_prs_shadow_set(priv, pe.index, MVPP2_PRS_LU_PPPOE);
	mvpp2_prs_hw_write(priv, &pe);

	return 0;
}

/* Initialize entries for IPv4 */
static int mvpp2_prs_ip4_init(struct mvpp2 *priv)
{
	struct mvpp2_prs_entry pe;
	int err;

	/* Set entries for TCP, UDP and IGMP over IPv4 */
	err = mvpp2_prs_ip4_proto(priv, IPPROTO_TCP, MVPP2_PRS_RI_L4_TCP,
				  MVPP2_PRS_RI_L4_PROTO_MASK);
	if (err)
		return err;

	err = mvpp2_prs_ip4_proto(priv, IPPROTO_UDP, MVPP2_PRS_RI_L4_UDP,
				  MVPP2_PRS_RI_L4_PROTO_MASK);
	if (err)
		return err;

	err = mvpp2_prs_ip4_proto(priv, IPPROTO_IGMP,
				  MVPP2_PRS_RI_CPU_CODE_RX_SPEC |
				  MVPP2_PRS_RI_UDF3_RX_SPECIAL,
				  MVPP2_PRS_RI_CPU_CODE_MASK |
				  MVPP2_PRS_RI_UDF3_MASK);
	if (err)
		return err;

	/* IPv4 Broadcast */
	err = mvpp2_prs_ip4_cast(priv, MVPP2_PRS_L3_BROAD_CAST);
	if (err)
		return err;

	/* IPv4 Multicast */
	err = mvpp2_prs_ip4_cast(priv, MVPP2_PRS_L3_MULTI_CAST);
	if (err)
		return err;

	/* Default IPv4 entry for unknown protocols */
	memset(&pe, 0, sizeof(pe));
	mvpp2_prs_tcam_lu_set(&pe, MVPP2_PRS_LU_IP4);
	pe.index = MVPP2_PE_IP4_PROTO_UN;

	/* Set next lu to IPv4 */
	mvpp2_prs_sram_next_lu_set(&pe, MVPP2_PRS_LU_IP4);
	mvpp2_prs_sram_shift_set(&pe, 12, MVPP2_PRS_SRAM_OP_SEL_SHIFT_ADD);
	/* Set L4 offset */
	mvpp2_prs_sram_offset_set(&pe, MVPP2_PRS_SRAM_UDF_TYPE_L4,
				  sizeof(struct iphdr) - 4,
				  MVPP2_PRS_SRAM_OP_SEL_UDF_ADD);
	mvpp2_prs_sram_ai_update(&pe, MVPP2_PRS_IPV4_DIP_AI_BIT,
				 MVPP2_PRS_IPV4_DIP_AI_BIT);
	mvpp2_prs_sram_ri_update(&pe, MVPP2_PRS_RI_L4_OTHER,
				 MVPP2_PRS_RI_L4_PROTO_MASK);

	mvpp2_prs_tcam_ai_update(&pe, 0, MVPP2_PRS_IPV4_DIP_AI_BIT);
	/* Unmask all ports */
	mvpp2_prs_tcam_port_map_set(&pe, MVPP2_PRS_PORT_MASK);

	/* Update shadow table and hw entry */
	mvpp2_prs_shadow_set(priv, pe.index, MVPP2_PRS_LU_IP4);
	mvpp2_prs_hw_write(priv, &pe);

	/* Default IPv4 entry for unicast address */
	memset(&pe, 0, sizeof(pe));
	mvpp2_prs_tcam_lu_set(&pe, MVPP2_PRS_LU_IP4);
	pe.index = MVPP2_PE_IP4_ADDR_UN;

	/* Finished: go to flowid generation */
	mvpp2_prs_sram_next_lu_set(&pe, MVPP2_PRS_LU_FLOWS);
	mvpp2_prs_sram_bits_set(&pe, MVPP2_PRS_SRAM_LU_GEN_BIT, 1);
	mvpp2_prs_sram_ri_update(&pe, MVPP2_PRS_RI_L3_UCAST,
				 MVPP2_PRS_RI_L3_ADDR_MASK);

	mvpp2_prs_tcam_ai_update(&pe, MVPP2_PRS_IPV4_DIP_AI_BIT,
				 MVPP2_PRS_IPV4_DIP_AI_BIT);
	/* Unmask all ports */
	mvpp2_prs_tcam_port_map_set(&pe, MVPP2_PRS_PORT_MASK);

	/* Update shadow table and hw entry */
	mvpp2_prs_shadow_set(priv, pe.index, MVPP2_PRS_LU_IP4);
	mvpp2_prs_hw_write(priv, &pe);

	return 0;
}

/* Initialize entries for IPv6 */
static int mvpp2_prs_ip6_init(struct mvpp2 *priv)
{
	struct mvpp2_prs_entry pe;
	int tid, err;

	/* Set entries for TCP, UDP and ICMP over IPv6 */
	err = mvpp2_prs_ip6_proto(priv, IPPROTO_TCP,
				  MVPP2_PRS_RI_L4_TCP,
				  MVPP2_PRS_RI_L4_PROTO_MASK);
	if (err)
		return err;

	err = mvpp2_prs_ip6_proto(priv, IPPROTO_UDP,
				  MVPP2_PRS_RI_L4_UDP,
				  MVPP2_PRS_RI_L4_PROTO_MASK);
	if (err)
		return err;

	err = mvpp2_prs_ip6_proto(priv, IPPROTO_ICMPV6,
				  MVPP2_PRS_RI_CPU_CODE_RX_SPEC |
				  MVPP2_PRS_RI_UDF3_RX_SPECIAL,
				  MVPP2_PRS_RI_CPU_CODE_MASK |
				  MVPP2_PRS_RI_UDF3_MASK);
	if (err)
		return err;

	/* IPv4 is the last header. This is similar case as 6-TCP or 17-UDP */
	/* Result Info: UDF7=1, DS lite */
	err = mvpp2_prs_ip6_proto(priv, IPPROTO_IPIP,
				  MVPP2_PRS_RI_UDF7_IP6_LITE,
				  MVPP2_PRS_RI_UDF7_MASK);
	if (err)
		return err;

	/* IPv6 multicast */
	err = mvpp2_prs_ip6_cast(priv, MVPP2_PRS_L3_MULTI_CAST);
	if (err)
		return err;

	/* Entry for checking hop limit */
	tid = mvpp2_prs_tcam_first_free(priv, MVPP2_PE_FIRST_FREE_TID,
					MVPP2_PE_LAST_FREE_TID);
	if (tid < 0)
		return tid;

	memset(&pe, 0, sizeof(pe));
	mvpp2_prs_tcam_lu_set(&pe, MVPP2_PRS_LU_IP6);
	pe.index = tid;

	/* Finished: go to flowid generation */
	mvpp2_prs_sram_next_lu_set(&pe, MVPP2_PRS_LU_FLOWS);
	mvpp2_prs_sram_bits_set(&pe, MVPP2_PRS_SRAM_LU_GEN_BIT, 1);
	mvpp2_prs_sram_ri_update(&pe, MVPP2_PRS_RI_L3_UN |
				 MVPP2_PRS_RI_DROP_MASK,
				 MVPP2_PRS_RI_L3_PROTO_MASK |
				 MVPP2_PRS_RI_DROP_MASK);

	mvpp2_prs_tcam_data_byte_set(&pe, 1, 0x00, MVPP2_PRS_IPV6_HOP_MASK);
	mvpp2_prs_tcam_ai_update(&pe, MVPP2_PRS_IPV6_NO_EXT_AI_BIT,
				 MVPP2_PRS_IPV6_NO_EXT_AI_BIT);

	/* Update shadow table and hw entry */
	mvpp2_prs_shadow_set(priv, pe.index, MVPP2_PRS_LU_IP4);
	mvpp2_prs_hw_write(priv, &pe);

	/* Default IPv6 entry for unknown protocols */
	memset(&pe, 0, sizeof(pe));
	mvpp2_prs_tcam_lu_set(&pe, MVPP2_PRS_LU_IP6);
	pe.index = MVPP2_PE_IP6_PROTO_UN;

	/* Finished: go to flowid generation */
	mvpp2_prs_sram_next_lu_set(&pe, MVPP2_PRS_LU_FLOWS);
	mvpp2_prs_sram_bits_set(&pe, MVPP2_PRS_SRAM_LU_GEN_BIT, 1);
	mvpp2_prs_sram_ri_update(&pe, MVPP2_PRS_RI_L4_OTHER,
				 MVPP2_PRS_RI_L4_PROTO_MASK);
	/* Set L4 offset relatively to our current place */
	mvpp2_prs_sram_offset_set(&pe, MVPP2_PRS_SRAM_UDF_TYPE_L4,
				  sizeof(struct ipv6hdr) - 4,
				  MVPP2_PRS_SRAM_OP_SEL_UDF_ADD);

	mvpp2_prs_tcam_ai_update(&pe, MVPP2_PRS_IPV6_NO_EXT_AI_BIT,
				 MVPP2_PRS_IPV6_NO_EXT_AI_BIT);
	/* Unmask all ports */
	mvpp2_prs_tcam_port_map_set(&pe, MVPP2_PRS_PORT_MASK);

	/* Update shadow table and hw entry */
	mvpp2_prs_shadow_set(priv, pe.index, MVPP2_PRS_LU_IP4);
	mvpp2_prs_hw_write(priv, &pe);

	/* Default IPv6 entry for unknown ext protocols */
	memset(&pe, 0, sizeof(struct mvpp2_prs_entry));
	mvpp2_prs_tcam_lu_set(&pe, MVPP2_PRS_LU_IP6);
	pe.index = MVPP2_PE_IP6_EXT_PROTO_UN;

	/* Finished: go to flowid generation */
	mvpp2_prs_sram_next_lu_set(&pe, MVPP2_PRS_LU_FLOWS);
	mvpp2_prs_sram_bits_set(&pe, MVPP2_PRS_SRAM_LU_GEN_BIT, 1);
	mvpp2_prs_sram_ri_update(&pe, MVPP2_PRS_RI_L4_OTHER,
				 MVPP2_PRS_RI_L4_PROTO_MASK);

	mvpp2_prs_tcam_ai_update(&pe, MVPP2_PRS_IPV6_EXT_AI_BIT,
				 MVPP2_PRS_IPV6_EXT_AI_BIT);
	/* Unmask all ports */
	mvpp2_prs_tcam_port_map_set(&pe, MVPP2_PRS_PORT_MASK);

	/* Update shadow table and hw entry */
	mvpp2_prs_shadow_set(priv, pe.index, MVPP2_PRS_LU_IP4);
	mvpp2_prs_hw_write(priv, &pe);

	/* Default IPv6 entry for unicast address */
	memset(&pe, 0, sizeof(struct mvpp2_prs_entry));
	mvpp2_prs_tcam_lu_set(&pe, MVPP2_PRS_LU_IP6);
	pe.index = MVPP2_PE_IP6_ADDR_UN;

	/* Finished: go to IPv6 again */
	mvpp2_prs_sram_next_lu_set(&pe, MVPP2_PRS_LU_IP6);
	mvpp2_prs_sram_ri_update(&pe, MVPP2_PRS_RI_L3_UCAST,
				 MVPP2_PRS_RI_L3_ADDR_MASK);
	mvpp2_prs_sram_ai_update(&pe, MVPP2_PRS_IPV6_NO_EXT_AI_BIT,
				 MVPP2_PRS_IPV6_NO_EXT_AI_BIT);
	/* Shift back to IPV6 NH */
	mvpp2_prs_sram_shift_set(&pe, -18, MVPP2_PRS_SRAM_OP_SEL_SHIFT_ADD);

	mvpp2_prs_tcam_ai_update(&pe, 0, MVPP2_PRS_IPV6_NO_EXT_AI_BIT);
	/* Unmask all ports */
	mvpp2_prs_tcam_port_map_set(&pe, MVPP2_PRS_PORT_MASK);

	/* Update shadow table and hw entry */
	mvpp2_prs_shadow_set(priv, pe.index, MVPP2_PRS_LU_IP6);
	mvpp2_prs_hw_write(priv, &pe);

	return 0;
}

/* Parser default initialization */
static int mvpp2_prs_default_init(struct platform_device *pdev,
				  struct mvpp2 *priv)
{
	int err, index, i;

	/* Enable tcam table */
	mvpp2_write(priv, MVPP2_PRS_TCAM_CTRL_REG, MVPP2_PRS_TCAM_EN_MASK);

	/* Clear all tcam and sram entries */
	for (index = 0; index < MVPP2_PRS_TCAM_SRAM_SIZE; index++) {
		mvpp2_write(priv, MVPP2_PRS_TCAM_IDX_REG, index);
		for (i = 0; i < MVPP2_PRS_TCAM_WORDS; i++)
			mvpp2_write(priv, MVPP2_PRS_TCAM_DATA_REG(i), 0);

		mvpp2_write(priv, MVPP2_PRS_SRAM_IDX_REG, index);
		for (i = 0; i < MVPP2_PRS_SRAM_WORDS; i++)
			mvpp2_write(priv, MVPP2_PRS_SRAM_DATA_REG(i), 0);
	}

	/* Invalidate all tcam entries */
	for (index = 0; index < MVPP2_PRS_TCAM_SRAM_SIZE; index++)
		mvpp2_prs_hw_inv(priv, index);

	priv->prs_shadow = devm_kcalloc(&pdev->dev, MVPP2_PRS_TCAM_SRAM_SIZE,
					sizeof(*priv->prs_shadow),
					GFP_KERNEL);
	if (!priv->prs_shadow)
		return -ENOMEM;

	/* Always start from lookup = 0 */
	for (index = 0; index < MVPP2_MAX_PORTS; index++)
		mvpp2_prs_hw_port_init(priv, index, MVPP2_PRS_LU_MH,
				       MVPP2_PRS_PORT_LU_MAX, 0);

	mvpp2_prs_def_flow_init(priv);

	mvpp2_prs_mh_init(priv);

	mvpp2_prs_mac_init(priv);

	mvpp2_prs_dsa_init(priv);

	err = mvpp2_prs_etype_init(priv);
	if (err)
		return err;

	err = mvpp2_prs_vlan_init(pdev, priv);
	if (err)
		return err;

	err = mvpp2_prs_pppoe_init(priv);
	if (err)
		return err;

	err = mvpp2_prs_ip6_init(priv);
	if (err)
		return err;

	err = mvpp2_prs_ip4_init(priv);
	if (err)
		return err;

	return 0;
}

/* Compare MAC DA with tcam entry data */
static bool mvpp2_prs_mac_range_equals(struct mvpp2_prs_entry *pe,
				       const u8 *da, unsigned char *mask)
{
	unsigned char tcam_byte, tcam_mask;
	int index;

	for (index = 0; index < ETH_ALEN; index++) {
		mvpp2_prs_tcam_data_byte_get(pe, index, &tcam_byte, &tcam_mask);
		if (tcam_mask != mask[index])
			return false;

		if ((tcam_mask & tcam_byte) != (da[index] & mask[index]))
			return false;
	}

	return true;
}

/* Find tcam entry with matched pair <MAC DA, port> */
static struct mvpp2_prs_entry *
mvpp2_prs_mac_da_range_find(struct mvpp2 *priv, int pmap, const u8 *da,
			    unsigned char *mask, int udf_type)
{
	struct mvpp2_prs_entry *pe;
	int tid;

	pe = kzalloc(sizeof(*pe), GFP_ATOMIC);
	if (!pe)
		return NULL;
	mvpp2_prs_tcam_lu_set(pe, MVPP2_PRS_LU_MAC);

	/* Go through the all entires with MVPP2_PRS_LU_MAC */
	for (tid = MVPP2_PE_FIRST_FREE_TID;
	     tid <= MVPP2_PE_LAST_FREE_TID; tid++) {
		unsigned int entry_pmap;

		if (!priv->prs_shadow[tid].valid ||
		    (priv->prs_shadow[tid].lu != MVPP2_PRS_LU_MAC) ||
		    (priv->prs_shadow[tid].udf != udf_type))
			continue;

		pe->index = tid;
		mvpp2_prs_hw_read(priv, pe);
		entry_pmap = mvpp2_prs_tcam_port_map_get(pe);

		if (mvpp2_prs_mac_range_equals(pe, da, mask) &&
		    entry_pmap == pmap)
			return pe;
	}
	kfree(pe);

	return NULL;
}

/* Update parser's mac da entry */
static int mvpp2_prs_mac_da_accept(struct mvpp2 *priv, int port,
				   const u8 *da, bool add)
{
	struct mvpp2_prs_entry *pe;
	unsigned int pmap, len, ri;
	unsigned char mask[ETH_ALEN] = { 0xff, 0xff, 0xff, 0xff, 0xff, 0xff };
	int tid;

	/* Scan TCAM and see if entry with this <MAC DA, port> already exist */
	pe = mvpp2_prs_mac_da_range_find(priv, (1 << port), da, mask,
					 MVPP2_PRS_UDF_MAC_DEF);

	/* No such entry */
	if (!pe) {
		if (!add)
			return 0;

		/* Create new TCAM entry */
		/* Find first range mac entry*/
		for (tid = MVPP2_PE_FIRST_FREE_TID;
		     tid <= MVPP2_PE_LAST_FREE_TID; tid++)
			if (priv->prs_shadow[tid].valid &&
			    (priv->prs_shadow[tid].lu == MVPP2_PRS_LU_MAC) &&
			    (priv->prs_shadow[tid].udf ==
						       MVPP2_PRS_UDF_MAC_RANGE))
				break;

		/* Go through the all entries from first to last */
		tid = mvpp2_prs_tcam_first_free(priv, MVPP2_PE_FIRST_FREE_TID,
						tid - 1);
		if (tid < 0)
			return tid;

		pe = kzalloc(sizeof(*pe), GFP_ATOMIC);
		if (!pe)
			return -ENOMEM;
		mvpp2_prs_tcam_lu_set(pe, MVPP2_PRS_LU_MAC);
		pe->index = tid;

		/* Mask all ports */
		mvpp2_prs_tcam_port_map_set(pe, 0);
	}

	/* Update port mask */
	mvpp2_prs_tcam_port_set(pe, port, add);

	/* Invalidate the entry if no ports are left enabled */
	pmap = mvpp2_prs_tcam_port_map_get(pe);
	if (pmap == 0) {
		if (add) {
			kfree(pe);
			return -EINVAL;
		}
		mvpp2_prs_hw_inv(priv, pe->index);
		priv->prs_shadow[pe->index].valid = false;
		kfree(pe);
		return 0;
	}

	/* Continue - set next lookup */
	mvpp2_prs_sram_next_lu_set(pe, MVPP2_PRS_LU_DSA);

	/* Set match on DA */
	len = ETH_ALEN;
	while (len--)
		mvpp2_prs_tcam_data_byte_set(pe, len, da[len], 0xff);

	/* Set result info bits */
	if (is_broadcast_ether_addr(da))
		ri = MVPP2_PRS_RI_L2_BCAST;
	else if (is_multicast_ether_addr(da))
		ri = MVPP2_PRS_RI_L2_MCAST;
	else
		ri = MVPP2_PRS_RI_L2_UCAST | MVPP2_PRS_RI_MAC_ME_MASK;

	mvpp2_prs_sram_ri_update(pe, ri, MVPP2_PRS_RI_L2_CAST_MASK |
				 MVPP2_PRS_RI_MAC_ME_MASK);
	mvpp2_prs_shadow_ri_set(priv, pe->index, ri, MVPP2_PRS_RI_L2_CAST_MASK |
				MVPP2_PRS_RI_MAC_ME_MASK);

	/* Shift to ethertype */
	mvpp2_prs_sram_shift_set(pe, 2 * ETH_ALEN,
				 MVPP2_PRS_SRAM_OP_SEL_SHIFT_ADD);

	/* Update shadow table and hw entry */
	priv->prs_shadow[pe->index].udf = MVPP2_PRS_UDF_MAC_DEF;
	mvpp2_prs_shadow_set(priv, pe->index, MVPP2_PRS_LU_MAC);
	mvpp2_prs_hw_write(priv, pe);

	kfree(pe);

	return 0;
}

static int mvpp2_prs_update_mac_da(struct net_device *dev, const u8 *da)
{
	struct mvpp2_port *port = netdev_priv(dev);
	int err;

	/* Remove old parser entry */
	err = mvpp2_prs_mac_da_accept(port->priv, port->id, dev->dev_addr,
				      false);
	if (err)
		return err;

	/* Add new parser entry */
	err = mvpp2_prs_mac_da_accept(port->priv, port->id, da, true);
	if (err)
		return err;

	/* Set addr in the device */
	ether_addr_copy(dev->dev_addr, da);

	return 0;
}

/* Delete all port's multicast simple (not range) entries */
static void mvpp2_prs_mcast_del_all(struct mvpp2 *priv, int port)
{
	struct mvpp2_prs_entry pe;
	int index, tid;

	for (tid = MVPP2_PE_FIRST_FREE_TID;
	     tid <= MVPP2_PE_LAST_FREE_TID; tid++) {
		unsigned char da[ETH_ALEN], da_mask[ETH_ALEN];

		if (!priv->prs_shadow[tid].valid ||
		    (priv->prs_shadow[tid].lu != MVPP2_PRS_LU_MAC) ||
		    (priv->prs_shadow[tid].udf != MVPP2_PRS_UDF_MAC_DEF))
			continue;

		/* Only simple mac entries */
		pe.index = tid;
		mvpp2_prs_hw_read(priv, &pe);

		/* Read mac addr from entry */
		for (index = 0; index < ETH_ALEN; index++)
			mvpp2_prs_tcam_data_byte_get(&pe, index, &da[index],
						     &da_mask[index]);

		if (is_multicast_ether_addr(da) && !is_broadcast_ether_addr(da))
			/* Delete this entry */
			mvpp2_prs_mac_da_accept(priv, port, da, false);
	}
}

static int mvpp2_prs_tag_mode_set(struct mvpp2 *priv, int port, int type)
{
	switch (type) {
	case MVPP2_TAG_TYPE_EDSA:
		/* Add port to EDSA entries */
		mvpp2_prs_dsa_tag_set(priv, port, true,
				      MVPP2_PRS_TAGGED, MVPP2_PRS_EDSA);
		mvpp2_prs_dsa_tag_set(priv, port, true,
				      MVPP2_PRS_UNTAGGED, MVPP2_PRS_EDSA);
		/* Remove port from DSA entries */
		mvpp2_prs_dsa_tag_set(priv, port, false,
				      MVPP2_PRS_TAGGED, MVPP2_PRS_DSA);
		mvpp2_prs_dsa_tag_set(priv, port, false,
				      MVPP2_PRS_UNTAGGED, MVPP2_PRS_DSA);
		break;

	case MVPP2_TAG_TYPE_DSA:
		/* Add port to DSA entries */
		mvpp2_prs_dsa_tag_set(priv, port, true,
				      MVPP2_PRS_TAGGED, MVPP2_PRS_DSA);
		mvpp2_prs_dsa_tag_set(priv, port, true,
				      MVPP2_PRS_UNTAGGED, MVPP2_PRS_DSA);
		/* Remove port from EDSA entries */
		mvpp2_prs_dsa_tag_set(priv, port, false,
				      MVPP2_PRS_TAGGED, MVPP2_PRS_EDSA);
		mvpp2_prs_dsa_tag_set(priv, port, false,
				      MVPP2_PRS_UNTAGGED, MVPP2_PRS_EDSA);
		break;

	case MVPP2_TAG_TYPE_MH:
	case MVPP2_TAG_TYPE_NONE:
		/* Remove port form EDSA and DSA entries */
		mvpp2_prs_dsa_tag_set(priv, port, false,
				      MVPP2_PRS_TAGGED, MVPP2_PRS_DSA);
		mvpp2_prs_dsa_tag_set(priv, port, false,
				      MVPP2_PRS_UNTAGGED, MVPP2_PRS_DSA);
		mvpp2_prs_dsa_tag_set(priv, port, false,
				      MVPP2_PRS_TAGGED, MVPP2_PRS_EDSA);
		mvpp2_prs_dsa_tag_set(priv, port, false,
				      MVPP2_PRS_UNTAGGED, MVPP2_PRS_EDSA);
		break;

	default:
		if ((type < 0) || (type > MVPP2_TAG_TYPE_EDSA))
			return -EINVAL;
	}

	return 0;
}

/* Set prs flow for the port */
static int mvpp2_prs_def_flow(struct mvpp2_port *port)
{
	struct mvpp2_prs_entry *pe;
	int tid;

	pe = mvpp2_prs_flow_find(port->priv, port->id);

	/* Such entry not exist */
	if (!pe) {
		/* Go through the all entires from last to first */
		tid = mvpp2_prs_tcam_first_free(port->priv,
						MVPP2_PE_LAST_FREE_TID,
					       MVPP2_PE_FIRST_FREE_TID);
		if (tid < 0)
			return tid;

		pe = kzalloc(sizeof(*pe), GFP_KERNEL);
		if (!pe)
			return -ENOMEM;

		mvpp2_prs_tcam_lu_set(pe, MVPP2_PRS_LU_FLOWS);
		pe->index = tid;

		/* Set flow ID*/
		mvpp2_prs_sram_ai_update(pe, port->id, MVPP2_PRS_FLOW_ID_MASK);
		mvpp2_prs_sram_bits_set(pe, MVPP2_PRS_SRAM_LU_DONE_BIT, 1);

		/* Update shadow table */
		mvpp2_prs_shadow_set(port->priv, pe->index, MVPP2_PRS_LU_FLOWS);
	}

	mvpp2_prs_tcam_port_map_set(pe, (1 << port->id));
	mvpp2_prs_hw_write(port->priv, pe);
	kfree(pe);

	return 0;
}

/* Classifier configuration routines */

/* Update classification flow table registers */
static void mvpp2_cls_flow_write(struct mvpp2 *priv,
				 struct mvpp2_cls_flow_entry *fe)
{
	mvpp2_write(priv, MVPP2_CLS_FLOW_INDEX_REG, fe->index);
	mvpp2_write(priv, MVPP2_CLS_FLOW_TBL0_REG,  fe->data[0]);
	mvpp2_write(priv, MVPP2_CLS_FLOW_TBL1_REG,  fe->data[1]);
	mvpp2_write(priv, MVPP2_CLS_FLOW_TBL2_REG,  fe->data[2]);
}

/* Update classification lookup table register */
static void mvpp2_cls_lookup_write(struct mvpp2 *priv,
				   struct mvpp2_cls_lookup_entry *le)
{
	u32 val;

	val = (le->way << MVPP2_CLS_LKP_INDEX_WAY_OFFS) | le->lkpid;
	mvpp2_write(priv, MVPP2_CLS_LKP_INDEX_REG, val);
	mvpp2_write(priv, MVPP2_CLS_LKP_TBL_REG, le->data);
}

/* Classifier default initialization */
static void mvpp2_cls_init(struct mvpp2 *priv)
{
	struct mvpp2_cls_lookup_entry le;
	struct mvpp2_cls_flow_entry fe;
	int index;

	/* Enable classifier */
	mvpp2_write(priv, MVPP2_CLS_MODE_REG, MVPP2_CLS_MODE_ACTIVE_MASK);

	/* Clear classifier flow table */
	memset(&fe.data, 0, sizeof(fe.data));
	for (index = 0; index < MVPP2_CLS_FLOWS_TBL_SIZE; index++) {
		fe.index = index;
		mvpp2_cls_flow_write(priv, &fe);
	}

	/* Clear classifier lookup table */
	le.data = 0;
	for (index = 0; index < MVPP2_CLS_LKP_TBL_SIZE; index++) {
		le.lkpid = index;
		le.way = 0;
		mvpp2_cls_lookup_write(priv, &le);

		le.way = 1;
		mvpp2_cls_lookup_write(priv, &le);
	}
}

static void mvpp2_cls_port_config(struct mvpp2_port *port)
{
	struct mvpp2_cls_lookup_entry le;
	u32 val;

	/* Set way for the port */
	val = mvpp2_read(port->priv, MVPP2_CLS_PORT_WAY_REG);
	val &= ~MVPP2_CLS_PORT_WAY_MASK(port->id);
	mvpp2_write(port->priv, MVPP2_CLS_PORT_WAY_REG, val);

	/* Pick the entry to be accessed in lookup ID decoding table
	 * according to the way and lkpid.
	 */
	le.lkpid = port->id;
	le.way = 0;
	le.data = 0;

	/* Set initial CPU queue for receiving packets */
	le.data &= ~MVPP2_CLS_LKP_TBL_RXQ_MASK;
	le.data |= port->first_rxq;

	/* Disable classification engines */
	le.data &= ~MVPP2_CLS_LKP_TBL_LOOKUP_EN_MASK;

	/* Update lookup ID table entry */
	mvpp2_cls_lookup_write(port->priv, &le);
}

/* Set CPU queue number for oversize packets */
static void mvpp2_cls_oversize_rxq_set(struct mvpp2_port *port)
{
	u32 val;

	mvpp2_write(port->priv, MVPP2_CLS_OVERSIZE_RXQ_LOW_REG(port->id),
		    port->first_rxq & MVPP2_CLS_OVERSIZE_RXQ_LOW_MASK);

	mvpp2_write(port->priv, MVPP2_CLS_SWFWD_P2HQ_REG(port->id),
		    (port->first_rxq >> MVPP2_CLS_OVERSIZE_RXQ_LOW_BITS));

	val = mvpp2_read(port->priv, MVPP2_CLS_SWFWD_PCTRL_REG);
	val |= MVPP2_CLS_SWFWD_PCTRL_MASK(port->id);
	mvpp2_write(port->priv, MVPP2_CLS_SWFWD_PCTRL_REG, val);
}

static void *mvpp2_frag_alloc(const struct mvpp2_bm_pool *pool)
{
	if (likely(pool->frag_size <= PAGE_SIZE))
		return netdev_alloc_frag(pool->frag_size);
	else
		return kmalloc(pool->frag_size, GFP_ATOMIC);
}

static void mvpp2_frag_free(const struct mvpp2_bm_pool *pool, void *data)
{
	if (likely(pool->frag_size <= PAGE_SIZE))
		skb_free_frag(data);
	else
		kfree(data);
}

/* Buffer Manager configuration routines */

/* Create pool */
static int mvpp2_bm_pool_create(struct platform_device *pdev,
				struct mvpp2 *priv,
				struct mvpp2_bm_pool *bm_pool, int size)
{
	u32 val;

	/* Number of buffer pointers must be a multiple of 16, as per
	 * hardware constraints
	 */
	if (!IS_ALIGNED(size, 16))
		return -EINVAL;

	/* PPv2.1 needs 8 bytes per buffer pointer, PPv2.2 needs 16
	 * bytes per buffer pointer
	 */
	if (priv->hw_version == MVPP21)
		bm_pool->size_bytes = 2 * sizeof(u32) * size;
	else
		bm_pool->size_bytes = 2 * sizeof(u64) * size;

	bm_pool->virt_addr = dma_alloc_coherent(&pdev->dev, bm_pool->size_bytes,
						&bm_pool->dma_addr,
						GFP_KERNEL);
	if (!bm_pool->virt_addr)
		return -ENOMEM;

	if (!IS_ALIGNED((unsigned long)bm_pool->virt_addr,
			MVPP2_BM_POOL_PTR_ALIGN)) {
		dma_free_coherent(&pdev->dev, bm_pool->size_bytes,
				  bm_pool->virt_addr, bm_pool->dma_addr);
		dev_err(&pdev->dev, "BM pool %d is not %d bytes aligned\n",
			bm_pool->id, MVPP2_BM_POOL_PTR_ALIGN);
		return -ENOMEM;
	}

	mvpp2_write(priv, MVPP2_BM_POOL_BASE_REG(bm_pool->id),
		    lower_32_bits(bm_pool->dma_addr));
	mvpp2_write(priv, MVPP2_BM_POOL_SIZE_REG(bm_pool->id), size);

	val = mvpp2_read(priv, MVPP2_BM_POOL_CTRL_REG(bm_pool->id));
	val |= MVPP2_BM_START_MASK;
	mvpp2_write(priv, MVPP2_BM_POOL_CTRL_REG(bm_pool->id), val);

	bm_pool->type = MVPP2_BM_FREE;
	bm_pool->size = size;
	bm_pool->pkt_size = 0;
	bm_pool->buf_num = 0;

	return 0;
}

/* Set pool buffer size */
static void mvpp2_bm_pool_bufsize_set(struct mvpp2 *priv,
				      struct mvpp2_bm_pool *bm_pool,
				      int buf_size)
{
	u32 val;

	bm_pool->buf_size = buf_size;

	val = ALIGN(buf_size, 1 << MVPP2_POOL_BUF_SIZE_OFFSET);
	mvpp2_write(priv, MVPP2_POOL_BUF_SIZE_REG(bm_pool->id), val);
}

static void mvpp2_bm_bufs_get_addrs(struct device *dev, struct mvpp2 *priv,
				    struct mvpp2_bm_pool *bm_pool,
				    dma_addr_t *dma_addr,
				    phys_addr_t *phys_addr)
{
	int cpu = get_cpu();

	*dma_addr = mvpp2_percpu_read(priv, cpu,
				      MVPP2_BM_PHY_ALLOC_REG(bm_pool->id));
	*phys_addr = mvpp2_percpu_read(priv, cpu, MVPP2_BM_VIRT_ALLOC_REG);

	if (priv->hw_version == MVPP22) {
		u32 val;
		u32 dma_addr_highbits, phys_addr_highbits;

		val = mvpp2_percpu_read(priv, cpu, MVPP22_BM_ADDR_HIGH_ALLOC);
		dma_addr_highbits = (val & MVPP22_BM_ADDR_HIGH_PHYS_MASK);
		phys_addr_highbits = (val & MVPP22_BM_ADDR_HIGH_VIRT_MASK) >>
			MVPP22_BM_ADDR_HIGH_VIRT_SHIFT;

		if (sizeof(dma_addr_t) == 8)
			*dma_addr |= (u64)dma_addr_highbits << 32;

		if (sizeof(phys_addr_t) == 8)
			*phys_addr |= (u64)phys_addr_highbits << 32;
	}

	put_cpu();
}

/* Free all buffers from the pool */
static void mvpp2_bm_bufs_free(struct device *dev, struct mvpp2 *priv,
			       struct mvpp2_bm_pool *bm_pool)
{
	int i;

	for (i = 0; i < bm_pool->buf_num; i++) {
		dma_addr_t buf_dma_addr;
		phys_addr_t buf_phys_addr;
		void *data;

		mvpp2_bm_bufs_get_addrs(dev, priv, bm_pool,
					&buf_dma_addr, &buf_phys_addr);

		dma_unmap_single(dev, buf_dma_addr,
				 bm_pool->buf_size, DMA_FROM_DEVICE);

		data = (void *)phys_to_virt(buf_phys_addr);
		if (!data)
			break;

		mvpp2_frag_free(bm_pool, data);
	}

	/* Update BM driver with number of buffers removed from pool */
	bm_pool->buf_num -= i;
}

/* Cleanup pool */
static int mvpp2_bm_pool_destroy(struct platform_device *pdev,
				 struct mvpp2 *priv,
				 struct mvpp2_bm_pool *bm_pool)
{
	u32 val;

	mvpp2_bm_bufs_free(&pdev->dev, priv, bm_pool);
	if (bm_pool->buf_num) {
		WARN(1, "cannot free all buffers in pool %d\n", bm_pool->id);
		return 0;
	}

	val = mvpp2_read(priv, MVPP2_BM_POOL_CTRL_REG(bm_pool->id));
	val |= MVPP2_BM_STOP_MASK;
	mvpp2_write(priv, MVPP2_BM_POOL_CTRL_REG(bm_pool->id), val);

	dma_free_coherent(&pdev->dev, bm_pool->size_bytes,
			  bm_pool->virt_addr,
			  bm_pool->dma_addr);
	return 0;
}

static int mvpp2_bm_pools_init(struct platform_device *pdev,
			       struct mvpp2 *priv)
{
	int i, err, size;
	struct mvpp2_bm_pool *bm_pool;

	/* Create all pools with maximum size */
	size = MVPP2_BM_POOL_SIZE_MAX;
	for (i = 0; i < MVPP2_BM_POOLS_NUM; i++) {
		bm_pool = &priv->bm_pools[i];
		bm_pool->id = i;
		err = mvpp2_bm_pool_create(pdev, priv, bm_pool, size);
		if (err)
			goto err_unroll_pools;
		mvpp2_bm_pool_bufsize_set(priv, bm_pool, 0);
	}
	return 0;

err_unroll_pools:
	dev_err(&pdev->dev, "failed to create BM pool %d, size %d\n", i, size);
	for (i = i - 1; i >= 0; i--)
		mvpp2_bm_pool_destroy(pdev, priv, &priv->bm_pools[i]);
	return err;
}

static int mvpp2_bm_init(struct platform_device *pdev, struct mvpp2 *priv)
{
	int i, err;

	for (i = 0; i < MVPP2_BM_POOLS_NUM; i++) {
		/* Mask BM all interrupts */
		mvpp2_write(priv, MVPP2_BM_INTR_MASK_REG(i), 0);
		/* Clear BM cause register */
		mvpp2_write(priv, MVPP2_BM_INTR_CAUSE_REG(i), 0);
	}

	/* Allocate and initialize BM pools */
	priv->bm_pools = devm_kcalloc(&pdev->dev, MVPP2_BM_POOLS_NUM,
				      sizeof(*priv->bm_pools), GFP_KERNEL);
	if (!priv->bm_pools)
		return -ENOMEM;

	err = mvpp2_bm_pools_init(pdev, priv);
	if (err < 0)
		return err;
	return 0;
}

/* Attach long pool to rxq */
static void mvpp2_rxq_long_pool_set(struct mvpp2_port *port,
				    int lrxq, int long_pool)
{
	u32 val, mask;
	int prxq;

	/* Get queue physical ID */
	prxq = port->rxqs[lrxq]->id;

	if (port->priv->hw_version == MVPP21)
		mask = MVPP21_RXQ_POOL_LONG_MASK;
	else
		mask = MVPP22_RXQ_POOL_LONG_MASK;

	val = mvpp2_read(port->priv, MVPP2_RXQ_CONFIG_REG(prxq));
	val &= ~mask;
	val |= (long_pool << MVPP2_RXQ_POOL_LONG_OFFS) & mask;
	mvpp2_write(port->priv, MVPP2_RXQ_CONFIG_REG(prxq), val);
}

/* Attach short pool to rxq */
static void mvpp2_rxq_short_pool_set(struct mvpp2_port *port,
				     int lrxq, int short_pool)
{
	u32 val, mask;
	int prxq;

	/* Get queue physical ID */
	prxq = port->rxqs[lrxq]->id;

	if (port->priv->hw_version == MVPP21)
		mask = MVPP21_RXQ_POOL_SHORT_MASK;
	else
		mask = MVPP22_RXQ_POOL_SHORT_MASK;

	val = mvpp2_read(port->priv, MVPP2_RXQ_CONFIG_REG(prxq));
	val &= ~mask;
	val |= (short_pool << MVPP2_RXQ_POOL_SHORT_OFFS) & mask;
	mvpp2_write(port->priv, MVPP2_RXQ_CONFIG_REG(prxq), val);
}

static void *mvpp2_buf_alloc(struct mvpp2_port *port,
			     struct mvpp2_bm_pool *bm_pool,
			     dma_addr_t *buf_dma_addr,
			     phys_addr_t *buf_phys_addr,
			     gfp_t gfp_mask)
{
	dma_addr_t dma_addr;
	void *data;

	data = mvpp2_frag_alloc(bm_pool);
	if (!data)
		return NULL;

	dma_addr = dma_map_single(port->dev->dev.parent, data,
				  MVPP2_RX_BUF_SIZE(bm_pool->pkt_size),
				  DMA_FROM_DEVICE);
	if (unlikely(dma_mapping_error(port->dev->dev.parent, dma_addr))) {
		mvpp2_frag_free(bm_pool, data);
		return NULL;
	}
	*buf_dma_addr = dma_addr;
	*buf_phys_addr = virt_to_phys(data);

	return data;
}

/* Release buffer to BM */
static inline void mvpp2_bm_pool_put(struct mvpp2_port *port, int pool,
				     dma_addr_t buf_dma_addr,
				     phys_addr_t buf_phys_addr)
{
	int cpu = get_cpu();

	if (port->priv->hw_version == MVPP22) {
		u32 val = 0;

		if (sizeof(dma_addr_t) == 8)
			val |= upper_32_bits(buf_dma_addr) &
				MVPP22_BM_ADDR_HIGH_PHYS_RLS_MASK;

		if (sizeof(phys_addr_t) == 8)
			val |= (upper_32_bits(buf_phys_addr)
				<< MVPP22_BM_ADDR_HIGH_VIRT_RLS_SHIFT) &
				MVPP22_BM_ADDR_HIGH_VIRT_RLS_MASK;

		mvpp2_percpu_write(port->priv, cpu,
				   MVPP22_BM_ADDR_HIGH_RLS_REG, val);
	}

	/* MVPP2_BM_VIRT_RLS_REG is not interpreted by HW, and simply
	 * returned in the "cookie" field of the RX
	 * descriptor. Instead of storing the virtual address, we
	 * store the physical address
	 */
	mvpp2_percpu_write(port->priv, cpu,
			   MVPP2_BM_VIRT_RLS_REG, buf_phys_addr);
	mvpp2_percpu_write(port->priv, cpu,
			   MVPP2_BM_PHY_RLS_REG(pool), buf_dma_addr);

	put_cpu();
}

/* Allocate buffers for the pool */
static int mvpp2_bm_bufs_add(struct mvpp2_port *port,
			     struct mvpp2_bm_pool *bm_pool, int buf_num)
{
	int i, buf_size, total_size;
	dma_addr_t dma_addr;
	phys_addr_t phys_addr;
	void *buf;

	buf_size = MVPP2_RX_BUF_SIZE(bm_pool->pkt_size);
	total_size = MVPP2_RX_TOTAL_SIZE(buf_size);

	if (buf_num < 0 ||
	    (buf_num + bm_pool->buf_num > bm_pool->size)) {
		netdev_err(port->dev,
			   "cannot allocate %d buffers for pool %d\n",
			   buf_num, bm_pool->id);
		return 0;
	}

	for (i = 0; i < buf_num; i++) {
		buf = mvpp2_buf_alloc(port, bm_pool, &dma_addr,
				      &phys_addr, GFP_KERNEL);
		if (!buf)
			break;

		mvpp2_bm_pool_put(port, bm_pool->id, dma_addr,
				  phys_addr);
	}

	/* Update BM driver with number of buffers added to pool */
	bm_pool->buf_num += i;

	netdev_dbg(port->dev,
		   "%s pool %d: pkt_size=%4d, buf_size=%4d, total_size=%4d\n",
		   bm_pool->type == MVPP2_BM_SWF_SHORT ? "short" : " long",
		   bm_pool->id, bm_pool->pkt_size, buf_size, total_size);

	netdev_dbg(port->dev,
		   "%s pool %d: %d of %d buffers added\n",
		   bm_pool->type == MVPP2_BM_SWF_SHORT ? "short" : " long",
		   bm_pool->id, i, buf_num);
	return i;
}

/* Notify the driver that BM pool is being used as specific type and return the
 * pool pointer on success
 */
static struct mvpp2_bm_pool *
mvpp2_bm_pool_use(struct mvpp2_port *port, int pool, enum mvpp2_bm_type type,
		  int pkt_size)
{
	struct mvpp2_bm_pool *new_pool = &port->priv->bm_pools[pool];
	int num;

	if (new_pool->type != MVPP2_BM_FREE && new_pool->type != type) {
		netdev_err(port->dev, "mixing pool types is forbidden\n");
		return NULL;
	}

	if (new_pool->type == MVPP2_BM_FREE)
		new_pool->type = type;

	/* Allocate buffers in case BM pool is used as long pool, but packet
	 * size doesn't match MTU or BM pool hasn't being used yet
	 */
	if (((type == MVPP2_BM_SWF_LONG) && (pkt_size > new_pool->pkt_size)) ||
	    (new_pool->pkt_size == 0)) {
		int pkts_num;

		/* Set default buffer number or free all the buffers in case
		 * the pool is not empty
		 */
		pkts_num = new_pool->buf_num;
		if (pkts_num == 0)
			pkts_num = type == MVPP2_BM_SWF_LONG ?
				   MVPP2_BM_LONG_BUF_NUM :
				   MVPP2_BM_SHORT_BUF_NUM;
		else
			mvpp2_bm_bufs_free(port->dev->dev.parent,
					   port->priv, new_pool);

		new_pool->pkt_size = pkt_size;
		new_pool->frag_size =
			SKB_DATA_ALIGN(MVPP2_RX_BUF_SIZE(pkt_size)) +
			MVPP2_SKB_SHINFO_SIZE;

		/* Allocate buffers for this pool */
		num = mvpp2_bm_bufs_add(port, new_pool, pkts_num);
		if (num != pkts_num) {
			WARN(1, "pool %d: %d of %d allocated\n",
			     new_pool->id, num, pkts_num);
			return NULL;
		}
	}

	mvpp2_bm_pool_bufsize_set(port->priv, new_pool,
				  MVPP2_RX_BUF_SIZE(new_pool->pkt_size));

	return new_pool;
}

/* Initialize pools for swf */
static int mvpp2_swf_bm_pool_init(struct mvpp2_port *port)
{
	int rxq;

	if (!port->pool_long) {
		port->pool_long =
		       mvpp2_bm_pool_use(port, MVPP2_BM_SWF_LONG_POOL(port->id),
					 MVPP2_BM_SWF_LONG,
					 port->pkt_size);
		if (!port->pool_long)
			return -ENOMEM;

		port->pool_long->port_map |= (1 << port->id);

		for (rxq = 0; rxq < port->nrxqs; rxq++)
			mvpp2_rxq_long_pool_set(port, rxq, port->pool_long->id);
	}

	if (!port->pool_short) {
		port->pool_short =
			mvpp2_bm_pool_use(port, MVPP2_BM_SWF_SHORT_POOL,
					  MVPP2_BM_SWF_SHORT,
					  MVPP2_BM_SHORT_PKT_SIZE);
		if (!port->pool_short)
			return -ENOMEM;

		port->pool_short->port_map |= (1 << port->id);

		for (rxq = 0; rxq < port->nrxqs; rxq++)
			mvpp2_rxq_short_pool_set(port, rxq,
						 port->pool_short->id);
	}

	return 0;
}

static int mvpp2_bm_update_mtu(struct net_device *dev, int mtu)
{
	struct mvpp2_port *port = netdev_priv(dev);
	struct mvpp2_bm_pool *port_pool = port->pool_long;
	int num, pkts_num = port_pool->buf_num;
	int pkt_size = MVPP2_RX_PKT_SIZE(mtu);

	/* Update BM pool with new buffer size */
	mvpp2_bm_bufs_free(dev->dev.parent, port->priv, port_pool);
	if (port_pool->buf_num) {
		WARN(1, "cannot free all buffers in pool %d\n", port_pool->id);
		return -EIO;
	}

	port_pool->pkt_size = pkt_size;
	port_pool->frag_size = SKB_DATA_ALIGN(MVPP2_RX_BUF_SIZE(pkt_size)) +
		MVPP2_SKB_SHINFO_SIZE;
	num = mvpp2_bm_bufs_add(port, port_pool, pkts_num);
	if (num != pkts_num) {
		WARN(1, "pool %d: %d of %d allocated\n",
		     port_pool->id, num, pkts_num);
		return -EIO;
	}

	mvpp2_bm_pool_bufsize_set(port->priv, port_pool,
				  MVPP2_RX_BUF_SIZE(port_pool->pkt_size));
	dev->mtu = mtu;
	netdev_update_features(dev);
	return 0;
}

static inline void mvpp2_interrupts_enable(struct mvpp2_port *port)
{
	int i, sw_thread_mask = 0;

	for (i = 0; i < port->nqvecs; i++)
		sw_thread_mask |= port->qvecs[i].sw_thread_mask;

	mvpp2_write(port->priv, MVPP2_ISR_ENABLE_REG(port->id),
		    MVPP2_ISR_ENABLE_INTERRUPT(sw_thread_mask));
}

static inline void mvpp2_interrupts_disable(struct mvpp2_port *port)
{
	int i, sw_thread_mask = 0;

	for (i = 0; i < port->nqvecs; i++)
		sw_thread_mask |= port->qvecs[i].sw_thread_mask;

	mvpp2_write(port->priv, MVPP2_ISR_ENABLE_REG(port->id),
		    MVPP2_ISR_DISABLE_INTERRUPT(sw_thread_mask));
}

static inline void mvpp2_qvec_interrupt_enable(struct mvpp2_queue_vector *qvec)
{
	struct mvpp2_port *port = qvec->port;

	mvpp2_write(port->priv, MVPP2_ISR_ENABLE_REG(port->id),
		    MVPP2_ISR_ENABLE_INTERRUPT(qvec->sw_thread_mask));
}

static inline void mvpp2_qvec_interrupt_disable(struct mvpp2_queue_vector *qvec)
{
	struct mvpp2_port *port = qvec->port;

	mvpp2_write(port->priv, MVPP2_ISR_ENABLE_REG(port->id),
		    MVPP2_ISR_DISABLE_INTERRUPT(qvec->sw_thread_mask));
}

/* Mask the current CPU's Rx/Tx interrupts
 * Called by on_each_cpu(), guaranteed to run with migration disabled,
 * using smp_processor_id() is OK.
 */
static void mvpp2_interrupts_mask(void *arg)
{
	struct mvpp2_port *port = arg;

	mvpp2_percpu_write(port->priv, smp_processor_id(),
			   MVPP2_ISR_RX_TX_MASK_REG(port->id), 0);
}

/* Unmask the current CPU's Rx/Tx interrupts.
 * Called by on_each_cpu(), guaranteed to run with migration disabled,
 * using smp_processor_id() is OK.
 */
static void mvpp2_interrupts_unmask(void *arg)
{
	struct mvpp2_port *port = arg;
	u32 val;

	val = MVPP2_CAUSE_MISC_SUM_MASK |
		MVPP2_CAUSE_RXQ_OCCUP_DESC_ALL_MASK;
	if (port->has_tx_irqs)
		val |= MVPP2_CAUSE_TXQ_OCCUP_DESC_ALL_MASK;

	mvpp2_percpu_write(port->priv, smp_processor_id(),
			   MVPP2_ISR_RX_TX_MASK_REG(port->id), val);
}

static void
mvpp2_shared_interrupt_mask_unmask(struct mvpp2_port *port, bool mask)
{
	u32 val;
	int i;

	if (port->priv->hw_version != MVPP22)
		return;

	if (mask)
		val = 0;
	else
		val = MVPP2_CAUSE_RXQ_OCCUP_DESC_ALL_MASK;

	for (i = 0; i < port->nqvecs; i++) {
		struct mvpp2_queue_vector *v = port->qvecs + i;

		if (v->type != MVPP2_QUEUE_VECTOR_SHARED)
			continue;

		mvpp2_percpu_write(port->priv, v->sw_thread_id,
				   MVPP2_ISR_RX_TX_MASK_REG(port->id), val);
	}
}

/* Port configuration routines */

static void mvpp22_gop_init_rgmii(struct mvpp2_port *port)
{
	struct mvpp2 *priv = port->priv;
	u32 val;

	regmap_read(priv->sysctrl_base, GENCONF_PORT_CTRL0, &val);
	val |= GENCONF_PORT_CTRL0_BUS_WIDTH_SELECT;
	regmap_write(priv->sysctrl_base, GENCONF_PORT_CTRL0, val);

	regmap_read(priv->sysctrl_base, GENCONF_CTRL0, &val);
	if (port->gop_id == 2)
		val |= GENCONF_CTRL0_PORT0_RGMII | GENCONF_CTRL0_PORT1_RGMII;
	else if (port->gop_id == 3)
		val |= GENCONF_CTRL0_PORT1_RGMII_MII;
	regmap_write(priv->sysctrl_base, GENCONF_CTRL0, val);
}

static void mvpp22_gop_init_sgmii(struct mvpp2_port *port)
{
	struct mvpp2 *priv = port->priv;
	u32 val;

	regmap_read(priv->sysctrl_base, GENCONF_PORT_CTRL0, &val);
	val |= GENCONF_PORT_CTRL0_BUS_WIDTH_SELECT |
	       GENCONF_PORT_CTRL0_RX_DATA_SAMPLE;
	regmap_write(priv->sysctrl_base, GENCONF_PORT_CTRL0, val);

	if (port->gop_id > 1) {
		regmap_read(priv->sysctrl_base, GENCONF_CTRL0, &val);
		if (port->gop_id == 2)
			val &= ~GENCONF_CTRL0_PORT0_RGMII;
		else if (port->gop_id == 3)
			val &= ~GENCONF_CTRL0_PORT1_RGMII_MII;
		regmap_write(priv->sysctrl_base, GENCONF_CTRL0, val);
	}
}

static void mvpp22_gop_init_10gkr(struct mvpp2_port *port)
{
	struct mvpp2 *priv = port->priv;
	void __iomem *mpcs = priv->iface_base + MVPP22_MPCS_BASE(port->gop_id);
	void __iomem *xpcs = priv->iface_base + MVPP22_XPCS_BASE(port->gop_id);
	u32 val;

	/* XPCS */
	val = readl(xpcs + MVPP22_XPCS_CFG0);
	val &= ~(MVPP22_XPCS_CFG0_PCS_MODE(0x3) |
		 MVPP22_XPCS_CFG0_ACTIVE_LANE(0x3));
	val |= MVPP22_XPCS_CFG0_ACTIVE_LANE(2);
	writel(val, xpcs + MVPP22_XPCS_CFG0);

	/* MPCS */
	val = readl(mpcs + MVPP22_MPCS_CTRL);
	val &= ~MVPP22_MPCS_CTRL_FWD_ERR_CONN;
	writel(val, mpcs + MVPP22_MPCS_CTRL);

	val = readl(mpcs + MVPP22_MPCS_CLK_RESET);
	val &= ~(MVPP22_MPCS_CLK_RESET_DIV_RATIO(0x7) | MAC_CLK_RESET_MAC |
		 MAC_CLK_RESET_SD_RX | MAC_CLK_RESET_SD_TX);
	val |= MVPP22_MPCS_CLK_RESET_DIV_RATIO(1);
	writel(val, mpcs + MVPP22_MPCS_CLK_RESET);

	val &= ~MVPP22_MPCS_CLK_RESET_DIV_SET;
	val |= MAC_CLK_RESET_MAC | MAC_CLK_RESET_SD_RX | MAC_CLK_RESET_SD_TX;
	writel(val, mpcs + MVPP22_MPCS_CLK_RESET);
}

static int mvpp22_gop_init(struct mvpp2_port *port)
{
	struct mvpp2 *priv = port->priv;
	u32 val;

	if (!priv->sysctrl_base)
		return 0;

	switch (port->phy_interface) {
	case PHY_INTERFACE_MODE_RGMII:
	case PHY_INTERFACE_MODE_RGMII_ID:
	case PHY_INTERFACE_MODE_RGMII_RXID:
	case PHY_INTERFACE_MODE_RGMII_TXID:
		if (port->gop_id == 0)
			goto invalid_conf;
		mvpp22_gop_init_rgmii(port);
		break;
	case PHY_INTERFACE_MODE_SGMII:
		mvpp22_gop_init_sgmii(port);
		break;
	case PHY_INTERFACE_MODE_10GKR:
		if (port->gop_id != 0)
			goto invalid_conf;
		mvpp22_gop_init_10gkr(port);
		break;
	default:
		goto unsupported_conf;
	}

	regmap_read(priv->sysctrl_base, GENCONF_PORT_CTRL1, &val);
	val |= GENCONF_PORT_CTRL1_RESET(port->gop_id) |
	       GENCONF_PORT_CTRL1_EN(port->gop_id);
	regmap_write(priv->sysctrl_base, GENCONF_PORT_CTRL1, val);

	regmap_read(priv->sysctrl_base, GENCONF_PORT_CTRL0, &val);
	val |= GENCONF_PORT_CTRL0_CLK_DIV_PHASE_CLR;
	regmap_write(priv->sysctrl_base, GENCONF_PORT_CTRL0, val);

	regmap_read(priv->sysctrl_base, GENCONF_SOFT_RESET1, &val);
	val |= GENCONF_SOFT_RESET1_GOP;
	regmap_write(priv->sysctrl_base, GENCONF_SOFT_RESET1, val);

unsupported_conf:
	return 0;

invalid_conf:
	netdev_err(port->dev, "Invalid port configuration\n");
	return -EINVAL;
}

static void mvpp22_gop_unmask_irq(struct mvpp2_port *port)
{
	u32 val;

	if (phy_interface_mode_is_rgmii(port->phy_interface) ||
	    port->phy_interface == PHY_INTERFACE_MODE_SGMII) {
		/* Enable the GMAC link status irq for this port */
		val = readl(port->base + MVPP22_GMAC_INT_SUM_MASK);
		val |= MVPP22_GMAC_INT_SUM_MASK_LINK_STAT;
		writel(val, port->base + MVPP22_GMAC_INT_SUM_MASK);
	}

	if (port->gop_id == 0) {
		/* Enable the XLG/GIG irqs for this port */
		val = readl(port->base + MVPP22_XLG_EXT_INT_MASK);
		if (port->phy_interface == PHY_INTERFACE_MODE_10GKR)
			val |= MVPP22_XLG_EXT_INT_MASK_XLG;
		else
			val |= MVPP22_XLG_EXT_INT_MASK_GIG;
		writel(val, port->base + MVPP22_XLG_EXT_INT_MASK);
	}
}

static void mvpp22_gop_mask_irq(struct mvpp2_port *port)
{
	u32 val;

	if (port->gop_id == 0) {
		val = readl(port->base + MVPP22_XLG_EXT_INT_MASK);
		val &= ~(MVPP22_XLG_EXT_INT_MASK_XLG |
		         MVPP22_XLG_EXT_INT_MASK_GIG);
		writel(val, port->base + MVPP22_XLG_EXT_INT_MASK);
	}

	if (phy_interface_mode_is_rgmii(port->phy_interface) ||
	    port->phy_interface == PHY_INTERFACE_MODE_SGMII) {
		val = readl(port->base + MVPP22_GMAC_INT_SUM_MASK);
		val &= ~MVPP22_GMAC_INT_SUM_MASK_LINK_STAT;
		writel(val, port->base + MVPP22_GMAC_INT_SUM_MASK);
	}
}

static void mvpp22_gop_setup_irq(struct mvpp2_port *port)
{
	u32 val;

	if (phy_interface_mode_is_rgmii(port->phy_interface) ||
	    port->phy_interface == PHY_INTERFACE_MODE_SGMII) {
		val = readl(port->base + MVPP22_GMAC_INT_MASK);
		val |= MVPP22_GMAC_INT_MASK_LINK_STAT;
		writel(val, port->base + MVPP22_GMAC_INT_MASK);
	}

	if (port->gop_id == 0) {
		val = readl(port->base + MVPP22_XLG_INT_MASK);
		val |= MVPP22_XLG_INT_MASK_LINK;
		writel(val, port->base + MVPP22_XLG_INT_MASK);
	}

	mvpp22_gop_unmask_irq(port);
}

static int mvpp22_comphy_init(struct mvpp2_port *port)
{
	enum phy_mode mode;
	int ret;

	if (!port->comphy)
		return 0;

	switch (port->phy_interface) {
	case PHY_INTERFACE_MODE_SGMII:
		mode = PHY_MODE_SGMII;
		break;
	case PHY_INTERFACE_MODE_10GKR:
		mode = PHY_MODE_10GKR;
		break;
	default:
		return -EINVAL;
	}

	ret = phy_set_mode(port->comphy, mode);
	if (ret)
		return ret;

	return phy_power_on(port->comphy);
}

static void mvpp2_port_mii_gmac_configure_mode(struct mvpp2_port *port)
{
	u32 val;

	if (port->phy_interface == PHY_INTERFACE_MODE_SGMII) {
		val = readl(port->base + MVPP22_GMAC_CTRL_4_REG);
		val |= MVPP22_CTRL4_SYNC_BYPASS_DIS | MVPP22_CTRL4_DP_CLK_SEL |
		       MVPP22_CTRL4_QSGMII_BYPASS_ACTIVE;
		val &= ~MVPP22_CTRL4_EXT_PIN_GMII_SEL;
		writel(val, port->base + MVPP22_GMAC_CTRL_4_REG);

		val = readl(port->base + MVPP2_GMAC_CTRL_2_REG);
		val |= MVPP2_GMAC_DISABLE_PADDING;
		val &= ~MVPP2_GMAC_FLOW_CTRL_MASK;
		writel(val, port->base + MVPP2_GMAC_CTRL_2_REG);
	} else if (phy_interface_mode_is_rgmii(port->phy_interface)) {
		val = readl(port->base + MVPP22_GMAC_CTRL_4_REG);
		val |= MVPP22_CTRL4_EXT_PIN_GMII_SEL |
		       MVPP22_CTRL4_SYNC_BYPASS_DIS |
		       MVPP22_CTRL4_QSGMII_BYPASS_ACTIVE;
		val &= ~MVPP22_CTRL4_DP_CLK_SEL;
		writel(val, port->base + MVPP22_GMAC_CTRL_4_REG);

		val = readl(port->base + MVPP2_GMAC_CTRL_2_REG);
		val &= ~MVPP2_GMAC_DISABLE_PADDING;
		writel(val, port->base + MVPP2_GMAC_CTRL_2_REG);
	}

	/* The port is connected to a copper PHY */
	val = readl(port->base + MVPP2_GMAC_CTRL_0_REG);
	val &= ~MVPP2_GMAC_PORT_TYPE_MASK;
	writel(val, port->base + MVPP2_GMAC_CTRL_0_REG);

	val = readl(port->base + MVPP2_GMAC_AUTONEG_CONFIG);
	val |= MVPP2_GMAC_IN_BAND_AUTONEG_BYPASS |
	       MVPP2_GMAC_AN_SPEED_EN | MVPP2_GMAC_FLOW_CTRL_AUTONEG |
	       MVPP2_GMAC_AN_DUPLEX_EN;
	if (port->phy_interface == PHY_INTERFACE_MODE_SGMII)
		val |= MVPP2_GMAC_IN_BAND_AUTONEG;
	writel(val, port->base + MVPP2_GMAC_AUTONEG_CONFIG);
}

static void mvpp2_port_mii_gmac_configure(struct mvpp2_port *port)
{
	u32 val;

	/* Force link down */
	val = readl(port->base + MVPP2_GMAC_AUTONEG_CONFIG);
	val &= ~MVPP2_GMAC_FORCE_LINK_PASS;
	val |= MVPP2_GMAC_FORCE_LINK_DOWN;
	writel(val, port->base + MVPP2_GMAC_AUTONEG_CONFIG);

	/* Set the GMAC in a reset state */
	val = readl(port->base + MVPP2_GMAC_CTRL_2_REG);
	val |= MVPP2_GMAC_PORT_RESET_MASK;
	writel(val, port->base + MVPP2_GMAC_CTRL_2_REG);

	/* Configure the PCS and in-band AN */
	val = readl(port->base + MVPP2_GMAC_CTRL_2_REG);
	if (port->phy_interface == PHY_INTERFACE_MODE_SGMII) {
	        val |= MVPP2_GMAC_INBAND_AN_MASK | MVPP2_GMAC_PCS_ENABLE_MASK;
	} else if (phy_interface_mode_is_rgmii(port->phy_interface)) {
		val &= ~MVPP2_GMAC_PCS_ENABLE_MASK;
	}
	writel(val, port->base + MVPP2_GMAC_CTRL_2_REG);

	mvpp2_port_mii_gmac_configure_mode(port);

	/* Unset the GMAC reset state */
	val = readl(port->base + MVPP2_GMAC_CTRL_2_REG);
	val &= ~MVPP2_GMAC_PORT_RESET_MASK;
	writel(val, port->base + MVPP2_GMAC_CTRL_2_REG);

	/* Stop forcing link down */
	val = readl(port->base + MVPP2_GMAC_AUTONEG_CONFIG);
	val &= ~MVPP2_GMAC_FORCE_LINK_DOWN;
	writel(val, port->base + MVPP2_GMAC_AUTONEG_CONFIG);
}

static void mvpp2_port_mii_xlg_configure(struct mvpp2_port *port)
{
	u32 val;

	if (port->gop_id != 0)
		return;

	val = readl(port->base + MVPP22_XLG_CTRL0_REG);
	val |= MVPP22_XLG_CTRL0_RX_FLOW_CTRL_EN;
	writel(val, port->base + MVPP22_XLG_CTRL0_REG);

	val = readl(port->base + MVPP22_XLG_CTRL4_REG);
	val &= ~MVPP22_XLG_CTRL4_MACMODSELECT_GMAC;
	val |= MVPP22_XLG_CTRL4_FWD_FC | MVPP22_XLG_CTRL4_FWD_PFC;
	writel(val, port->base + MVPP22_XLG_CTRL4_REG);
}

static void mvpp22_port_mii_set(struct mvpp2_port *port)
{
	u32 val;

	/* Only GOP port 0 has an XLG MAC */
	if (port->gop_id == 0) {
		val = readl(port->base + MVPP22_XLG_CTRL3_REG);
		val &= ~MVPP22_XLG_CTRL3_MACMODESELECT_MASK;

		if (port->phy_interface == PHY_INTERFACE_MODE_XAUI ||
		    port->phy_interface == PHY_INTERFACE_MODE_10GKR)
			val |= MVPP22_XLG_CTRL3_MACMODESELECT_10G;
		else
			val |= MVPP22_XLG_CTRL3_MACMODESELECT_GMAC;

		writel(val, port->base + MVPP22_XLG_CTRL3_REG);
	}
}

static void mvpp2_port_mii_set(struct mvpp2_port *port)
{
	if (port->priv->hw_version == MVPP22)
		mvpp22_port_mii_set(port);

	if (phy_interface_mode_is_rgmii(port->phy_interface) ||
	    port->phy_interface == PHY_INTERFACE_MODE_SGMII)
		mvpp2_port_mii_gmac_configure(port);
	else if (port->phy_interface == PHY_INTERFACE_MODE_10GKR)
		mvpp2_port_mii_xlg_configure(port);
}

static void mvpp2_port_fc_adv_enable(struct mvpp2_port *port)
{
	u32 val;

	val = readl(port->base + MVPP2_GMAC_AUTONEG_CONFIG);
	val |= MVPP2_GMAC_FC_ADV_EN;
	writel(val, port->base + MVPP2_GMAC_AUTONEG_CONFIG);
}

static void mvpp2_port_enable(struct mvpp2_port *port)
{
	u32 val;

	/* Only GOP port 0 has an XLG MAC */
	if (port->gop_id == 0 &&
	    (port->phy_interface == PHY_INTERFACE_MODE_XAUI ||
	     port->phy_interface == PHY_INTERFACE_MODE_10GKR)) {
		val = readl(port->base + MVPP22_XLG_CTRL0_REG);
		val |= MVPP22_XLG_CTRL0_PORT_EN |
		       MVPP22_XLG_CTRL0_MAC_RESET_DIS;
		val &= ~MVPP22_XLG_CTRL0_MIB_CNT_DIS;
		writel(val, port->base + MVPP22_XLG_CTRL0_REG);
	} else {
		val = readl(port->base + MVPP2_GMAC_CTRL_0_REG);
		val |= MVPP2_GMAC_PORT_EN_MASK;
		val |= MVPP2_GMAC_MIB_CNTR_EN_MASK;
		writel(val, port->base + MVPP2_GMAC_CTRL_0_REG);
	}
}

static void mvpp2_port_disable(struct mvpp2_port *port)
{
	u32 val;

	/* Only GOP port 0 has an XLG MAC */
	if (port->gop_id == 0 &&
	    (port->phy_interface == PHY_INTERFACE_MODE_XAUI ||
	     port->phy_interface == PHY_INTERFACE_MODE_10GKR)) {
		val = readl(port->base + MVPP22_XLG_CTRL0_REG);
		val &= ~(MVPP22_XLG_CTRL0_PORT_EN |
			 MVPP22_XLG_CTRL0_MAC_RESET_DIS);
		writel(val, port->base + MVPP22_XLG_CTRL0_REG);
	} else {
		val = readl(port->base + MVPP2_GMAC_CTRL_0_REG);
		val &= ~(MVPP2_GMAC_PORT_EN_MASK);
		writel(val, port->base + MVPP2_GMAC_CTRL_0_REG);
	}
}

/* Set IEEE 802.3x Flow Control Xon Packet Transmission Mode */
static void mvpp2_port_periodic_xon_disable(struct mvpp2_port *port)
{
	u32 val;

	val = readl(port->base + MVPP2_GMAC_CTRL_1_REG) &
		    ~MVPP2_GMAC_PERIODIC_XON_EN_MASK;
	writel(val, port->base + MVPP2_GMAC_CTRL_1_REG);
}

/* Configure loopback port */
static void mvpp2_port_loopback_set(struct mvpp2_port *port)
{
	u32 val;

	val = readl(port->base + MVPP2_GMAC_CTRL_1_REG);

	if (port->speed == 1000)
		val |= MVPP2_GMAC_GMII_LB_EN_MASK;
	else
		val &= ~MVPP2_GMAC_GMII_LB_EN_MASK;

	if (port->phy_interface == PHY_INTERFACE_MODE_SGMII)
		val |= MVPP2_GMAC_PCS_LB_EN_MASK;
	else
		val &= ~MVPP2_GMAC_PCS_LB_EN_MASK;

	writel(val, port->base + MVPP2_GMAC_CTRL_1_REG);
}

static void mvpp2_port_reset(struct mvpp2_port *port)
{
	u32 val;

	val = readl(port->base + MVPP2_GMAC_CTRL_2_REG) &
		    ~MVPP2_GMAC_PORT_RESET_MASK;
	writel(val, port->base + MVPP2_GMAC_CTRL_2_REG);

	while (readl(port->base + MVPP2_GMAC_CTRL_2_REG) &
	       MVPP2_GMAC_PORT_RESET_MASK)
		continue;
}

/* Change maximum receive size of the port */
static inline void mvpp2_gmac_max_rx_size_set(struct mvpp2_port *port)
{
	u32 val;

	val = readl(port->base + MVPP2_GMAC_CTRL_0_REG);
	val &= ~MVPP2_GMAC_MAX_RX_SIZE_MASK;
	val |= (((port->pkt_size - MVPP2_MH_SIZE) / 2) <<
		    MVPP2_GMAC_MAX_RX_SIZE_OFFS);
	writel(val, port->base + MVPP2_GMAC_CTRL_0_REG);
}

/* Change maximum receive size of the port */
static inline void mvpp2_xlg_max_rx_size_set(struct mvpp2_port *port)
{
	u32 val;

	val =  readl(port->base + MVPP22_XLG_CTRL1_REG);
	val &= ~MVPP22_XLG_CTRL1_FRAMESIZELIMIT_MASK;
	val |= ((port->pkt_size - MVPP2_MH_SIZE) / 2) <<
	       MVPP22_XLG_CTRL1_FRAMESIZELIMIT_OFFS;
	writel(val, port->base + MVPP22_XLG_CTRL1_REG);
}

/* Set defaults to the MVPP2 port */
static void mvpp2_defaults_set(struct mvpp2_port *port)
{
	int tx_port_num, val, queue, ptxq, lrxq;

	if (port->priv->hw_version == MVPP21) {
		/* Configure port to loopback if needed */
		if (port->flags & MVPP2_F_LOOPBACK)
			mvpp2_port_loopback_set(port);

		/* Update TX FIFO MIN Threshold */
		val = readl(port->base + MVPP2_GMAC_PORT_FIFO_CFG_1_REG);
		val &= ~MVPP2_GMAC_TX_FIFO_MIN_TH_ALL_MASK;
		/* Min. TX threshold must be less than minimal packet length */
		val |= MVPP2_GMAC_TX_FIFO_MIN_TH_MASK(64 - 4 - 2);
		writel(val, port->base + MVPP2_GMAC_PORT_FIFO_CFG_1_REG);
	}

	/* Disable Legacy WRR, Disable EJP, Release from reset */
	tx_port_num = mvpp2_egress_port(port);
	mvpp2_write(port->priv, MVPP2_TXP_SCHED_PORT_INDEX_REG,
		    tx_port_num);
	mvpp2_write(port->priv, MVPP2_TXP_SCHED_CMD_1_REG, 0);

	/* Close bandwidth for all queues */
	for (queue = 0; queue < MVPP2_MAX_TXQ; queue++) {
		ptxq = mvpp2_txq_phys(port->id, queue);
		mvpp2_write(port->priv,
			    MVPP2_TXQ_SCHED_TOKEN_CNTR_REG(ptxq), 0);
	}

	/* Set refill period to 1 usec, refill tokens
	 * and bucket size to maximum
	 */
	mvpp2_write(port->priv, MVPP2_TXP_SCHED_PERIOD_REG,
		    port->priv->tclk / USEC_PER_SEC);
	val = mvpp2_read(port->priv, MVPP2_TXP_SCHED_REFILL_REG);
	val &= ~MVPP2_TXP_REFILL_PERIOD_ALL_MASK;
	val |= MVPP2_TXP_REFILL_PERIOD_MASK(1);
	val |= MVPP2_TXP_REFILL_TOKENS_ALL_MASK;
	mvpp2_write(port->priv, MVPP2_TXP_SCHED_REFILL_REG, val);
	val = MVPP2_TXP_TOKEN_SIZE_MAX;
	mvpp2_write(port->priv, MVPP2_TXP_SCHED_TOKEN_SIZE_REG, val);

	/* Set MaximumLowLatencyPacketSize value to 256 */
	mvpp2_write(port->priv, MVPP2_RX_CTRL_REG(port->id),
		    MVPP2_RX_USE_PSEUDO_FOR_CSUM_MASK |
		    MVPP2_RX_LOW_LATENCY_PKT_SIZE(256));

	/* Enable Rx cache snoop */
	for (lrxq = 0; lrxq < port->nrxqs; lrxq++) {
		queue = port->rxqs[lrxq]->id;
		val = mvpp2_read(port->priv, MVPP2_RXQ_CONFIG_REG(queue));
		val |= MVPP2_SNOOP_PKT_SIZE_MASK |
			   MVPP2_SNOOP_BUF_HDR_MASK;
		mvpp2_write(port->priv, MVPP2_RXQ_CONFIG_REG(queue), val);
	}

	/* At default, mask all interrupts to all present cpus */
	mvpp2_interrupts_disable(port);
}

/* Enable/disable receiving packets */
static void mvpp2_ingress_enable(struct mvpp2_port *port)
{
	u32 val;
	int lrxq, queue;

	for (lrxq = 0; lrxq < port->nrxqs; lrxq++) {
		queue = port->rxqs[lrxq]->id;
		val = mvpp2_read(port->priv, MVPP2_RXQ_CONFIG_REG(queue));
		val &= ~MVPP2_RXQ_DISABLE_MASK;
		mvpp2_write(port->priv, MVPP2_RXQ_CONFIG_REG(queue), val);
	}
}

static void mvpp2_ingress_disable(struct mvpp2_port *port)
{
	u32 val;
	int lrxq, queue;

	for (lrxq = 0; lrxq < port->nrxqs; lrxq++) {
		queue = port->rxqs[lrxq]->id;
		val = mvpp2_read(port->priv, MVPP2_RXQ_CONFIG_REG(queue));
		val |= MVPP2_RXQ_DISABLE_MASK;
		mvpp2_write(port->priv, MVPP2_RXQ_CONFIG_REG(queue), val);
	}
}

/* Enable transmit via physical egress queue
 * - HW starts take descriptors from DRAM
 */
static void mvpp2_egress_enable(struct mvpp2_port *port)
{
	u32 qmap;
	int queue;
	int tx_port_num = mvpp2_egress_port(port);

	/* Enable all initialized TXs. */
	qmap = 0;
	for (queue = 0; queue < port->ntxqs; queue++) {
		struct mvpp2_tx_queue *txq = port->txqs[queue];

		if (txq->descs)
			qmap |= (1 << queue);
	}

	mvpp2_write(port->priv, MVPP2_TXP_SCHED_PORT_INDEX_REG, tx_port_num);
	mvpp2_write(port->priv, MVPP2_TXP_SCHED_Q_CMD_REG, qmap);
}

/* Disable transmit via physical egress queue
 * - HW doesn't take descriptors from DRAM
 */
static void mvpp2_egress_disable(struct mvpp2_port *port)
{
	u32 reg_data;
	int delay;
	int tx_port_num = mvpp2_egress_port(port);

	/* Issue stop command for active channels only */
	mvpp2_write(port->priv, MVPP2_TXP_SCHED_PORT_INDEX_REG, tx_port_num);
	reg_data = (mvpp2_read(port->priv, MVPP2_TXP_SCHED_Q_CMD_REG)) &
		    MVPP2_TXP_SCHED_ENQ_MASK;
	if (reg_data != 0)
		mvpp2_write(port->priv, MVPP2_TXP_SCHED_Q_CMD_REG,
			    (reg_data << MVPP2_TXP_SCHED_DISQ_OFFSET));

	/* Wait for all Tx activity to terminate. */
	delay = 0;
	do {
		if (delay >= MVPP2_TX_DISABLE_TIMEOUT_MSEC) {
			netdev_warn(port->dev,
				    "Tx stop timed out, status=0x%08x\n",
				    reg_data);
			break;
		}
		mdelay(1);
		delay++;

		/* Check port TX Command register that all
		 * Tx queues are stopped
		 */
		reg_data = mvpp2_read(port->priv, MVPP2_TXP_SCHED_Q_CMD_REG);
	} while (reg_data & MVPP2_TXP_SCHED_ENQ_MASK);
}

/* Rx descriptors helper methods */

/* Get number of Rx descriptors occupied by received packets */
static inline int
mvpp2_rxq_received(struct mvpp2_port *port, int rxq_id)
{
	u32 val = mvpp2_read(port->priv, MVPP2_RXQ_STATUS_REG(rxq_id));

	return val & MVPP2_RXQ_OCCUPIED_MASK;
}

/* Update Rx queue status with the number of occupied and available
 * Rx descriptor slots.
 */
static inline void
mvpp2_rxq_status_update(struct mvpp2_port *port, int rxq_id,
			int used_count, int free_count)
{
	/* Decrement the number of used descriptors and increment count
	 * increment the number of free descriptors.
	 */
	u32 val = used_count | (free_count << MVPP2_RXQ_NUM_NEW_OFFSET);

	mvpp2_write(port->priv, MVPP2_RXQ_STATUS_UPDATE_REG(rxq_id), val);
}

/* Get pointer to next RX descriptor to be processed by SW */
static inline struct mvpp2_rx_desc *
mvpp2_rxq_next_desc_get(struct mvpp2_rx_queue *rxq)
{
	int rx_desc = rxq->next_desc_to_proc;

	rxq->next_desc_to_proc = MVPP2_QUEUE_NEXT_DESC(rxq, rx_desc);
	prefetch(rxq->descs + rxq->next_desc_to_proc);
	return rxq->descs + rx_desc;
}

/* Set rx queue offset */
static void mvpp2_rxq_offset_set(struct mvpp2_port *port,
				 int prxq, int offset)
{
	u32 val;

	/* Convert offset from bytes to units of 32 bytes */
	offset = offset >> 5;

	val = mvpp2_read(port->priv, MVPP2_RXQ_CONFIG_REG(prxq));
	val &= ~MVPP2_RXQ_PACKET_OFFSET_MASK;

	/* Offset is in */
	val |= ((offset << MVPP2_RXQ_PACKET_OFFSET_OFFS) &
		    MVPP2_RXQ_PACKET_OFFSET_MASK);

	mvpp2_write(port->priv, MVPP2_RXQ_CONFIG_REG(prxq), val);
}

/* Tx descriptors helper methods */

/* Get pointer to next Tx descriptor to be processed (send) by HW */
static struct mvpp2_tx_desc *
mvpp2_txq_next_desc_get(struct mvpp2_tx_queue *txq)
{
	int tx_desc = txq->next_desc_to_proc;

	txq->next_desc_to_proc = MVPP2_QUEUE_NEXT_DESC(txq, tx_desc);
	return txq->descs + tx_desc;
}

/* Update HW with number of aggregated Tx descriptors to be sent
 *
 * Called only from mvpp2_tx(), so migration is disabled, using
 * smp_processor_id() is OK.
 */
static void mvpp2_aggr_txq_pend_desc_add(struct mvpp2_port *port, int pending)
{
	/* aggregated access - relevant TXQ number is written in TX desc */
	mvpp2_percpu_write(port->priv, smp_processor_id(),
			   MVPP2_AGGR_TXQ_UPDATE_REG, pending);
}


/* Check if there are enough free descriptors in aggregated txq.
 * If not, update the number of occupied descriptors and repeat the check.
 *
 * Called only from mvpp2_tx(), so migration is disabled, using
 * smp_processor_id() is OK.
 */
static int mvpp2_aggr_desc_num_check(struct mvpp2 *priv,
				     struct mvpp2_tx_queue *aggr_txq, int num)
{
	if ((aggr_txq->count + num) > aggr_txq->size) {
		/* Update number of occupied aggregated Tx descriptors */
		int cpu = smp_processor_id();
		u32 val = mvpp2_read(priv, MVPP2_AGGR_TXQ_STATUS_REG(cpu));

		aggr_txq->count = val & MVPP2_AGGR_TXQ_PENDING_MASK;
	}

	if ((aggr_txq->count + num) > aggr_txq->size)
		return -ENOMEM;

	return 0;
}

/* Reserved Tx descriptors allocation request
 *
 * Called only from mvpp2_txq_reserved_desc_num_proc(), itself called
 * only by mvpp2_tx(), so migration is disabled, using
 * smp_processor_id() is OK.
 */
static int mvpp2_txq_alloc_reserved_desc(struct mvpp2 *priv,
					 struct mvpp2_tx_queue *txq, int num)
{
	u32 val;
	int cpu = smp_processor_id();

	val = (txq->id << MVPP2_TXQ_RSVD_REQ_Q_OFFSET) | num;
	mvpp2_percpu_write(priv, cpu, MVPP2_TXQ_RSVD_REQ_REG, val);

	val = mvpp2_percpu_read(priv, cpu, MVPP2_TXQ_RSVD_RSLT_REG);

	return val & MVPP2_TXQ_RSVD_RSLT_MASK;
}

/* Check if there are enough reserved descriptors for transmission.
 * If not, request chunk of reserved descriptors and check again.
 */
static int mvpp2_txq_reserved_desc_num_proc(struct mvpp2 *priv,
					    struct mvpp2_tx_queue *txq,
					    struct mvpp2_txq_pcpu *txq_pcpu,
					    int num)
{
	int req, cpu, desc_count;

	if (txq_pcpu->reserved_num >= num)
		return 0;

	/* Not enough descriptors reserved! Update the reserved descriptor
	 * count and check again.
	 */

	desc_count = 0;
	/* Compute total of used descriptors */
	for_each_present_cpu(cpu) {
		struct mvpp2_txq_pcpu *txq_pcpu_aux;

		txq_pcpu_aux = per_cpu_ptr(txq->pcpu, cpu);
		desc_count += txq_pcpu_aux->count;
		desc_count += txq_pcpu_aux->reserved_num;
	}

	req = max(MVPP2_CPU_DESC_CHUNK, num - txq_pcpu->reserved_num);
	desc_count += req;

	if (desc_count >
	   (txq->size - (num_present_cpus() * MVPP2_CPU_DESC_CHUNK)))
		return -ENOMEM;

	txq_pcpu->reserved_num += mvpp2_txq_alloc_reserved_desc(priv, txq, req);

	/* OK, the descriptor cound has been updated: check again. */
	if (txq_pcpu->reserved_num < num)
		return -ENOMEM;
	return 0;
}

/* Release the last allocated Tx descriptor. Useful to handle DMA
 * mapping failures in the Tx path.
 */
static void mvpp2_txq_desc_put(struct mvpp2_tx_queue *txq)
{
	if (txq->next_desc_to_proc == 0)
		txq->next_desc_to_proc = txq->last_desc - 1;
	else
		txq->next_desc_to_proc--;
}

/* Set Tx descriptors fields relevant for CSUM calculation */
static u32 mvpp2_txq_desc_csum(int l3_offs, int l3_proto,
			       int ip_hdr_len, int l4_proto)
{
	u32 command;

	/* fields: L3_offset, IP_hdrlen, L3_type, G_IPv4_chk,
	 * G_L4_chk, L4_type required only for checksum calculation
	 */
	command = (l3_offs << MVPP2_TXD_L3_OFF_SHIFT);
	command |= (ip_hdr_len << MVPP2_TXD_IP_HLEN_SHIFT);
	command |= MVPP2_TXD_IP_CSUM_DISABLE;

	if (l3_proto == swab16(ETH_P_IP)) {
		command &= ~MVPP2_TXD_IP_CSUM_DISABLE;	/* enable IPv4 csum */
		command &= ~MVPP2_TXD_L3_IP6;		/* enable IPv4 */
	} else {
		command |= MVPP2_TXD_L3_IP6;		/* enable IPv6 */
	}

	if (l4_proto == IPPROTO_TCP) {
		command &= ~MVPP2_TXD_L4_UDP;		/* enable TCP */
		command &= ~MVPP2_TXD_L4_CSUM_FRAG;	/* generate L4 csum */
	} else if (l4_proto == IPPROTO_UDP) {
		command |= MVPP2_TXD_L4_UDP;		/* enable UDP */
		command &= ~MVPP2_TXD_L4_CSUM_FRAG;	/* generate L4 csum */
	} else {
		command |= MVPP2_TXD_L4_CSUM_NOT;
	}

	return command;
}

/* Get number of sent descriptors and decrement counter.
 * The number of sent descriptors is returned.
 * Per-CPU access
 *
 * Called only from mvpp2_txq_done(), called from mvpp2_tx()
 * (migration disabled) and from the TX completion tasklet (migration
 * disabled) so using smp_processor_id() is OK.
 */
static inline int mvpp2_txq_sent_desc_proc(struct mvpp2_port *port,
					   struct mvpp2_tx_queue *txq)
{
	u32 val;

	/* Reading status reg resets transmitted descriptor counter */
	val = mvpp2_percpu_read(port->priv, smp_processor_id(),
				MVPP2_TXQ_SENT_REG(txq->id));

	return (val & MVPP2_TRANSMITTED_COUNT_MASK) >>
		MVPP2_TRANSMITTED_COUNT_OFFSET;
}

/* Called through on_each_cpu(), so runs on all CPUs, with migration
 * disabled, therefore using smp_processor_id() is OK.
 */
static void mvpp2_txq_sent_counter_clear(void *arg)
{
	struct mvpp2_port *port = arg;
	int queue;

	for (queue = 0; queue < port->ntxqs; queue++) {
		int id = port->txqs[queue]->id;

		mvpp2_percpu_read(port->priv, smp_processor_id(),
				  MVPP2_TXQ_SENT_REG(id));
	}
}

/* Set max sizes for Tx queues */
static void mvpp2_txp_max_tx_size_set(struct mvpp2_port *port)
{
	u32	val, size, mtu;
	int	txq, tx_port_num;

	mtu = port->pkt_size * 8;
	if (mtu > MVPP2_TXP_MTU_MAX)
		mtu = MVPP2_TXP_MTU_MAX;

	/* WA for wrong Token bucket update: Set MTU value = 3*real MTU value */
	mtu = 3 * mtu;

	/* Indirect access to registers */
	tx_port_num = mvpp2_egress_port(port);
	mvpp2_write(port->priv, MVPP2_TXP_SCHED_PORT_INDEX_REG, tx_port_num);

	/* Set MTU */
	val = mvpp2_read(port->priv, MVPP2_TXP_SCHED_MTU_REG);
	val &= ~MVPP2_TXP_MTU_MAX;
	val |= mtu;
	mvpp2_write(port->priv, MVPP2_TXP_SCHED_MTU_REG, val);

	/* TXP token size and all TXQs token size must be larger that MTU */
	val = mvpp2_read(port->priv, MVPP2_TXP_SCHED_TOKEN_SIZE_REG);
	size = val & MVPP2_TXP_TOKEN_SIZE_MAX;
	if (size < mtu) {
		size = mtu;
		val &= ~MVPP2_TXP_TOKEN_SIZE_MAX;
		val |= size;
		mvpp2_write(port->priv, MVPP2_TXP_SCHED_TOKEN_SIZE_REG, val);
	}

	for (txq = 0; txq < port->ntxqs; txq++) {
		val = mvpp2_read(port->priv,
				 MVPP2_TXQ_SCHED_TOKEN_SIZE_REG(txq));
		size = val & MVPP2_TXQ_TOKEN_SIZE_MAX;

		if (size < mtu) {
			size = mtu;
			val &= ~MVPP2_TXQ_TOKEN_SIZE_MAX;
			val |= size;
			mvpp2_write(port->priv,
				    MVPP2_TXQ_SCHED_TOKEN_SIZE_REG(txq),
				    val);
		}
	}
}

/* Set the number of packets that will be received before Rx interrupt
 * will be generated by HW.
 */
static void mvpp2_rx_pkts_coal_set(struct mvpp2_port *port,
				   struct mvpp2_rx_queue *rxq)
{
	int cpu = get_cpu();

	if (rxq->pkts_coal > MVPP2_OCCUPIED_THRESH_MASK)
		rxq->pkts_coal = MVPP2_OCCUPIED_THRESH_MASK;

	mvpp2_percpu_write(port->priv, cpu, MVPP2_RXQ_NUM_REG, rxq->id);
	mvpp2_percpu_write(port->priv, cpu, MVPP2_RXQ_THRESH_REG,
			   rxq->pkts_coal);

	put_cpu();
}

/* For some reason in the LSP this is done on each CPU. Why ? */
static void mvpp2_tx_pkts_coal_set(struct mvpp2_port *port,
				   struct mvpp2_tx_queue *txq)
{
	int cpu = get_cpu();
	u32 val;

	if (txq->done_pkts_coal > MVPP2_TXQ_THRESH_MASK)
		txq->done_pkts_coal = MVPP2_TXQ_THRESH_MASK;

	val = (txq->done_pkts_coal << MVPP2_TXQ_THRESH_OFFSET);
	mvpp2_percpu_write(port->priv, cpu, MVPP2_TXQ_NUM_REG, txq->id);
	mvpp2_percpu_write(port->priv, cpu, MVPP2_TXQ_THRESH_REG, val);

	put_cpu();
}

static u32 mvpp2_usec_to_cycles(u32 usec, unsigned long clk_hz)
{
	u64 tmp = (u64)clk_hz * usec;

	do_div(tmp, USEC_PER_SEC);

	return tmp > U32_MAX ? U32_MAX : tmp;
}

static u32 mvpp2_cycles_to_usec(u32 cycles, unsigned long clk_hz)
{
	u64 tmp = (u64)cycles * USEC_PER_SEC;

	do_div(tmp, clk_hz);

	return tmp > U32_MAX ? U32_MAX : tmp;
}

/* Set the time delay in usec before Rx interrupt */
static void mvpp2_rx_time_coal_set(struct mvpp2_port *port,
				   struct mvpp2_rx_queue *rxq)
{
	unsigned long freq = port->priv->tclk;
	u32 val = mvpp2_usec_to_cycles(rxq->time_coal, freq);

	if (val > MVPP2_MAX_ISR_RX_THRESHOLD) {
		rxq->time_coal =
			mvpp2_cycles_to_usec(MVPP2_MAX_ISR_RX_THRESHOLD, freq);

		/* re-evaluate to get actual register value */
		val = mvpp2_usec_to_cycles(rxq->time_coal, freq);
	}

	mvpp2_write(port->priv, MVPP2_ISR_RX_THRESHOLD_REG(rxq->id), val);
}

static void mvpp2_tx_time_coal_set(struct mvpp2_port *port)
{
	unsigned long freq = port->priv->tclk;
	u32 val = mvpp2_usec_to_cycles(port->tx_time_coal, freq);

	if (val > MVPP2_MAX_ISR_TX_THRESHOLD) {
		port->tx_time_coal =
			mvpp2_cycles_to_usec(MVPP2_MAX_ISR_TX_THRESHOLD, freq);

		/* re-evaluate to get actual register value */
		val = mvpp2_usec_to_cycles(port->tx_time_coal, freq);
	}

	mvpp2_write(port->priv, MVPP2_ISR_TX_THRESHOLD_REG(port->id), val);
}

/* Free Tx queue skbuffs */
static void mvpp2_txq_bufs_free(struct mvpp2_port *port,
				struct mvpp2_tx_queue *txq,
				struct mvpp2_txq_pcpu *txq_pcpu, int num)
{
	int i;

	for (i = 0; i < num; i++) {
		struct mvpp2_txq_pcpu_buf *tx_buf =
			txq_pcpu->buffs + txq_pcpu->txq_get_index;

		if (!IS_TSO_HEADER(txq_pcpu, tx_buf->dma))
			dma_unmap_single(port->dev->dev.parent, tx_buf->dma,
					 tx_buf->size, DMA_TO_DEVICE);
		if (tx_buf->skb)
			dev_kfree_skb_any(tx_buf->skb);

		mvpp2_txq_inc_get(txq_pcpu);
	}
}

static inline struct mvpp2_rx_queue *mvpp2_get_rx_queue(struct mvpp2_port *port,
							u32 cause)
{
	int queue = fls(cause) - 1;

	return port->rxqs[queue];
}

static inline struct mvpp2_tx_queue *mvpp2_get_tx_queue(struct mvpp2_port *port,
							u32 cause)
{
	int queue = fls(cause) - 1;

	return port->txqs[queue];
}

/* Handle end of transmission */
static void mvpp2_txq_done(struct mvpp2_port *port, struct mvpp2_tx_queue *txq,
			   struct mvpp2_txq_pcpu *txq_pcpu)
{
	struct netdev_queue *nq = netdev_get_tx_queue(port->dev, txq->log_id);
	int tx_done;

	if (txq_pcpu->cpu != smp_processor_id())
		netdev_err(port->dev, "wrong cpu on the end of Tx processing\n");

	tx_done = mvpp2_txq_sent_desc_proc(port, txq);
	if (!tx_done)
		return;
	mvpp2_txq_bufs_free(port, txq, txq_pcpu, tx_done);

	txq_pcpu->count -= tx_done;

	if (netif_tx_queue_stopped(nq))
		if (txq_pcpu->size - txq_pcpu->count >= MAX_SKB_FRAGS + 1)
			netif_tx_wake_queue(nq);
}

static unsigned int mvpp2_tx_done(struct mvpp2_port *port, u32 cause,
				  int cpu)
{
	struct mvpp2_tx_queue *txq;
	struct mvpp2_txq_pcpu *txq_pcpu;
	unsigned int tx_todo = 0;

	while (cause) {
		txq = mvpp2_get_tx_queue(port, cause);
		if (!txq)
			break;

		txq_pcpu = per_cpu_ptr(txq->pcpu, cpu);

		if (txq_pcpu->count) {
			mvpp2_txq_done(port, txq, txq_pcpu);
			tx_todo += txq_pcpu->count;
		}

		cause &= ~(1 << txq->log_id);
	}
	return tx_todo;
}

/* Rx/Tx queue initialization/cleanup methods */

/* Allocate and initialize descriptors for aggr TXQ */
static int mvpp2_aggr_txq_init(struct platform_device *pdev,
			       struct mvpp2_tx_queue *aggr_txq, int cpu,
			       struct mvpp2 *priv)
{
	u32 txq_dma;

	/* Allocate memory for TX descriptors */
	aggr_txq->descs = dma_alloc_coherent(&pdev->dev,
				MVPP2_AGGR_TXQ_SIZE * MVPP2_DESC_ALIGNED_SIZE,
				&aggr_txq->descs_dma, GFP_KERNEL);
	if (!aggr_txq->descs)
		return -ENOMEM;

	aggr_txq->last_desc = aggr_txq->size - 1;

	/* Aggr TXQ no reset WA */
	aggr_txq->next_desc_to_proc = mvpp2_read(priv,
						 MVPP2_AGGR_TXQ_INDEX_REG(cpu));

	/* Set Tx descriptors queue starting address indirect
	 * access
	 */
	if (priv->hw_version == MVPP21)
		txq_dma = aggr_txq->descs_dma;
	else
		txq_dma = aggr_txq->descs_dma >>
			MVPP22_AGGR_TXQ_DESC_ADDR_OFFS;

	mvpp2_write(priv, MVPP2_AGGR_TXQ_DESC_ADDR_REG(cpu), txq_dma);
	mvpp2_write(priv, MVPP2_AGGR_TXQ_DESC_SIZE_REG(cpu),
		    MVPP2_AGGR_TXQ_SIZE);

	return 0;
}

/* Create a specified Rx queue */
static int mvpp2_rxq_init(struct mvpp2_port *port,
			  struct mvpp2_rx_queue *rxq)

{
	u32 rxq_dma;
	int cpu;

	rxq->size = port->rx_ring_size;

	/* Allocate memory for RX descriptors */
	rxq->descs = dma_alloc_coherent(port->dev->dev.parent,
					rxq->size * MVPP2_DESC_ALIGNED_SIZE,
					&rxq->descs_dma, GFP_KERNEL);
	if (!rxq->descs)
		return -ENOMEM;

	rxq->last_desc = rxq->size - 1;

	/* Zero occupied and non-occupied counters - direct access */
	mvpp2_write(port->priv, MVPP2_RXQ_STATUS_REG(rxq->id), 0);

	/* Set Rx descriptors queue starting address - indirect access */
	cpu = get_cpu();
	mvpp2_percpu_write(port->priv, cpu, MVPP2_RXQ_NUM_REG, rxq->id);
	if (port->priv->hw_version == MVPP21)
		rxq_dma = rxq->descs_dma;
	else
		rxq_dma = rxq->descs_dma >> MVPP22_DESC_ADDR_OFFS;
	mvpp2_percpu_write(port->priv, cpu, MVPP2_RXQ_DESC_ADDR_REG, rxq_dma);
	mvpp2_percpu_write(port->priv, cpu, MVPP2_RXQ_DESC_SIZE_REG, rxq->size);
	mvpp2_percpu_write(port->priv, cpu, MVPP2_RXQ_INDEX_REG, 0);
	put_cpu();

	/* Set Offset */
	mvpp2_rxq_offset_set(port, rxq->id, NET_SKB_PAD);

	/* Set coalescing pkts and time */
	mvpp2_rx_pkts_coal_set(port, rxq);
	mvpp2_rx_time_coal_set(port, rxq);

	/* Add number of descriptors ready for receiving packets */
	mvpp2_rxq_status_update(port, rxq->id, 0, rxq->size);

	return 0;
}

/* Push packets received by the RXQ to BM pool */
static void mvpp2_rxq_drop_pkts(struct mvpp2_port *port,
				struct mvpp2_rx_queue *rxq)
{
	int rx_received, i;

	rx_received = mvpp2_rxq_received(port, rxq->id);
	if (!rx_received)
		return;

	for (i = 0; i < rx_received; i++) {
		struct mvpp2_rx_desc *rx_desc = mvpp2_rxq_next_desc_get(rxq);
		u32 status = mvpp2_rxdesc_status_get(port, rx_desc);
		int pool;

		pool = (status & MVPP2_RXD_BM_POOL_ID_MASK) >>
			MVPP2_RXD_BM_POOL_ID_OFFS;

		mvpp2_bm_pool_put(port, pool,
				  mvpp2_rxdesc_dma_addr_get(port, rx_desc),
				  mvpp2_rxdesc_cookie_get(port, rx_desc));
	}
	mvpp2_rxq_status_update(port, rxq->id, rx_received, rx_received);
}

/* Cleanup Rx queue */
static void mvpp2_rxq_deinit(struct mvpp2_port *port,
			     struct mvpp2_rx_queue *rxq)
{
	int cpu;

	mvpp2_rxq_drop_pkts(port, rxq);

	if (rxq->descs)
		dma_free_coherent(port->dev->dev.parent,
				  rxq->size * MVPP2_DESC_ALIGNED_SIZE,
				  rxq->descs,
				  rxq->descs_dma);

	rxq->descs             = NULL;
	rxq->last_desc         = 0;
	rxq->next_desc_to_proc = 0;
	rxq->descs_dma         = 0;

	/* Clear Rx descriptors queue starting address and size;
	 * free descriptor number
	 */
	mvpp2_write(port->priv, MVPP2_RXQ_STATUS_REG(rxq->id), 0);
	cpu = get_cpu();
	mvpp2_percpu_write(port->priv, cpu, MVPP2_RXQ_NUM_REG, rxq->id);
	mvpp2_percpu_write(port->priv, cpu, MVPP2_RXQ_DESC_ADDR_REG, 0);
	mvpp2_percpu_write(port->priv, cpu, MVPP2_RXQ_DESC_SIZE_REG, 0);
	put_cpu();
}

/* Create and initialize a Tx queue */
static int mvpp2_txq_init(struct mvpp2_port *port,
			  struct mvpp2_tx_queue *txq)
{
	u32 val;
	int cpu, desc, desc_per_txq, tx_port_num;
	struct mvpp2_txq_pcpu *txq_pcpu;

	txq->size = port->tx_ring_size;

	/* Allocate memory for Tx descriptors */
	txq->descs = dma_alloc_coherent(port->dev->dev.parent,
				txq->size * MVPP2_DESC_ALIGNED_SIZE,
				&txq->descs_dma, GFP_KERNEL);
	if (!txq->descs)
		return -ENOMEM;

	txq->last_desc = txq->size - 1;

	/* Set Tx descriptors queue starting address - indirect access */
	cpu = get_cpu();
	mvpp2_percpu_write(port->priv, cpu, MVPP2_TXQ_NUM_REG, txq->id);
	mvpp2_percpu_write(port->priv, cpu, MVPP2_TXQ_DESC_ADDR_REG,
			   txq->descs_dma);
	mvpp2_percpu_write(port->priv, cpu, MVPP2_TXQ_DESC_SIZE_REG,
			   txq->size & MVPP2_TXQ_DESC_SIZE_MASK);
	mvpp2_percpu_write(port->priv, cpu, MVPP2_TXQ_INDEX_REG, 0);
	mvpp2_percpu_write(port->priv, cpu, MVPP2_TXQ_RSVD_CLR_REG,
			   txq->id << MVPP2_TXQ_RSVD_CLR_OFFSET);
	val = mvpp2_percpu_read(port->priv, cpu, MVPP2_TXQ_PENDING_REG);
	val &= ~MVPP2_TXQ_PENDING_MASK;
	mvpp2_percpu_write(port->priv, cpu, MVPP2_TXQ_PENDING_REG, val);

	/* Calculate base address in prefetch buffer. We reserve 16 descriptors
	 * for each existing TXQ.
	 * TCONTS for PON port must be continuous from 0 to MVPP2_MAX_TCONT
	 * GBE ports assumed to be continious from 0 to MVPP2_MAX_PORTS
	 */
	desc_per_txq = 16;
	desc = (port->id * MVPP2_MAX_TXQ * desc_per_txq) +
	       (txq->log_id * desc_per_txq);

	mvpp2_percpu_write(port->priv, cpu, MVPP2_TXQ_PREF_BUF_REG,
			   MVPP2_PREF_BUF_PTR(desc) | MVPP2_PREF_BUF_SIZE_16 |
			   MVPP2_PREF_BUF_THRESH(desc_per_txq / 2));
	put_cpu();

	/* WRR / EJP configuration - indirect access */
	tx_port_num = mvpp2_egress_port(port);
	mvpp2_write(port->priv, MVPP2_TXP_SCHED_PORT_INDEX_REG, tx_port_num);

	val = mvpp2_read(port->priv, MVPP2_TXQ_SCHED_REFILL_REG(txq->log_id));
	val &= ~MVPP2_TXQ_REFILL_PERIOD_ALL_MASK;
	val |= MVPP2_TXQ_REFILL_PERIOD_MASK(1);
	val |= MVPP2_TXQ_REFILL_TOKENS_ALL_MASK;
	mvpp2_write(port->priv, MVPP2_TXQ_SCHED_REFILL_REG(txq->log_id), val);

	val = MVPP2_TXQ_TOKEN_SIZE_MAX;
	mvpp2_write(port->priv, MVPP2_TXQ_SCHED_TOKEN_SIZE_REG(txq->log_id),
		    val);

	for_each_present_cpu(cpu) {
		txq_pcpu = per_cpu_ptr(txq->pcpu, cpu);
		txq_pcpu->size = txq->size;
		txq_pcpu->buffs = kmalloc_array(txq_pcpu->size,
						sizeof(*txq_pcpu->buffs),
						GFP_KERNEL);
		if (!txq_pcpu->buffs)
			goto cleanup;

		txq_pcpu->count = 0;
		txq_pcpu->reserved_num = 0;
		txq_pcpu->txq_put_index = 0;
		txq_pcpu->txq_get_index = 0;

		txq_pcpu->tso_headers =
			dma_alloc_coherent(port->dev->dev.parent,
<<<<<<< HEAD
					   MVPP2_AGGR_TXQ_SIZE * TSO_HEADER_SIZE,
=======
					   txq_pcpu->size * TSO_HEADER_SIZE,
>>>>>>> 9abd04af
					   &txq_pcpu->tso_headers_dma,
					   GFP_KERNEL);
		if (!txq_pcpu->tso_headers)
			goto cleanup;
	}

	return 0;
cleanup:
	for_each_present_cpu(cpu) {
		txq_pcpu = per_cpu_ptr(txq->pcpu, cpu);
		kfree(txq_pcpu->buffs);

		dma_free_coherent(port->dev->dev.parent,
<<<<<<< HEAD
				  MVPP2_AGGR_TXQ_SIZE * MVPP2_DESC_ALIGNED_SIZE,
=======
				  txq_pcpu->size * TSO_HEADER_SIZE,
>>>>>>> 9abd04af
				  txq_pcpu->tso_headers,
				  txq_pcpu->tso_headers_dma);
	}

	dma_free_coherent(port->dev->dev.parent,
			  txq->size * MVPP2_DESC_ALIGNED_SIZE,
			  txq->descs, txq->descs_dma);

	return -ENOMEM;
}

/* Free allocated TXQ resources */
static void mvpp2_txq_deinit(struct mvpp2_port *port,
			     struct mvpp2_tx_queue *txq)
{
	struct mvpp2_txq_pcpu *txq_pcpu;
	int cpu;

	for_each_present_cpu(cpu) {
		txq_pcpu = per_cpu_ptr(txq->pcpu, cpu);
		kfree(txq_pcpu->buffs);

		dma_free_coherent(port->dev->dev.parent,
<<<<<<< HEAD
				  MVPP2_AGGR_TXQ_SIZE * MVPP2_DESC_ALIGNED_SIZE,
=======
				  txq_pcpu->size * TSO_HEADER_SIZE,
>>>>>>> 9abd04af
				  txq_pcpu->tso_headers,
				  txq_pcpu->tso_headers_dma);
	}

	if (txq->descs)
		dma_free_coherent(port->dev->dev.parent,
				  txq->size * MVPP2_DESC_ALIGNED_SIZE,
				  txq->descs, txq->descs_dma);

	txq->descs             = NULL;
	txq->last_desc         = 0;
	txq->next_desc_to_proc = 0;
	txq->descs_dma         = 0;

	/* Set minimum bandwidth for disabled TXQs */
	mvpp2_write(port->priv, MVPP2_TXQ_SCHED_TOKEN_CNTR_REG(txq->id), 0);

	/* Set Tx descriptors queue starting address and size */
	cpu = get_cpu();
	mvpp2_percpu_write(port->priv, cpu, MVPP2_TXQ_NUM_REG, txq->id);
	mvpp2_percpu_write(port->priv, cpu, MVPP2_TXQ_DESC_ADDR_REG, 0);
	mvpp2_percpu_write(port->priv, cpu, MVPP2_TXQ_DESC_SIZE_REG, 0);
	put_cpu();
}

/* Cleanup Tx ports */
static void mvpp2_txq_clean(struct mvpp2_port *port, struct mvpp2_tx_queue *txq)
{
	struct mvpp2_txq_pcpu *txq_pcpu;
	int delay, pending, cpu;
	u32 val;

	cpu = get_cpu();
	mvpp2_percpu_write(port->priv, cpu, MVPP2_TXQ_NUM_REG, txq->id);
	val = mvpp2_percpu_read(port->priv, cpu, MVPP2_TXQ_PREF_BUF_REG);
	val |= MVPP2_TXQ_DRAIN_EN_MASK;
	mvpp2_percpu_write(port->priv, cpu, MVPP2_TXQ_PREF_BUF_REG, val);

	/* The napi queue has been stopped so wait for all packets
	 * to be transmitted.
	 */
	delay = 0;
	do {
		if (delay >= MVPP2_TX_PENDING_TIMEOUT_MSEC) {
			netdev_warn(port->dev,
				    "port %d: cleaning queue %d timed out\n",
				    port->id, txq->log_id);
			break;
		}
		mdelay(1);
		delay++;

		pending = mvpp2_percpu_read(port->priv, cpu,
					    MVPP2_TXQ_PENDING_REG);
		pending &= MVPP2_TXQ_PENDING_MASK;
	} while (pending);

	val &= ~MVPP2_TXQ_DRAIN_EN_MASK;
	mvpp2_percpu_write(port->priv, cpu, MVPP2_TXQ_PREF_BUF_REG, val);
	put_cpu();

	for_each_present_cpu(cpu) {
		txq_pcpu = per_cpu_ptr(txq->pcpu, cpu);

		/* Release all packets */
		mvpp2_txq_bufs_free(port, txq, txq_pcpu, txq_pcpu->count);

		/* Reset queue */
		txq_pcpu->count = 0;
		txq_pcpu->txq_put_index = 0;
		txq_pcpu->txq_get_index = 0;
	}
}

/* Cleanup all Tx queues */
static void mvpp2_cleanup_txqs(struct mvpp2_port *port)
{
	struct mvpp2_tx_queue *txq;
	int queue;
	u32 val;

	val = mvpp2_read(port->priv, MVPP2_TX_PORT_FLUSH_REG);

	/* Reset Tx ports and delete Tx queues */
	val |= MVPP2_TX_PORT_FLUSH_MASK(port->id);
	mvpp2_write(port->priv, MVPP2_TX_PORT_FLUSH_REG, val);

	for (queue = 0; queue < port->ntxqs; queue++) {
		txq = port->txqs[queue];
		mvpp2_txq_clean(port, txq);
		mvpp2_txq_deinit(port, txq);
	}

	on_each_cpu(mvpp2_txq_sent_counter_clear, port, 1);

	val &= ~MVPP2_TX_PORT_FLUSH_MASK(port->id);
	mvpp2_write(port->priv, MVPP2_TX_PORT_FLUSH_REG, val);
}

/* Cleanup all Rx queues */
static void mvpp2_cleanup_rxqs(struct mvpp2_port *port)
{
	int queue;

	for (queue = 0; queue < port->nrxqs; queue++)
		mvpp2_rxq_deinit(port, port->rxqs[queue]);
}

/* Init all Rx queues for port */
static int mvpp2_setup_rxqs(struct mvpp2_port *port)
{
	int queue, err;

	for (queue = 0; queue < port->nrxqs; queue++) {
		err = mvpp2_rxq_init(port, port->rxqs[queue]);
		if (err)
			goto err_cleanup;
	}
	return 0;

err_cleanup:
	mvpp2_cleanup_rxqs(port);
	return err;
}

/* Init all tx queues for port */
static int mvpp2_setup_txqs(struct mvpp2_port *port)
{
	struct mvpp2_tx_queue *txq;
	int queue, err;

	for (queue = 0; queue < port->ntxqs; queue++) {
		txq = port->txqs[queue];
		err = mvpp2_txq_init(port, txq);
		if (err)
			goto err_cleanup;
	}

	if (port->has_tx_irqs) {
		mvpp2_tx_time_coal_set(port);
		for (queue = 0; queue < port->ntxqs; queue++) {
			txq = port->txqs[queue];
			mvpp2_tx_pkts_coal_set(port, txq);
		}
	}

	on_each_cpu(mvpp2_txq_sent_counter_clear, port, 1);
	return 0;

err_cleanup:
	mvpp2_cleanup_txqs(port);
	return err;
}

/* The callback for per-port interrupt */
static irqreturn_t mvpp2_isr(int irq, void *dev_id)
{
	struct mvpp2_queue_vector *qv = dev_id;

	mvpp2_qvec_interrupt_disable(qv);

	napi_schedule(&qv->napi);

	return IRQ_HANDLED;
}

/* Per-port interrupt for link status changes */
static irqreturn_t mvpp2_link_status_isr(int irq, void *dev_id)
{
	struct mvpp2_port *port = (struct mvpp2_port *)dev_id;
	struct net_device *dev = port->dev;
	bool event = false, link = false;
	u32 val;

	mvpp22_gop_mask_irq(port);
<<<<<<< HEAD

	if (port->gop_id == 0 &&
	    port->phy_interface == PHY_INTERFACE_MODE_10GKR) {
		val = readl(port->base + MVPP22_XLG_INT_STAT);
		if (val & MVPP22_XLG_INT_STAT_LINK) {
			event = true;
			val = readl(port->base + MVPP22_XLG_STATUS);
			if (val & MVPP22_XLG_STATUS_LINK_UP)
				link = true;
		}
	} else if (phy_interface_mode_is_rgmii(port->phy_interface) ||
		   port->phy_interface == PHY_INTERFACE_MODE_SGMII) {
		val = readl(port->base + MVPP22_GMAC_INT_STAT);
		if (val & MVPP22_GMAC_INT_STAT_LINK) {
			event = true;
			val = readl(port->base + MVPP2_GMAC_STATUS0);
			if (val & MVPP2_GMAC_STATUS0_LINK_UP)
				link = true;
		}
	}

	if (!netif_running(dev) || !event)
		goto handled;

	if (link) {
		mvpp2_interrupts_enable(port);

		mvpp2_egress_enable(port);
		mvpp2_ingress_enable(port);
		netif_carrier_on(dev);
		netif_tx_wake_all_queues(dev);
	} else {
		netif_tx_stop_all_queues(dev);
		netif_carrier_off(dev);
		mvpp2_ingress_disable(port);
		mvpp2_egress_disable(port);

		mvpp2_interrupts_disable(port);
	}

handled:
	mvpp22_gop_unmask_irq(port);
	return IRQ_HANDLED;
}

static void mvpp2_gmac_set_autoneg(struct mvpp2_port *port,
				   struct phy_device *phydev)
{
	u32 val;

	if (port->phy_interface != PHY_INTERFACE_MODE_RGMII &&
	    port->phy_interface != PHY_INTERFACE_MODE_RGMII_ID &&
	    port->phy_interface != PHY_INTERFACE_MODE_RGMII_RXID &&
	    port->phy_interface != PHY_INTERFACE_MODE_RGMII_TXID &&
	    port->phy_interface != PHY_INTERFACE_MODE_SGMII)
		return;

	val = readl(port->base + MVPP2_GMAC_AUTONEG_CONFIG);
	val &= ~(MVPP2_GMAC_CONFIG_MII_SPEED |
		 MVPP2_GMAC_CONFIG_GMII_SPEED |
		 MVPP2_GMAC_CONFIG_FULL_DUPLEX |
		 MVPP2_GMAC_AN_SPEED_EN |
		 MVPP2_GMAC_AN_DUPLEX_EN);

	if (phydev->duplex)
		val |= MVPP2_GMAC_CONFIG_FULL_DUPLEX;

=======

	if (port->gop_id == 0 &&
	    port->phy_interface == PHY_INTERFACE_MODE_10GKR) {
		val = readl(port->base + MVPP22_XLG_INT_STAT);
		if (val & MVPP22_XLG_INT_STAT_LINK) {
			event = true;
			val = readl(port->base + MVPP22_XLG_STATUS);
			if (val & MVPP22_XLG_STATUS_LINK_UP)
				link = true;
		}
	} else if (phy_interface_mode_is_rgmii(port->phy_interface) ||
		   port->phy_interface == PHY_INTERFACE_MODE_SGMII) {
		val = readl(port->base + MVPP22_GMAC_INT_STAT);
		if (val & MVPP22_GMAC_INT_STAT_LINK) {
			event = true;
			val = readl(port->base + MVPP2_GMAC_STATUS0);
			if (val & MVPP2_GMAC_STATUS0_LINK_UP)
				link = true;
		}
	}

	if (!netif_running(dev) || !event)
		goto handled;

	if (link) {
		mvpp2_interrupts_enable(port);

		mvpp2_egress_enable(port);
		mvpp2_ingress_enable(port);
		netif_carrier_on(dev);
		netif_tx_wake_all_queues(dev);
	} else {
		netif_tx_stop_all_queues(dev);
		netif_carrier_off(dev);
		mvpp2_ingress_disable(port);
		mvpp2_egress_disable(port);

		mvpp2_interrupts_disable(port);
	}

handled:
	mvpp22_gop_unmask_irq(port);
	return IRQ_HANDLED;
}

static void mvpp2_gmac_set_autoneg(struct mvpp2_port *port,
				   struct phy_device *phydev)
{
	u32 val;

	if (port->phy_interface != PHY_INTERFACE_MODE_RGMII &&
	    port->phy_interface != PHY_INTERFACE_MODE_RGMII_ID &&
	    port->phy_interface != PHY_INTERFACE_MODE_RGMII_RXID &&
	    port->phy_interface != PHY_INTERFACE_MODE_RGMII_TXID &&
	    port->phy_interface != PHY_INTERFACE_MODE_SGMII)
		return;

	val = readl(port->base + MVPP2_GMAC_AUTONEG_CONFIG);
	val &= ~(MVPP2_GMAC_CONFIG_MII_SPEED |
		 MVPP2_GMAC_CONFIG_GMII_SPEED |
		 MVPP2_GMAC_CONFIG_FULL_DUPLEX |
		 MVPP2_GMAC_AN_SPEED_EN |
		 MVPP2_GMAC_AN_DUPLEX_EN);

	if (phydev->duplex)
		val |= MVPP2_GMAC_CONFIG_FULL_DUPLEX;

>>>>>>> 9abd04af
	if (phydev->speed == SPEED_1000)
		val |= MVPP2_GMAC_CONFIG_GMII_SPEED;
	else if (phydev->speed == SPEED_100)
		val |= MVPP2_GMAC_CONFIG_MII_SPEED;

	writel(val, port->base + MVPP2_GMAC_AUTONEG_CONFIG);
}

/* Adjust link */
static void mvpp2_link_event(struct net_device *dev)
{
	struct mvpp2_port *port = netdev_priv(dev);
	struct phy_device *phydev = dev->phydev;
	bool link_reconfigured = false;
	u32 val;

	if (phydev->link) {
		if (port->phy_interface != phydev->interface && port->comphy) {
	                /* disable current port for reconfiguration */
	                mvpp2_interrupts_disable(port);
	                netif_carrier_off(port->dev);
	                mvpp2_port_disable(port);
			phy_power_off(port->comphy);

	                /* comphy reconfiguration */
	                port->phy_interface = phydev->interface;
	                mvpp22_comphy_init(port);

	                /* gop/mac reconfiguration */
	                mvpp22_gop_init(port);
	                mvpp2_port_mii_set(port);

	                link_reconfigured = true;
		}

		if ((port->speed != phydev->speed) ||
		    (port->duplex != phydev->duplex)) {
			mvpp2_gmac_set_autoneg(port, phydev);

			port->duplex = phydev->duplex;
			port->speed  = phydev->speed;
		}
	}

	if (phydev->link != port->link || link_reconfigured) {
		port->link = phydev->link;

		if (phydev->link) {
			if (port->phy_interface == PHY_INTERFACE_MODE_RGMII ||
			    port->phy_interface == PHY_INTERFACE_MODE_RGMII_ID ||
			    port->phy_interface == PHY_INTERFACE_MODE_RGMII_RXID ||
			    port->phy_interface == PHY_INTERFACE_MODE_RGMII_TXID ||
			    port->phy_interface == PHY_INTERFACE_MODE_SGMII) {
				val = readl(port->base + MVPP2_GMAC_AUTONEG_CONFIG);
				val |= (MVPP2_GMAC_FORCE_LINK_PASS |
					MVPP2_GMAC_FORCE_LINK_DOWN);
				writel(val, port->base + MVPP2_GMAC_AUTONEG_CONFIG);
			}

			mvpp2_interrupts_enable(port);
			mvpp2_port_enable(port);

			mvpp2_egress_enable(port);
			mvpp2_ingress_enable(port);
			netif_carrier_on(dev);
			netif_tx_wake_all_queues(dev);
		} else {
			port->duplex = -1;
			port->speed = 0;

			netif_tx_stop_all_queues(dev);
			netif_carrier_off(dev);
			mvpp2_ingress_disable(port);
			mvpp2_egress_disable(port);

			mvpp2_port_disable(port);
			mvpp2_interrupts_disable(port);
		}

		phy_print_status(phydev);
	}
}

static void mvpp2_timer_set(struct mvpp2_port_pcpu *port_pcpu)
{
	ktime_t interval;

	if (!port_pcpu->timer_scheduled) {
		port_pcpu->timer_scheduled = true;
		interval = MVPP2_TXDONE_HRTIMER_PERIOD_NS;
		hrtimer_start(&port_pcpu->tx_done_timer, interval,
			      HRTIMER_MODE_REL_PINNED);
	}
}

static void mvpp2_tx_proc_cb(unsigned long data)
{
	struct net_device *dev = (struct net_device *)data;
	struct mvpp2_port *port = netdev_priv(dev);
	struct mvpp2_port_pcpu *port_pcpu = this_cpu_ptr(port->pcpu);
	unsigned int tx_todo, cause;

	if (!netif_running(dev))
		return;
	port_pcpu->timer_scheduled = false;

	/* Process all the Tx queues */
	cause = (1 << port->ntxqs) - 1;
	tx_todo = mvpp2_tx_done(port, cause, smp_processor_id());

	/* Set the timer in case not all the packets were processed */
	if (tx_todo)
		mvpp2_timer_set(port_pcpu);
}

static enum hrtimer_restart mvpp2_hr_timer_cb(struct hrtimer *timer)
{
	struct mvpp2_port_pcpu *port_pcpu = container_of(timer,
							 struct mvpp2_port_pcpu,
							 tx_done_timer);

	tasklet_schedule(&port_pcpu->tx_done_tasklet);

	return HRTIMER_NORESTART;
}

/* Main RX/TX processing routines */

/* Display more error info */
static void mvpp2_rx_error(struct mvpp2_port *port,
			   struct mvpp2_rx_desc *rx_desc)
{
	u32 status = mvpp2_rxdesc_status_get(port, rx_desc);
	size_t sz = mvpp2_rxdesc_size_get(port, rx_desc);

	switch (status & MVPP2_RXD_ERR_CODE_MASK) {
	case MVPP2_RXD_ERR_CRC:
		netdev_err(port->dev, "bad rx status %08x (crc error), size=%zu\n",
			   status, sz);
		break;
	case MVPP2_RXD_ERR_OVERRUN:
		netdev_err(port->dev, "bad rx status %08x (overrun error), size=%zu\n",
			   status, sz);
		break;
	case MVPP2_RXD_ERR_RESOURCE:
		netdev_err(port->dev, "bad rx status %08x (resource error), size=%zu\n",
			   status, sz);
		break;
	}
}

/* Handle RX checksum offload */
static void mvpp2_rx_csum(struct mvpp2_port *port, u32 status,
			  struct sk_buff *skb)
{
	if (((status & MVPP2_RXD_L3_IP4) &&
	     !(status & MVPP2_RXD_IP4_HEADER_ERR)) ||
	    (status & MVPP2_RXD_L3_IP6))
		if (((status & MVPP2_RXD_L4_UDP) ||
		     (status & MVPP2_RXD_L4_TCP)) &&
		     (status & MVPP2_RXD_L4_CSUM_OK)) {
			skb->csum = 0;
			skb->ip_summed = CHECKSUM_UNNECESSARY;
			return;
		}

	skb->ip_summed = CHECKSUM_NONE;
}

/* Reuse skb if possible, or allocate a new skb and add it to BM pool */
static int mvpp2_rx_refill(struct mvpp2_port *port,
			   struct mvpp2_bm_pool *bm_pool, int pool)
{
	dma_addr_t dma_addr;
	phys_addr_t phys_addr;
	void *buf;

	/* No recycle or too many buffers are in use, so allocate a new skb */
	buf = mvpp2_buf_alloc(port, bm_pool, &dma_addr, &phys_addr,
			      GFP_ATOMIC);
	if (!buf)
		return -ENOMEM;

	mvpp2_bm_pool_put(port, pool, dma_addr, phys_addr);

	return 0;
}

/* Handle tx checksum */
static u32 mvpp2_skb_tx_csum(struct mvpp2_port *port, struct sk_buff *skb)
{
	if (skb->ip_summed == CHECKSUM_PARTIAL) {
		int ip_hdr_len = 0;
		u8 l4_proto;

		if (skb->protocol == htons(ETH_P_IP)) {
			struct iphdr *ip4h = ip_hdr(skb);

			/* Calculate IPv4 checksum and L4 checksum */
			ip_hdr_len = ip4h->ihl;
			l4_proto = ip4h->protocol;
		} else if (skb->protocol == htons(ETH_P_IPV6)) {
			struct ipv6hdr *ip6h = ipv6_hdr(skb);

			/* Read l4_protocol from one of IPv6 extra headers */
			if (skb_network_header_len(skb) > 0)
				ip_hdr_len = (skb_network_header_len(skb) >> 2);
			l4_proto = ip6h->nexthdr;
		} else {
			return MVPP2_TXD_L4_CSUM_NOT;
		}

		return mvpp2_txq_desc_csum(skb_network_offset(skb),
				skb->protocol, ip_hdr_len, l4_proto);
	}

	return MVPP2_TXD_L4_CSUM_NOT | MVPP2_TXD_IP_CSUM_DISABLE;
}

/* Main rx processing */
static int mvpp2_rx(struct mvpp2_port *port, struct napi_struct *napi,
		    int rx_todo, struct mvpp2_rx_queue *rxq)
{
	struct net_device *dev = port->dev;
	int rx_received;
	int rx_done = 0;
	u32 rcvd_pkts = 0;
	u32 rcvd_bytes = 0;

	/* Get number of received packets and clamp the to-do */
	rx_received = mvpp2_rxq_received(port, rxq->id);
	if (rx_todo > rx_received)
		rx_todo = rx_received;

	while (rx_done < rx_todo) {
		struct mvpp2_rx_desc *rx_desc = mvpp2_rxq_next_desc_get(rxq);
		struct mvpp2_bm_pool *bm_pool;
		struct sk_buff *skb;
		unsigned int frag_size;
		dma_addr_t dma_addr;
		phys_addr_t phys_addr;
		u32 rx_status;
		int pool, rx_bytes, err;
		void *data;

		rx_done++;
		rx_status = mvpp2_rxdesc_status_get(port, rx_desc);
		rx_bytes = mvpp2_rxdesc_size_get(port, rx_desc);
		rx_bytes -= MVPP2_MH_SIZE;
		dma_addr = mvpp2_rxdesc_dma_addr_get(port, rx_desc);
		phys_addr = mvpp2_rxdesc_cookie_get(port, rx_desc);
		data = (void *)phys_to_virt(phys_addr);

		pool = (rx_status & MVPP2_RXD_BM_POOL_ID_MASK) >>
			MVPP2_RXD_BM_POOL_ID_OFFS;
		bm_pool = &port->priv->bm_pools[pool];

		/* In case of an error, release the requested buffer pointer
		 * to the Buffer Manager. This request process is controlled
		 * by the hardware, and the information about the buffer is
		 * comprised by the RX descriptor.
		 */
		if (rx_status & MVPP2_RXD_ERR_SUMMARY) {
err_drop_frame:
			dev->stats.rx_errors++;
			mvpp2_rx_error(port, rx_desc);
			/* Return the buffer to the pool */
			mvpp2_bm_pool_put(port, pool, dma_addr, phys_addr);
			continue;
		}

		if (bm_pool->frag_size > PAGE_SIZE)
			frag_size = 0;
		else
			frag_size = bm_pool->frag_size;

		skb = build_skb(data, frag_size);
		if (!skb) {
			netdev_warn(port->dev, "skb build failed\n");
			goto err_drop_frame;
		}

		err = mvpp2_rx_refill(port, bm_pool, pool);
		if (err) {
			netdev_err(port->dev, "failed to refill BM pools\n");
			goto err_drop_frame;
		}

		dma_unmap_single(dev->dev.parent, dma_addr,
				 bm_pool->buf_size, DMA_FROM_DEVICE);

		rcvd_pkts++;
		rcvd_bytes += rx_bytes;

		skb_reserve(skb, MVPP2_MH_SIZE + NET_SKB_PAD);
		skb_put(skb, rx_bytes);
		skb->protocol = eth_type_trans(skb, dev);
		mvpp2_rx_csum(port, rx_status, skb);

		napi_gro_receive(napi, skb);
	}

	if (rcvd_pkts) {
		struct mvpp2_pcpu_stats *stats = this_cpu_ptr(port->stats);

		u64_stats_update_begin(&stats->syncp);
		stats->rx_packets += rcvd_pkts;
		stats->rx_bytes   += rcvd_bytes;
		u64_stats_update_end(&stats->syncp);
	}

	/* Update Rx queue management counters */
	wmb();
	mvpp2_rxq_status_update(port, rxq->id, rx_done, rx_done);

	return rx_todo;
}

static inline void
tx_desc_unmap_put(struct mvpp2_port *port, struct mvpp2_tx_queue *txq,
		  struct mvpp2_tx_desc *desc)
{
	struct mvpp2_txq_pcpu *txq_pcpu = this_cpu_ptr(txq->pcpu);

	dma_addr_t buf_dma_addr =
		mvpp2_txdesc_dma_addr_get(port, desc);
	size_t buf_sz =
		mvpp2_txdesc_size_get(port, desc);
	if (!IS_TSO_HEADER(txq_pcpu, buf_dma_addr))
		dma_unmap_single(port->dev->dev.parent, buf_dma_addr,
				 buf_sz, DMA_TO_DEVICE);
	mvpp2_txq_desc_put(txq);
}

/* Handle tx fragmentation processing */
static int mvpp2_tx_frag_process(struct mvpp2_port *port, struct sk_buff *skb,
				 struct mvpp2_tx_queue *aggr_txq,
				 struct mvpp2_tx_queue *txq)
{
	struct mvpp2_txq_pcpu *txq_pcpu = this_cpu_ptr(txq->pcpu);
	struct mvpp2_tx_desc *tx_desc;
	int i;
	dma_addr_t buf_dma_addr;

	for (i = 0; i < skb_shinfo(skb)->nr_frags; i++) {
		skb_frag_t *frag = &skb_shinfo(skb)->frags[i];
		void *addr = page_address(frag->page.p) + frag->page_offset;

		tx_desc = mvpp2_txq_next_desc_get(aggr_txq);
		mvpp2_txdesc_txq_set(port, tx_desc, txq->id);
		mvpp2_txdesc_size_set(port, tx_desc, frag->size);

		buf_dma_addr = dma_map_single(port->dev->dev.parent, addr,
					       frag->size,
					       DMA_TO_DEVICE);
		if (dma_mapping_error(port->dev->dev.parent, buf_dma_addr)) {
			mvpp2_txq_desc_put(txq);
			goto cleanup;
		}

		mvpp2_txdesc_offset_set(port, tx_desc,
					buf_dma_addr & MVPP2_TX_DESC_ALIGN);
		mvpp2_txdesc_dma_addr_set(port, tx_desc,
					  buf_dma_addr & ~MVPP2_TX_DESC_ALIGN);

		if (i == (skb_shinfo(skb)->nr_frags - 1)) {
			/* Last descriptor */
			mvpp2_txdesc_cmd_set(port, tx_desc,
					     MVPP2_TXD_L_DESC);
			mvpp2_txq_inc_put(port, txq_pcpu, skb, tx_desc);
		} else {
			/* Descriptor in the middle: Not First, Not Last */
			mvpp2_txdesc_cmd_set(port, tx_desc, 0);
			mvpp2_txq_inc_put(port, txq_pcpu, NULL, tx_desc);
		}
	}

	return 0;
cleanup:
	/* Release all descriptors that were used to map fragments of
	 * this packet, as well as the corresponding DMA mappings
	 */
	for (i = i - 1; i >= 0; i--) {
		tx_desc = txq->descs + i;
		tx_desc_unmap_put(port, txq, tx_desc);
	}

	return -ENOMEM;
}

static inline void mvpp2_tso_put_hdr(struct sk_buff *skb,
				     struct net_device *dev,
				     struct mvpp2_tx_queue *txq,
				     struct mvpp2_tx_queue *aggr_txq,
				     struct mvpp2_txq_pcpu *txq_pcpu,
				     int hdr_sz)
{
	struct mvpp2_port *port = netdev_priv(dev);
	struct mvpp2_tx_desc *tx_desc = mvpp2_txq_next_desc_get(aggr_txq);
	dma_addr_t addr;

	mvpp2_txdesc_txq_set(port, tx_desc, txq->id);
	mvpp2_txdesc_size_set(port, tx_desc, hdr_sz);

	addr = txq_pcpu->tso_headers_dma +
	       txq_pcpu->txq_put_index * TSO_HEADER_SIZE;
	mvpp2_txdesc_offset_set(port, tx_desc, addr & MVPP2_TX_DESC_ALIGN);
	mvpp2_txdesc_dma_addr_set(port, tx_desc, addr & ~MVPP2_TX_DESC_ALIGN);

	mvpp2_txdesc_cmd_set(port, tx_desc, mvpp2_skb_tx_csum(port, skb) |
					    MVPP2_TXD_F_DESC |
					    MVPP2_TXD_PADDING_DISABLE);
	mvpp2_txq_inc_put(port, txq_pcpu, NULL, tx_desc);
}

static inline int mvpp2_tso_put_data(struct sk_buff *skb,
				     struct net_device *dev, struct tso_t *tso,
				     struct mvpp2_tx_queue *txq,
				     struct mvpp2_tx_queue *aggr_txq,
				     struct mvpp2_txq_pcpu *txq_pcpu,
				     int sz, bool left, bool last)
{
	struct mvpp2_port *port = netdev_priv(dev);
	struct mvpp2_tx_desc *tx_desc = mvpp2_txq_next_desc_get(aggr_txq);
	dma_addr_t buf_dma_addr;

	mvpp2_txdesc_txq_set(port, tx_desc, txq->id);
	mvpp2_txdesc_size_set(port, tx_desc, sz);

	buf_dma_addr = dma_map_single(dev->dev.parent, tso->data, sz,
				      DMA_TO_DEVICE);
	if (unlikely(dma_mapping_error(dev->dev.parent, buf_dma_addr))) {
		mvpp2_txq_desc_put(txq);
		return -ENOMEM;
	}

	mvpp2_txdesc_offset_set(port, tx_desc,
				buf_dma_addr & MVPP2_TX_DESC_ALIGN);
	mvpp2_txdesc_dma_addr_set(port, tx_desc,
				  buf_dma_addr & ~MVPP2_TX_DESC_ALIGN);

	if (!left) {
		mvpp2_txdesc_cmd_set(port, tx_desc, MVPP2_TXD_L_DESC);
		if (last) {
			mvpp2_txq_inc_put(port, txq_pcpu, skb, tx_desc);
			return 0;
		}
	} else {
		mvpp2_txdesc_cmd_set(port, tx_desc, 0);
	}

	mvpp2_txq_inc_put(port, txq_pcpu, NULL, tx_desc);
	return 0;
}

static int mvpp2_tx_tso(struct sk_buff *skb, struct net_device *dev,
			struct mvpp2_tx_queue *txq,
			struct mvpp2_tx_queue *aggr_txq,
			struct mvpp2_txq_pcpu *txq_pcpu)
{
	struct mvpp2_port *port = netdev_priv(dev);
	struct tso_t tso;
	int hdr_sz = skb_transport_offset(skb) + tcp_hdrlen(skb);
	int i, len, descs = 0;

	/* Check number of available descriptors */
	if (mvpp2_aggr_desc_num_check(port->priv, aggr_txq,
				      tso_count_descs(skb)) ||
	    mvpp2_txq_reserved_desc_num_proc(port->priv, txq, txq_pcpu,
					     tso_count_descs(skb)))
		return 0;

	tso_start(skb, &tso);
	len = skb->len - hdr_sz;
	while (len > 0) {
		int left = min_t(int, skb_shinfo(skb)->gso_size, len);
		char *hdr = txq_pcpu->tso_headers +
			    txq_pcpu->txq_put_index * TSO_HEADER_SIZE;

		len -= left;
		descs++;

		tso_build_hdr(skb, hdr, &tso, left, len == 0);
		mvpp2_tso_put_hdr(skb, dev, txq, aggr_txq, txq_pcpu, hdr_sz);

		while (left > 0) {
			int sz = min_t(int, tso.size, left);
			left -= sz;
			descs++;

			if (mvpp2_tso_put_data(skb, dev, &tso, txq, aggr_txq,
					       txq_pcpu, sz, left, len == 0))
				goto release;
			tso_build_data(skb, &tso, sz);
		}
	}

	return descs;

release:
	for (i = descs - 1; i >= 0; i--) {
		struct mvpp2_tx_desc *tx_desc = txq->descs + i;
		tx_desc_unmap_put(port, txq, tx_desc);
	}
	return 0;
}

/* Main tx processing */
static int mvpp2_tx(struct sk_buff *skb, struct net_device *dev)
{
	struct mvpp2_port *port = netdev_priv(dev);
	struct mvpp2_tx_queue *txq, *aggr_txq;
	struct mvpp2_txq_pcpu *txq_pcpu;
	struct mvpp2_tx_desc *tx_desc;
	dma_addr_t buf_dma_addr;
	int frags = 0;
	u16 txq_id;
	u32 tx_cmd;

	txq_id = skb_get_queue_mapping(skb);
	txq = port->txqs[txq_id];
	txq_pcpu = this_cpu_ptr(txq->pcpu);
	aggr_txq = &port->priv->aggr_txqs[smp_processor_id()];

	if (skb_is_gso(skb)) {
		frags = mvpp2_tx_tso(skb, dev, txq, aggr_txq, txq_pcpu);
		goto out;
	}
	frags = skb_shinfo(skb)->nr_frags + 1;

	/* Check number of available descriptors */
	if (mvpp2_aggr_desc_num_check(port->priv, aggr_txq, frags) ||
	    mvpp2_txq_reserved_desc_num_proc(port->priv, txq,
					     txq_pcpu, frags)) {
		frags = 0;
		goto out;
	}

	/* Get a descriptor for the first part of the packet */
	tx_desc = mvpp2_txq_next_desc_get(aggr_txq);
	mvpp2_txdesc_txq_set(port, tx_desc, txq->id);
	mvpp2_txdesc_size_set(port, tx_desc, skb_headlen(skb));

	buf_dma_addr = dma_map_single(dev->dev.parent, skb->data,
				      skb_headlen(skb), DMA_TO_DEVICE);
	if (unlikely(dma_mapping_error(dev->dev.parent, buf_dma_addr))) {
		mvpp2_txq_desc_put(txq);
		frags = 0;
		goto out;
	}

	mvpp2_txdesc_offset_set(port, tx_desc,
				buf_dma_addr & MVPP2_TX_DESC_ALIGN);
	mvpp2_txdesc_dma_addr_set(port, tx_desc,
				  buf_dma_addr & ~MVPP2_TX_DESC_ALIGN);

	tx_cmd = mvpp2_skb_tx_csum(port, skb);

	if (frags == 1) {
		/* First and Last descriptor */
		tx_cmd |= MVPP2_TXD_F_DESC | MVPP2_TXD_L_DESC;
		mvpp2_txdesc_cmd_set(port, tx_desc, tx_cmd);
		mvpp2_txq_inc_put(port, txq_pcpu, skb, tx_desc);
	} else {
		/* First but not Last */
		tx_cmd |= MVPP2_TXD_F_DESC | MVPP2_TXD_PADDING_DISABLE;
		mvpp2_txdesc_cmd_set(port, tx_desc, tx_cmd);
		mvpp2_txq_inc_put(port, txq_pcpu, NULL, tx_desc);

		/* Continue with other skb fragments */
		if (mvpp2_tx_frag_process(port, skb, aggr_txq, txq)) {
			tx_desc_unmap_put(port, txq, tx_desc);
			frags = 0;
			goto out;
		}
	}

out:
	if (frags > 0) {
		struct mvpp2_pcpu_stats *stats = this_cpu_ptr(port->stats);
		struct netdev_queue *nq = netdev_get_tx_queue(dev, txq_id);

		txq_pcpu->reserved_num -= frags;
		txq_pcpu->count += frags;
		aggr_txq->count += frags;

		/* Enable transmit */
		wmb();
		mvpp2_aggr_txq_pend_desc_add(port, frags);

		if (txq_pcpu->size - txq_pcpu->count < MAX_SKB_FRAGS + 1)
			netif_tx_stop_queue(nq);

		u64_stats_update_begin(&stats->syncp);
		stats->tx_packets++;
		stats->tx_bytes += skb->len;
		u64_stats_update_end(&stats->syncp);
	} else {
		dev->stats.tx_dropped++;
		dev_kfree_skb_any(skb);
	}

	/* Finalize TX processing */
	if (!port->has_tx_irqs && txq_pcpu->count >= txq->done_pkts_coal)
		mvpp2_txq_done(port, txq, txq_pcpu);

	/* Set the timer in case not all frags were processed */
	if (!port->has_tx_irqs && txq_pcpu->count <= frags &&
	    txq_pcpu->count > 0) {
		struct mvpp2_port_pcpu *port_pcpu = this_cpu_ptr(port->pcpu);

		mvpp2_timer_set(port_pcpu);
	}

	return NETDEV_TX_OK;
}

static inline void mvpp2_cause_error(struct net_device *dev, int cause)
{
	if (cause & MVPP2_CAUSE_FCS_ERR_MASK)
		netdev_err(dev, "FCS error\n");
	if (cause & MVPP2_CAUSE_RX_FIFO_OVERRUN_MASK)
		netdev_err(dev, "rx fifo overrun error\n");
	if (cause & MVPP2_CAUSE_TX_FIFO_UNDERRUN_MASK)
		netdev_err(dev, "tx fifo underrun error\n");
}

static int mvpp2_poll(struct napi_struct *napi, int budget)
{
	u32 cause_rx_tx, cause_rx, cause_tx, cause_misc;
	int rx_done = 0;
	struct mvpp2_port *port = netdev_priv(napi->dev);
	struct mvpp2_queue_vector *qv;
	int cpu = smp_processor_id();

	qv = container_of(napi, struct mvpp2_queue_vector, napi);

	/* Rx/Tx cause register
	 *
	 * Bits 0-15: each bit indicates received packets on the Rx queue
	 * (bit 0 is for Rx queue 0).
	 *
	 * Bits 16-23: each bit indicates transmitted packets on the Tx queue
	 * (bit 16 is for Tx queue 0).
	 *
	 * Each CPU has its own Rx/Tx cause register
	 */
	cause_rx_tx = mvpp2_percpu_read(port->priv, qv->sw_thread_id,
					MVPP2_ISR_RX_TX_CAUSE_REG(port->id));

	cause_misc = cause_rx_tx & MVPP2_CAUSE_MISC_SUM_MASK;
	if (cause_misc) {
		mvpp2_cause_error(port->dev, cause_misc);

		/* Clear the cause register */
		mvpp2_write(port->priv, MVPP2_ISR_MISC_CAUSE_REG, 0);
		mvpp2_percpu_write(port->priv, cpu,
				   MVPP2_ISR_RX_TX_CAUSE_REG(port->id),
				   cause_rx_tx & ~MVPP2_CAUSE_MISC_SUM_MASK);
	}

	cause_tx = cause_rx_tx & MVPP2_CAUSE_TXQ_OCCUP_DESC_ALL_MASK;
	if (cause_tx) {
		cause_tx >>= MVPP2_CAUSE_TXQ_OCCUP_DESC_ALL_OFFSET;
		mvpp2_tx_done(port, cause_tx, qv->sw_thread_id);
	}

	/* Process RX packets */
	cause_rx = cause_rx_tx & MVPP2_CAUSE_RXQ_OCCUP_DESC_ALL_MASK;
	cause_rx <<= qv->first_rxq;
	cause_rx |= qv->pending_cause_rx;
	while (cause_rx && budget > 0) {
		int count;
		struct mvpp2_rx_queue *rxq;

		rxq = mvpp2_get_rx_queue(port, cause_rx);
		if (!rxq)
			break;

		count = mvpp2_rx(port, napi, budget, rxq);
		rx_done += count;
		budget -= count;
		if (budget > 0) {
			/* Clear the bit associated to this Rx queue
			 * so that next iteration will continue from
			 * the next Rx queue.
			 */
			cause_rx &= ~(1 << rxq->logic_rxq);
		}
	}

	if (budget > 0) {
		cause_rx = 0;
		napi_complete_done(napi, rx_done);

		mvpp2_qvec_interrupt_enable(qv);
	}
	qv->pending_cause_rx = cause_rx;
	return rx_done;
}

/* Set hw internals when starting port */
static void mvpp2_start_dev(struct mvpp2_port *port)
{
	struct net_device *ndev = port->dev;
	int i;

	if (port->gop_id == 0 &&
	    (port->phy_interface == PHY_INTERFACE_MODE_XAUI ||
	     port->phy_interface == PHY_INTERFACE_MODE_10GKR))
		mvpp2_xlg_max_rx_size_set(port);
	else
		mvpp2_gmac_max_rx_size_set(port);

	mvpp2_txp_max_tx_size_set(port);

	for (i = 0; i < port->nqvecs; i++)
		napi_enable(&port->qvecs[i].napi);

	/* Enable interrupts on all CPUs */
	mvpp2_interrupts_enable(port);

	if (port->priv->hw_version == MVPP22) {
		mvpp22_comphy_init(port);
		mvpp22_gop_init(port);
	}

	mvpp2_port_mii_set(port);
	mvpp2_port_enable(port);
	if (ndev->phydev)
		phy_start(ndev->phydev);
	netif_tx_start_all_queues(port->dev);
}

/* Set hw internals when stopping port */
static void mvpp2_stop_dev(struct mvpp2_port *port)
{
	struct net_device *ndev = port->dev;
	int i;

	/* Stop new packets from arriving to RXQs */
	mvpp2_ingress_disable(port);

	mdelay(10);

	/* Disable interrupts on all CPUs */
	mvpp2_interrupts_disable(port);

	for (i = 0; i < port->nqvecs; i++)
		napi_disable(&port->qvecs[i].napi);

	netif_carrier_off(port->dev);
	netif_tx_stop_all_queues(port->dev);

	mvpp2_egress_disable(port);
	mvpp2_port_disable(port);
	if (ndev->phydev)
		phy_stop(ndev->phydev);
	phy_power_off(port->comphy);
}

static int mvpp2_check_ringparam_valid(struct net_device *dev,
				       struct ethtool_ringparam *ring)
{
	u16 new_rx_pending = ring->rx_pending;
	u16 new_tx_pending = ring->tx_pending;

	if (ring->rx_pending == 0 || ring->tx_pending == 0)
		return -EINVAL;

	if (ring->rx_pending > MVPP2_MAX_RXD)
		new_rx_pending = MVPP2_MAX_RXD;
	else if (!IS_ALIGNED(ring->rx_pending, 16))
		new_rx_pending = ALIGN(ring->rx_pending, 16);

	if (ring->tx_pending > MVPP2_MAX_TXD)
		new_tx_pending = MVPP2_MAX_TXD;
	else if (!IS_ALIGNED(ring->tx_pending, 32))
		new_tx_pending = ALIGN(ring->tx_pending, 32);

	if (ring->rx_pending != new_rx_pending) {
		netdev_info(dev, "illegal Rx ring size value %d, round to %d\n",
			    ring->rx_pending, new_rx_pending);
		ring->rx_pending = new_rx_pending;
	}

	if (ring->tx_pending != new_tx_pending) {
		netdev_info(dev, "illegal Tx ring size value %d, round to %d\n",
			    ring->tx_pending, new_tx_pending);
		ring->tx_pending = new_tx_pending;
	}

	return 0;
}

static void mvpp21_get_mac_address(struct mvpp2_port *port, unsigned char *addr)
{
	u32 mac_addr_l, mac_addr_m, mac_addr_h;

	mac_addr_l = readl(port->base + MVPP2_GMAC_CTRL_1_REG);
	mac_addr_m = readl(port->priv->lms_base + MVPP2_SRC_ADDR_MIDDLE);
	mac_addr_h = readl(port->priv->lms_base + MVPP2_SRC_ADDR_HIGH);
	addr[0] = (mac_addr_h >> 24) & 0xFF;
	addr[1] = (mac_addr_h >> 16) & 0xFF;
	addr[2] = (mac_addr_h >> 8) & 0xFF;
	addr[3] = mac_addr_h & 0xFF;
	addr[4] = mac_addr_m & 0xFF;
	addr[5] = (mac_addr_l >> MVPP2_GMAC_SA_LOW_OFFS) & 0xFF;
}

static int mvpp2_phy_connect(struct mvpp2_port *port)
{
	struct phy_device *phy_dev;

	/* No PHY is attached */
	if (!port->phy_node)
		return 0;

	phy_dev = of_phy_connect(port->dev, port->phy_node, mvpp2_link_event, 0,
				 port->phy_interface);
	if (!phy_dev) {
		netdev_err(port->dev, "cannot connect to phy\n");
		return -ENODEV;
	}
	phy_dev->supported &= PHY_GBIT_FEATURES;
	phy_dev->advertising = phy_dev->supported;

	port->link    = 0;
	port->duplex  = 0;
	port->speed   = 0;

	return 0;
}

static void mvpp2_phy_disconnect(struct mvpp2_port *port)
{
	struct net_device *ndev = port->dev;

	if (!ndev->phydev)
		return;

	phy_disconnect(ndev->phydev);
}

static int mvpp2_irqs_init(struct mvpp2_port *port)
{
	int err, i;

	for (i = 0; i < port->nqvecs; i++) {
		struct mvpp2_queue_vector *qv = port->qvecs + i;

<<<<<<< HEAD
=======
		if (qv->type == MVPP2_QUEUE_VECTOR_PRIVATE)
			irq_set_status_flags(qv->irq, IRQ_NO_BALANCING);

>>>>>>> 9abd04af
		err = request_irq(qv->irq, mvpp2_isr, 0, port->dev->name, qv);
		if (err)
			goto err;

		if (qv->type == MVPP2_QUEUE_VECTOR_PRIVATE)
			irq_set_affinity_hint(qv->irq,
					      cpumask_of(qv->sw_thread_id));
	}

	return 0;
err:
	for (i = 0; i < port->nqvecs; i++) {
		struct mvpp2_queue_vector *qv = port->qvecs + i;

		irq_set_affinity_hint(qv->irq, NULL);
		free_irq(qv->irq, qv);
	}

	return err;
}

static void mvpp2_irqs_deinit(struct mvpp2_port *port)
{
	int i;

	for (i = 0; i < port->nqvecs; i++) {
		struct mvpp2_queue_vector *qv = port->qvecs + i;

		irq_set_affinity_hint(qv->irq, NULL);
<<<<<<< HEAD
=======
		irq_clear_status_flags(qv->irq, IRQ_NO_BALANCING);
>>>>>>> 9abd04af
		free_irq(qv->irq, qv);
	}
}

static int mvpp2_open(struct net_device *dev)
{
	struct mvpp2_port *port = netdev_priv(dev);
	struct mvpp2 *priv = port->priv;
	unsigned char mac_bcast[ETH_ALEN] = {
			0xff, 0xff, 0xff, 0xff, 0xff, 0xff };
	int err;

	err = mvpp2_prs_mac_da_accept(port->priv, port->id, mac_bcast, true);
	if (err) {
		netdev_err(dev, "mvpp2_prs_mac_da_accept BC failed\n");
		return err;
	}
	err = mvpp2_prs_mac_da_accept(port->priv, port->id,
				      dev->dev_addr, true);
	if (err) {
		netdev_err(dev, "mvpp2_prs_mac_da_accept MC failed\n");
		return err;
	}
	err = mvpp2_prs_tag_mode_set(port->priv, port->id, MVPP2_TAG_TYPE_MH);
	if (err) {
		netdev_err(dev, "mvpp2_prs_tag_mode_set failed\n");
		return err;
	}
	err = mvpp2_prs_def_flow(port);
	if (err) {
		netdev_err(dev, "mvpp2_prs_def_flow failed\n");
		return err;
	}

	/* Allocate the Rx/Tx queues */
	err = mvpp2_setup_rxqs(port);
	if (err) {
		netdev_err(port->dev, "cannot allocate Rx queues\n");
		return err;
	}

	err = mvpp2_setup_txqs(port);
	if (err) {
		netdev_err(port->dev, "cannot allocate Tx queues\n");
		goto err_cleanup_rxqs;
	}

	err = mvpp2_irqs_init(port);
	if (err) {
		netdev_err(port->dev, "cannot init IRQs\n");
		goto err_cleanup_txqs;
	}

	if (priv->hw_version == MVPP22 && !port->phy_node && port->link_irq) {
		err = request_irq(port->link_irq, mvpp2_link_status_isr, 0,
				  dev->name, port);
		if (err) {
			netdev_err(port->dev, "cannot request link IRQ %d\n",
				   port->link_irq);
			goto err_free_irq;
		}

		mvpp22_gop_setup_irq(port);
	}

	/* In default link is down */
	netif_carrier_off(port->dev);

	err = mvpp2_phy_connect(port);
	if (err < 0)
		goto err_free_link_irq;

	/* Unmask interrupts on all CPUs */
	on_each_cpu(mvpp2_interrupts_unmask, port, 1);
	mvpp2_shared_interrupt_mask_unmask(port, false);

	mvpp2_start_dev(port);

	return 0;

err_free_link_irq:
	if (priv->hw_version == MVPP22 && !port->phy_node && port->link_irq)
		free_irq(port->link_irq, port);
err_free_irq:
	mvpp2_irqs_deinit(port);
err_cleanup_txqs:
	mvpp2_cleanup_txqs(port);
err_cleanup_rxqs:
	mvpp2_cleanup_rxqs(port);
	return err;
}

static int mvpp2_stop(struct net_device *dev)
{
	struct mvpp2_port *port = netdev_priv(dev);
	struct mvpp2_port_pcpu *port_pcpu;
	struct mvpp2 *priv = port->priv;
	int cpu;

	mvpp2_stop_dev(port);
	mvpp2_phy_disconnect(port);

	/* Mask interrupts on all CPUs */
	on_each_cpu(mvpp2_interrupts_mask, port, 1);
	mvpp2_shared_interrupt_mask_unmask(port, true);

	if (priv->hw_version == MVPP22 && !port->phy_node && port->link_irq)
		free_irq(port->link_irq, port);
<<<<<<< HEAD

	mvpp2_irqs_deinit(port);
	if (!port->has_tx_irqs) {
		for_each_present_cpu(cpu) {
			port_pcpu = per_cpu_ptr(port->pcpu, cpu);

=======

	mvpp2_irqs_deinit(port);
	if (!port->has_tx_irqs) {
		for_each_present_cpu(cpu) {
			port_pcpu = per_cpu_ptr(port->pcpu, cpu);

>>>>>>> 9abd04af
			hrtimer_cancel(&port_pcpu->tx_done_timer);
			port_pcpu->timer_scheduled = false;
			tasklet_kill(&port_pcpu->tx_done_tasklet);
		}
	}
	mvpp2_cleanup_rxqs(port);
	mvpp2_cleanup_txqs(port);

	return 0;
}

static void mvpp2_set_rx_mode(struct net_device *dev)
{
	struct mvpp2_port *port = netdev_priv(dev);
	struct mvpp2 *priv = port->priv;
	struct netdev_hw_addr *ha;
	int id = port->id;
	bool allmulti = dev->flags & IFF_ALLMULTI;

	mvpp2_prs_mac_promisc_set(priv, id, dev->flags & IFF_PROMISC);
	mvpp2_prs_mac_multi_set(priv, id, MVPP2_PE_MAC_MC_ALL, allmulti);
	mvpp2_prs_mac_multi_set(priv, id, MVPP2_PE_MAC_MC_IP6, allmulti);

	/* Remove all port->id's mcast enries */
	mvpp2_prs_mcast_del_all(priv, id);

	if (allmulti && !netdev_mc_empty(dev)) {
		netdev_for_each_mc_addr(ha, dev)
			mvpp2_prs_mac_da_accept(priv, id, ha->addr, true);
	}
}

static int mvpp2_set_mac_address(struct net_device *dev, void *p)
{
	struct mvpp2_port *port = netdev_priv(dev);
	const struct sockaddr *addr = p;
	int err;

	if (!is_valid_ether_addr(addr->sa_data)) {
		err = -EADDRNOTAVAIL;
		goto log_error;
	}

	if (!netif_running(dev)) {
		err = mvpp2_prs_update_mac_da(dev, addr->sa_data);
		if (!err)
			return 0;
		/* Reconfigure parser to accept the original MAC address */
		err = mvpp2_prs_update_mac_da(dev, dev->dev_addr);
		if (err)
			goto log_error;
	}

	mvpp2_stop_dev(port);

	err = mvpp2_prs_update_mac_da(dev, addr->sa_data);
	if (!err)
		goto out_start;

	/* Reconfigure parser accept the original MAC address */
	err = mvpp2_prs_update_mac_da(dev, dev->dev_addr);
	if (err)
		goto log_error;
out_start:
	mvpp2_start_dev(port);
	mvpp2_egress_enable(port);
	mvpp2_ingress_enable(port);
	return 0;
log_error:
	netdev_err(dev, "failed to change MAC address\n");
	return err;
}

static int mvpp2_change_mtu(struct net_device *dev, int mtu)
{
	struct mvpp2_port *port = netdev_priv(dev);
	int err;

	if (!IS_ALIGNED(MVPP2_RX_PKT_SIZE(mtu), 8)) {
		netdev_info(dev, "illegal MTU value %d, round to %d\n", mtu,
			    ALIGN(MVPP2_RX_PKT_SIZE(mtu), 8));
		mtu = ALIGN(MVPP2_RX_PKT_SIZE(mtu), 8);
	}

	if (!netif_running(dev)) {
		err = mvpp2_bm_update_mtu(dev, mtu);
		if (!err) {
			port->pkt_size =  MVPP2_RX_PKT_SIZE(mtu);
			return 0;
		}

		/* Reconfigure BM to the original MTU */
		err = mvpp2_bm_update_mtu(dev, dev->mtu);
		if (err)
			goto log_error;
	}

	mvpp2_stop_dev(port);

	err = mvpp2_bm_update_mtu(dev, mtu);
	if (!err) {
		port->pkt_size =  MVPP2_RX_PKT_SIZE(mtu);
		goto out_start;
	}

	/* Reconfigure BM to the original MTU */
	err = mvpp2_bm_update_mtu(dev, dev->mtu);
	if (err)
		goto log_error;

out_start:
	mvpp2_start_dev(port);
	mvpp2_egress_enable(port);
	mvpp2_ingress_enable(port);

	return 0;
log_error:
	netdev_err(dev, "failed to change MTU\n");
	return err;
}

static void
mvpp2_get_stats64(struct net_device *dev, struct rtnl_link_stats64 *stats)
{
	struct mvpp2_port *port = netdev_priv(dev);
	unsigned int start;
	int cpu;

	for_each_possible_cpu(cpu) {
		struct mvpp2_pcpu_stats *cpu_stats;
		u64 rx_packets;
		u64 rx_bytes;
		u64 tx_packets;
		u64 tx_bytes;

		cpu_stats = per_cpu_ptr(port->stats, cpu);
		do {
			start = u64_stats_fetch_begin_irq(&cpu_stats->syncp);
			rx_packets = cpu_stats->rx_packets;
			rx_bytes   = cpu_stats->rx_bytes;
			tx_packets = cpu_stats->tx_packets;
			tx_bytes   = cpu_stats->tx_bytes;
		} while (u64_stats_fetch_retry_irq(&cpu_stats->syncp, start));

		stats->rx_packets += rx_packets;
		stats->rx_bytes   += rx_bytes;
		stats->tx_packets += tx_packets;
		stats->tx_bytes   += tx_bytes;
	}

	stats->rx_errors	= dev->stats.rx_errors;
	stats->rx_dropped	= dev->stats.rx_dropped;
	stats->tx_dropped	= dev->stats.tx_dropped;
}

static int mvpp2_ioctl(struct net_device *dev, struct ifreq *ifr, int cmd)
{
	int ret;

	if (!dev->phydev)
		return -ENOTSUPP;

	ret = phy_mii_ioctl(dev->phydev, ifr, cmd);
	if (!ret)
		mvpp2_link_event(dev);

	return ret;
}

/* Ethtool methods */

/* Set interrupt coalescing for ethtools */
static int mvpp2_ethtool_set_coalesce(struct net_device *dev,
				      struct ethtool_coalesce *c)
{
	struct mvpp2_port *port = netdev_priv(dev);
	int queue;

	for (queue = 0; queue < port->nrxqs; queue++) {
		struct mvpp2_rx_queue *rxq = port->rxqs[queue];

		rxq->time_coal = c->rx_coalesce_usecs;
		rxq->pkts_coal = c->rx_max_coalesced_frames;
		mvpp2_rx_pkts_coal_set(port, rxq);
		mvpp2_rx_time_coal_set(port, rxq);
	}

	if (port->has_tx_irqs) {
		port->tx_time_coal = c->tx_coalesce_usecs;
		mvpp2_tx_time_coal_set(port);
	}

	for (queue = 0; queue < port->ntxqs; queue++) {
		struct mvpp2_tx_queue *txq = port->txqs[queue];

		txq->done_pkts_coal = c->tx_max_coalesced_frames;

		if (port->has_tx_irqs)
			mvpp2_tx_pkts_coal_set(port, txq);
	}

	return 0;
}

/* get coalescing for ethtools */
static int mvpp2_ethtool_get_coalesce(struct net_device *dev,
				      struct ethtool_coalesce *c)
{
	struct mvpp2_port *port = netdev_priv(dev);

	c->rx_coalesce_usecs        = port->rxqs[0]->time_coal;
	c->rx_max_coalesced_frames  = port->rxqs[0]->pkts_coal;
	c->tx_max_coalesced_frames =  port->txqs[0]->done_pkts_coal;
	return 0;
}

static void mvpp2_ethtool_get_drvinfo(struct net_device *dev,
				      struct ethtool_drvinfo *drvinfo)
{
	strlcpy(drvinfo->driver, MVPP2_DRIVER_NAME,
		sizeof(drvinfo->driver));
	strlcpy(drvinfo->version, MVPP2_DRIVER_VERSION,
		sizeof(drvinfo->version));
	strlcpy(drvinfo->bus_info, dev_name(&dev->dev),
		sizeof(drvinfo->bus_info));
}

static void mvpp2_ethtool_get_ringparam(struct net_device *dev,
					struct ethtool_ringparam *ring)
{
	struct mvpp2_port *port = netdev_priv(dev);

	ring->rx_max_pending = MVPP2_MAX_RXD;
	ring->tx_max_pending = MVPP2_MAX_TXD;
	ring->rx_pending = port->rx_ring_size;
	ring->tx_pending = port->tx_ring_size;
}

static int mvpp2_ethtool_set_ringparam(struct net_device *dev,
				       struct ethtool_ringparam *ring)
{
	struct mvpp2_port *port = netdev_priv(dev);
	u16 prev_rx_ring_size = port->rx_ring_size;
	u16 prev_tx_ring_size = port->tx_ring_size;
	int err;

	err = mvpp2_check_ringparam_valid(dev, ring);
	if (err)
		return err;

	if (!netif_running(dev)) {
		port->rx_ring_size = ring->rx_pending;
		port->tx_ring_size = ring->tx_pending;
		return 0;
	}

	/* The interface is running, so we have to force a
	 * reallocation of the queues
	 */
	mvpp2_stop_dev(port);
	mvpp2_cleanup_rxqs(port);
	mvpp2_cleanup_txqs(port);

	port->rx_ring_size = ring->rx_pending;
	port->tx_ring_size = ring->tx_pending;

	err = mvpp2_setup_rxqs(port);
	if (err) {
		/* Reallocate Rx queues with the original ring size */
		port->rx_ring_size = prev_rx_ring_size;
		ring->rx_pending = prev_rx_ring_size;
		err = mvpp2_setup_rxqs(port);
		if (err)
			goto err_out;
	}
	err = mvpp2_setup_txqs(port);
	if (err) {
		/* Reallocate Tx queues with the original ring size */
		port->tx_ring_size = prev_tx_ring_size;
		ring->tx_pending = prev_tx_ring_size;
		err = mvpp2_setup_txqs(port);
		if (err)
			goto err_clean_rxqs;
	}

	mvpp2_start_dev(port);
	mvpp2_egress_enable(port);
	mvpp2_ingress_enable(port);

	return 0;

err_clean_rxqs:
	mvpp2_cleanup_rxqs(port);
err_out:
	netdev_err(dev, "failed to change ring parameters");
	return err;
}

/* Device ops */

static const struct net_device_ops mvpp2_netdev_ops = {
	.ndo_open		= mvpp2_open,
	.ndo_stop		= mvpp2_stop,
	.ndo_start_xmit		= mvpp2_tx,
	.ndo_set_rx_mode	= mvpp2_set_rx_mode,
	.ndo_set_mac_address	= mvpp2_set_mac_address,
	.ndo_change_mtu		= mvpp2_change_mtu,
	.ndo_get_stats64	= mvpp2_get_stats64,
	.ndo_do_ioctl		= mvpp2_ioctl,
};

static const struct ethtool_ops mvpp2_eth_tool_ops = {
	.nway_reset	= phy_ethtool_nway_reset,
	.get_link	= ethtool_op_get_link,
	.set_coalesce	= mvpp2_ethtool_set_coalesce,
	.get_coalesce	= mvpp2_ethtool_get_coalesce,
	.get_drvinfo	= mvpp2_ethtool_get_drvinfo,
	.get_ringparam	= mvpp2_ethtool_get_ringparam,
	.set_ringparam	= mvpp2_ethtool_set_ringparam,
	.get_link_ksettings = phy_ethtool_get_link_ksettings,
	.set_link_ksettings = phy_ethtool_set_link_ksettings,
};

/* Used for PPv2.1, or PPv2.2 with the old Device Tree binding that
 * had a single IRQ defined per-port.
 */
static int mvpp2_simple_queue_vectors_init(struct mvpp2_port *port,
					   struct device_node *port_node)
{
	struct mvpp2_queue_vector *v = &port->qvecs[0];

	v->first_rxq = 0;
	v->nrxqs = port->nrxqs;
	v->type = MVPP2_QUEUE_VECTOR_SHARED;
	v->sw_thread_id = 0;
	v->sw_thread_mask = *cpumask_bits(cpu_online_mask);
	v->port = port;
	v->irq = irq_of_parse_and_map(port_node, 0);
	if (v->irq <= 0)
		return -EINVAL;
	netif_napi_add(port->dev, &v->napi, mvpp2_poll,
		       NAPI_POLL_WEIGHT);

	port->nqvecs = 1;

	return 0;
}

static int mvpp2_multi_queue_vectors_init(struct mvpp2_port *port,
					  struct device_node *port_node)
{
	struct mvpp2_queue_vector *v;
	int i, ret;

	port->nqvecs = num_possible_cpus();
	if (queue_mode == MVPP2_QDIST_SINGLE_MODE)
		port->nqvecs += 1;

	for (i = 0; i < port->nqvecs; i++) {
		char irqname[16];

		v = port->qvecs + i;

		v->port = port;
		v->type = MVPP2_QUEUE_VECTOR_PRIVATE;
		v->sw_thread_id = i;
		v->sw_thread_mask = BIT(i);

		snprintf(irqname, sizeof(irqname), "tx-cpu%d", i);

		if (queue_mode == MVPP2_QDIST_MULTI_MODE) {
			v->first_rxq = i * MVPP2_DEFAULT_RXQ;
			v->nrxqs = MVPP2_DEFAULT_RXQ;
		} else if (queue_mode == MVPP2_QDIST_SINGLE_MODE &&
			   i == (port->nqvecs - 1)) {
			v->first_rxq = 0;
			v->nrxqs = port->nrxqs;
			v->type = MVPP2_QUEUE_VECTOR_SHARED;
			strncpy(irqname, "rx-shared", sizeof(irqname));
		}

		v->irq = of_irq_get_byname(port_node, irqname);
		if (v->irq <= 0) {
			ret = -EINVAL;
			goto err;
		}

		netif_napi_add(port->dev, &v->napi, mvpp2_poll,
			       NAPI_POLL_WEIGHT);
	}

	return 0;

err:
	for (i = 0; i < port->nqvecs; i++)
		irq_dispose_mapping(port->qvecs[i].irq);
	return ret;
}

static int mvpp2_queue_vectors_init(struct mvpp2_port *port,
				    struct device_node *port_node)
{
	if (port->has_tx_irqs)
		return mvpp2_multi_queue_vectors_init(port, port_node);
	else
		return mvpp2_simple_queue_vectors_init(port, port_node);
}

static void mvpp2_queue_vectors_deinit(struct mvpp2_port *port)
{
	int i;

	for (i = 0; i < port->nqvecs; i++)
		irq_dispose_mapping(port->qvecs[i].irq);
}

/* Configure Rx queue group interrupt for this port */
static void mvpp2_rx_irqs_setup(struct mvpp2_port *port)
{
	struct mvpp2 *priv = port->priv;
	u32 val;
	int i;

	if (priv->hw_version == MVPP21) {
		mvpp2_write(priv, MVPP21_ISR_RXQ_GROUP_REG(port->id),
			    port->nrxqs);
		return;
	}

	/* Handle the more complicated PPv2.2 case */
	for (i = 0; i < port->nqvecs; i++) {
		struct mvpp2_queue_vector *qv = port->qvecs + i;

		if (!qv->nrxqs)
			continue;

		val = qv->sw_thread_id;
		val |= port->id << MVPP22_ISR_RXQ_GROUP_INDEX_GROUP_OFFSET;
		mvpp2_write(priv, MVPP22_ISR_RXQ_GROUP_INDEX_REG, val);

		val = qv->first_rxq;
		val |= qv->nrxqs << MVPP22_ISR_RXQ_SUB_GROUP_SIZE_OFFSET;
		mvpp2_write(priv, MVPP22_ISR_RXQ_SUB_GROUP_CONFIG_REG, val);
	}
}

/* Initialize port HW */
static int mvpp2_port_init(struct mvpp2_port *port)
{
	struct device *dev = port->dev->dev.parent;
	struct mvpp2 *priv = port->priv;
	struct mvpp2_txq_pcpu *txq_pcpu;
	int queue, cpu, err;

	/* Checks for hardware constraints */
	if (port->first_rxq + port->nrxqs >
	    MVPP2_MAX_PORTS * priv->max_port_rxqs)
		return -EINVAL;

	if (port->nrxqs % 4 || (port->nrxqs > priv->max_port_rxqs) ||
	    (port->ntxqs > MVPP2_MAX_TXQ))
		return -EINVAL;

	/* Disable port */
	mvpp2_egress_disable(port);
	mvpp2_port_disable(port);

	port->tx_time_coal = MVPP2_TXDONE_COAL_USEC;

	port->txqs = devm_kcalloc(dev, port->ntxqs, sizeof(*port->txqs),
				  GFP_KERNEL);
	if (!port->txqs)
		return -ENOMEM;

	/* Associate physical Tx queues to this port and initialize.
	 * The mapping is predefined.
	 */
	for (queue = 0; queue < port->ntxqs; queue++) {
		int queue_phy_id = mvpp2_txq_phys(port->id, queue);
		struct mvpp2_tx_queue *txq;

		txq = devm_kzalloc(dev, sizeof(*txq), GFP_KERNEL);
		if (!txq) {
			err = -ENOMEM;
			goto err_free_percpu;
		}

		txq->pcpu = alloc_percpu(struct mvpp2_txq_pcpu);
		if (!txq->pcpu) {
			err = -ENOMEM;
			goto err_free_percpu;
		}

		txq->id = queue_phy_id;
		txq->log_id = queue;
		txq->done_pkts_coal = MVPP2_TXDONE_COAL_PKTS_THRESH;
		for_each_present_cpu(cpu) {
			txq_pcpu = per_cpu_ptr(txq->pcpu, cpu);
			txq_pcpu->cpu = cpu;
		}

		port->txqs[queue] = txq;
	}

	port->rxqs = devm_kcalloc(dev, port->nrxqs, sizeof(*port->rxqs),
				  GFP_KERNEL);
	if (!port->rxqs) {
		err = -ENOMEM;
		goto err_free_percpu;
	}

	/* Allocate and initialize Rx queue for this port */
	for (queue = 0; queue < port->nrxqs; queue++) {
		struct mvpp2_rx_queue *rxq;

		/* Map physical Rx queue to port's logical Rx queue */
		rxq = devm_kzalloc(dev, sizeof(*rxq), GFP_KERNEL);
		if (!rxq) {
			err = -ENOMEM;
			goto err_free_percpu;
		}
		/* Map this Rx queue to a physical queue */
		rxq->id = port->first_rxq + queue;
		rxq->port = port->id;
		rxq->logic_rxq = queue;

		port->rxqs[queue] = rxq;
	}

	mvpp2_rx_irqs_setup(port);

	/* Create Rx descriptor rings */
	for (queue = 0; queue < port->nrxqs; queue++) {
		struct mvpp2_rx_queue *rxq = port->rxqs[queue];

		rxq->size = port->rx_ring_size;
		rxq->pkts_coal = MVPP2_RX_COAL_PKTS;
		rxq->time_coal = MVPP2_RX_COAL_USEC;
	}

	mvpp2_ingress_disable(port);

	/* Port default configuration */
	mvpp2_defaults_set(port);

	/* Port's classifier configuration */
	mvpp2_cls_oversize_rxq_set(port);
	mvpp2_cls_port_config(port);

	/* Provide an initial Rx packet size */
	port->pkt_size = MVPP2_RX_PKT_SIZE(port->dev->mtu);

	/* Initialize pools for swf */
	err = mvpp2_swf_bm_pool_init(port);
	if (err)
		goto err_free_percpu;

	return 0;

err_free_percpu:
	for (queue = 0; queue < port->ntxqs; queue++) {
		if (!port->txqs[queue])
			continue;
		free_percpu(port->txqs[queue]->pcpu);
	}
	return err;
}

/* Checks if the port DT description has the TX interrupts
 * described. On PPv2.1, there are no such interrupts. On PPv2.2,
 * there are available, but we need to keep support for old DTs.
 */
static bool mvpp2_port_has_tx_irqs(struct mvpp2 *priv,
				   struct device_node *port_node)
{
	char *irqs[5] = { "rx-shared", "tx-cpu0", "tx-cpu1",
			  "tx-cpu2", "tx-cpu3" };
	int ret, i;

	if (priv->hw_version == MVPP21)
		return false;

	for (i = 0; i < 5; i++) {
		ret = of_property_match_string(port_node, "interrupt-names",
					       irqs[i]);
		if (ret < 0)
			return false;
	}

	return true;
}

static void mvpp2_port_copy_mac_addr(struct net_device *dev, struct mvpp2 *priv,
				     struct device_node *port_node,
				     char **mac_from)
{
	struct mvpp2_port *port = netdev_priv(dev);
	char hw_mac_addr[ETH_ALEN] = {0};
	const char *dt_mac_addr;

	dt_mac_addr = of_get_mac_address(port_node);
	if (dt_mac_addr && is_valid_ether_addr(dt_mac_addr)) {
		*mac_from = "device tree";
		ether_addr_copy(dev->dev_addr, dt_mac_addr);
		return;
	}

	if (priv->hw_version == MVPP21) {
		mvpp21_get_mac_address(port, hw_mac_addr);
		if (is_valid_ether_addr(hw_mac_addr)) {
			*mac_from = "hardware";
			ether_addr_copy(dev->dev_addr, hw_mac_addr);
			return;
		}
	}

	*mac_from = "random";
	eth_hw_addr_random(dev);
}

/* Ports initialization */
static int mvpp2_port_probe(struct platform_device *pdev,
			    struct device_node *port_node,
			    struct mvpp2 *priv, int index)
{
	struct device_node *phy_node;
	struct phy *comphy;
	struct mvpp2_port *port;
	struct mvpp2_port_pcpu *port_pcpu;
	struct net_device *dev;
	struct resource *res;
	char *mac_from = "";
	unsigned int ntxqs, nrxqs;
	bool has_tx_irqs;
	u32 id;
	int features;
	int phy_mode;
	int err, i, cpu;

	has_tx_irqs = mvpp2_port_has_tx_irqs(priv, port_node);

	if (!has_tx_irqs)
		queue_mode = MVPP2_QDIST_SINGLE_MODE;

	ntxqs = MVPP2_MAX_TXQ;
	if (priv->hw_version == MVPP22 && queue_mode == MVPP2_QDIST_MULTI_MODE)
		nrxqs = MVPP2_DEFAULT_RXQ * num_possible_cpus();
	else
		nrxqs = MVPP2_DEFAULT_RXQ;

	dev = alloc_etherdev_mqs(sizeof(*port), ntxqs, nrxqs);
	if (!dev)
		return -ENOMEM;

	phy_node = of_parse_phandle(port_node, "phy", 0);
	phy_mode = of_get_phy_mode(port_node);
	if (phy_mode < 0) {
		dev_err(&pdev->dev, "incorrect phy mode\n");
		err = phy_mode;
		goto err_free_netdev;
	}

	comphy = devm_of_phy_get(&pdev->dev, port_node, NULL);
	if (IS_ERR(comphy)) {
		if (PTR_ERR(comphy) == -EPROBE_DEFER) {
			err = -EPROBE_DEFER;
			goto err_free_netdev;
		}
		comphy = NULL;
	}

	if (of_property_read_u32(port_node, "port-id", &id)) {
		err = -EINVAL;
		dev_err(&pdev->dev, "missing port-id value\n");
		goto err_free_netdev;
	}

	dev->tx_queue_len = MVPP2_MAX_TXD;
	dev->watchdog_timeo = 5 * HZ;
	dev->netdev_ops = &mvpp2_netdev_ops;
	dev->ethtool_ops = &mvpp2_eth_tool_ops;

	port = netdev_priv(dev);
	port->dev = dev;
	port->ntxqs = ntxqs;
	port->nrxqs = nrxqs;
	port->priv = priv;
	port->has_tx_irqs = has_tx_irqs;

	err = mvpp2_queue_vectors_init(port, port_node);
	if (err)
		goto err_free_netdev;

	port->link_irq = of_irq_get_byname(port_node, "link");
	if (port->link_irq == -EPROBE_DEFER) {
		err = -EPROBE_DEFER;
		goto err_deinit_qvecs;
	}
	if (port->link_irq <= 0)
		/* the link irq is optional */
		port->link_irq = 0;

	if (of_property_read_bool(port_node, "marvell,loopback"))
		port->flags |= MVPP2_F_LOOPBACK;

	port->id = id;
	if (priv->hw_version == MVPP21)
		port->first_rxq = port->id * port->nrxqs;
	else
		port->first_rxq = port->id * priv->max_port_rxqs;

	port->phy_node = phy_node;
	port->phy_interface = phy_mode;
	port->comphy = comphy;

	if (priv->hw_version == MVPP21) {
		res = platform_get_resource(pdev, IORESOURCE_MEM, 2 + id);
		port->base = devm_ioremap_resource(&pdev->dev, res);
		if (IS_ERR(port->base)) {
			err = PTR_ERR(port->base);
			goto err_free_irq;
		}
	} else {
		if (of_property_read_u32(port_node, "gop-port-id",
					 &port->gop_id)) {
			err = -EINVAL;
			dev_err(&pdev->dev, "missing gop-port-id value\n");
			goto err_deinit_qvecs;
		}

		port->base = priv->iface_base + MVPP22_GMAC_BASE(port->gop_id);
	}

	/* Alloc per-cpu stats */
	port->stats = netdev_alloc_pcpu_stats(struct mvpp2_pcpu_stats);
	if (!port->stats) {
		err = -ENOMEM;
		goto err_free_irq;
	}

	mvpp2_port_copy_mac_addr(dev, priv, port_node, &mac_from);

	port->tx_ring_size = MVPP2_MAX_TXD;
	port->rx_ring_size = MVPP2_MAX_RXD;
	SET_NETDEV_DEV(dev, &pdev->dev);

	err = mvpp2_port_init(port);
	if (err < 0) {
		dev_err(&pdev->dev, "failed to init port %d\n", id);
		goto err_free_stats;
	}

	mvpp2_port_periodic_xon_disable(port);

	if (priv->hw_version == MVPP21)
		mvpp2_port_fc_adv_enable(port);

	mvpp2_port_reset(port);

	port->pcpu = alloc_percpu(struct mvpp2_port_pcpu);
	if (!port->pcpu) {
		err = -ENOMEM;
		goto err_free_txq_pcpu;
	}

	if (!port->has_tx_irqs) {
		for_each_present_cpu(cpu) {
			port_pcpu = per_cpu_ptr(port->pcpu, cpu);

			hrtimer_init(&port_pcpu->tx_done_timer, CLOCK_MONOTONIC,
				     HRTIMER_MODE_REL_PINNED);
			port_pcpu->tx_done_timer.function = mvpp2_hr_timer_cb;
			port_pcpu->timer_scheduled = false;

			tasklet_init(&port_pcpu->tx_done_tasklet,
				     mvpp2_tx_proc_cb,
				     (unsigned long)dev);
		}
	}

	features = NETIF_F_SG | NETIF_F_IP_CSUM | NETIF_F_TSO;
	dev->features = features | NETIF_F_RXCSUM;
	dev->hw_features |= features | NETIF_F_RXCSUM | NETIF_F_GRO;
	dev->vlan_features |= features;

	/* MTU range: 68 - 9676 */
	dev->min_mtu = ETH_MIN_MTU;
	/* 9676 == 9700 - 20 and rounding to 8 */
	dev->max_mtu = 9676;

	err = register_netdev(dev);
	if (err < 0) {
		dev_err(&pdev->dev, "failed to register netdev\n");
		goto err_free_port_pcpu;
	}
	netdev_info(dev, "Using %s mac address %pM\n", mac_from, dev->dev_addr);

	priv->port_list[index] = port;
	return 0;

err_free_port_pcpu:
	free_percpu(port->pcpu);
err_free_txq_pcpu:
	for (i = 0; i < port->ntxqs; i++)
		free_percpu(port->txqs[i]->pcpu);
err_free_stats:
	free_percpu(port->stats);
err_free_irq:
	if (port->link_irq)
		irq_dispose_mapping(port->link_irq);
err_deinit_qvecs:
	mvpp2_queue_vectors_deinit(port);
err_free_netdev:
	of_node_put(phy_node);
	free_netdev(dev);
	return err;
}

/* Ports removal routine */
static void mvpp2_port_remove(struct mvpp2_port *port)
{
	int i;

	unregister_netdev(port->dev);
	of_node_put(port->phy_node);
	free_percpu(port->pcpu);
	free_percpu(port->stats);
	for (i = 0; i < port->ntxqs; i++)
		free_percpu(port->txqs[i]->pcpu);
	mvpp2_queue_vectors_deinit(port);
	if (port->link_irq)
		irq_dispose_mapping(port->link_irq);
	free_netdev(port->dev);
}

/* Initialize decoding windows */
static void mvpp2_conf_mbus_windows(const struct mbus_dram_target_info *dram,
				    struct mvpp2 *priv)
{
	u32 win_enable;
	int i;

	for (i = 0; i < 6; i++) {
		mvpp2_write(priv, MVPP2_WIN_BASE(i), 0);
		mvpp2_write(priv, MVPP2_WIN_SIZE(i), 0);

		if (i < 4)
			mvpp2_write(priv, MVPP2_WIN_REMAP(i), 0);
	}

	win_enable = 0;

	for (i = 0; i < dram->num_cs; i++) {
		const struct mbus_dram_window *cs = dram->cs + i;

		mvpp2_write(priv, MVPP2_WIN_BASE(i),
			    (cs->base & 0xffff0000) | (cs->mbus_attr << 8) |
			    dram->mbus_dram_target_id);

		mvpp2_write(priv, MVPP2_WIN_SIZE(i),
			    (cs->size - 1) & 0xffff0000);

		win_enable |= (1 << i);
	}

	mvpp2_write(priv, MVPP2_BASE_ADDR_ENABLE, win_enable);
}

/* Initialize Rx FIFO's */
static void mvpp2_rx_fifo_init(struct mvpp2 *priv)
{
	int port;

	for (port = 0; port < MVPP2_MAX_PORTS; port++) {
		mvpp2_write(priv, MVPP2_RX_DATA_FIFO_SIZE_REG(port),
			    MVPP2_RX_FIFO_PORT_DATA_SIZE);
		mvpp2_write(priv, MVPP2_RX_ATTR_FIFO_SIZE_REG(port),
			    MVPP2_RX_FIFO_PORT_ATTR_SIZE);
	}

	mvpp2_write(priv, MVPP2_RX_MIN_PKT_SIZE_REG,
		    MVPP2_RX_FIFO_PORT_MIN_PKT);
	mvpp2_write(priv, MVPP2_RX_FIFO_INIT_REG, 0x1);
}

static void mvpp2_axi_init(struct mvpp2 *priv)
{
	u32 val, rdval, wrval;

	mvpp2_write(priv, MVPP22_BM_ADDR_HIGH_RLS_REG, 0x0);

	/* AXI Bridge Configuration */

	rdval = MVPP22_AXI_CODE_CACHE_RD_CACHE
		<< MVPP22_AXI_ATTR_CACHE_OFFS;
	rdval |= MVPP22_AXI_CODE_DOMAIN_OUTER_DOM
		<< MVPP22_AXI_ATTR_DOMAIN_OFFS;

	wrval = MVPP22_AXI_CODE_CACHE_WR_CACHE
		<< MVPP22_AXI_ATTR_CACHE_OFFS;
	wrval |= MVPP22_AXI_CODE_DOMAIN_OUTER_DOM
		<< MVPP22_AXI_ATTR_DOMAIN_OFFS;

	/* BM */
	mvpp2_write(priv, MVPP22_AXI_BM_WR_ATTR_REG, wrval);
	mvpp2_write(priv, MVPP22_AXI_BM_RD_ATTR_REG, rdval);

	/* Descriptors */
	mvpp2_write(priv, MVPP22_AXI_AGGRQ_DESCR_RD_ATTR_REG, rdval);
	mvpp2_write(priv, MVPP22_AXI_TXQ_DESCR_WR_ATTR_REG, wrval);
	mvpp2_write(priv, MVPP22_AXI_TXQ_DESCR_RD_ATTR_REG, rdval);
	mvpp2_write(priv, MVPP22_AXI_RXQ_DESCR_WR_ATTR_REG, wrval);

	/* Buffer Data */
	mvpp2_write(priv, MVPP22_AXI_TX_DATA_RD_ATTR_REG, rdval);
	mvpp2_write(priv, MVPP22_AXI_RX_DATA_WR_ATTR_REG, wrval);

	val = MVPP22_AXI_CODE_CACHE_NON_CACHE
		<< MVPP22_AXI_CODE_CACHE_OFFS;
	val |= MVPP22_AXI_CODE_DOMAIN_SYSTEM
		<< MVPP22_AXI_CODE_DOMAIN_OFFS;
	mvpp2_write(priv, MVPP22_AXI_RD_NORMAL_CODE_REG, val);
	mvpp2_write(priv, MVPP22_AXI_WR_NORMAL_CODE_REG, val);

	val = MVPP22_AXI_CODE_CACHE_RD_CACHE
		<< MVPP22_AXI_CODE_CACHE_OFFS;
	val |= MVPP22_AXI_CODE_DOMAIN_OUTER_DOM
		<< MVPP22_AXI_CODE_DOMAIN_OFFS;

	mvpp2_write(priv, MVPP22_AXI_RD_SNOOP_CODE_REG, val);

	val = MVPP22_AXI_CODE_CACHE_WR_CACHE
		<< MVPP22_AXI_CODE_CACHE_OFFS;
	val |= MVPP22_AXI_CODE_DOMAIN_OUTER_DOM
		<< MVPP22_AXI_CODE_DOMAIN_OFFS;

	mvpp2_write(priv, MVPP22_AXI_WR_SNOOP_CODE_REG, val);
}

/* Initialize network controller common part HW */
static int mvpp2_init(struct platform_device *pdev, struct mvpp2 *priv)
{
	const struct mbus_dram_target_info *dram_target_info;
	int err, i;
	u32 val;

	/* MBUS windows configuration */
	dram_target_info = mv_mbus_dram_info();
	if (dram_target_info)
		mvpp2_conf_mbus_windows(dram_target_info, priv);

	if (priv->hw_version == MVPP22)
		mvpp2_axi_init(priv);

	/* Disable HW PHY polling */
	if (priv->hw_version == MVPP21) {
		val = readl(priv->lms_base + MVPP2_PHY_AN_CFG0_REG);
		val |= MVPP2_PHY_AN_STOP_SMI0_MASK;
		writel(val, priv->lms_base + MVPP2_PHY_AN_CFG0_REG);
	} else {
		val = readl(priv->iface_base + MVPP22_SMI_MISC_CFG_REG);
		val &= ~MVPP22_SMI_POLLING_EN;
		writel(val, priv->iface_base + MVPP22_SMI_MISC_CFG_REG);
	}

	/* Allocate and initialize aggregated TXQs */
	priv->aggr_txqs = devm_kcalloc(&pdev->dev, num_present_cpus(),
				       sizeof(*priv->aggr_txqs),
				       GFP_KERNEL);
	if (!priv->aggr_txqs)
		return -ENOMEM;

	for_each_present_cpu(i) {
		priv->aggr_txqs[i].id = i;
		priv->aggr_txqs[i].size = MVPP2_AGGR_TXQ_SIZE;
		err = mvpp2_aggr_txq_init(pdev, &priv->aggr_txqs[i], i, priv);
		if (err < 0)
			return err;
	}

	/* Rx Fifo Init */
	mvpp2_rx_fifo_init(priv);

	if (priv->hw_version == MVPP21)
		writel(MVPP2_EXT_GLOBAL_CTRL_DEFAULT,
		       priv->lms_base + MVPP2_MNG_EXTENDED_GLOBAL_CTRL_REG);

	/* Allow cache snoop when transmiting packets */
	mvpp2_write(priv, MVPP2_TX_SNOOP_REG, 0x1);

	/* Buffer Manager initialization */
	err = mvpp2_bm_init(pdev, priv);
	if (err < 0)
		return err;

	/* Parser default initialization */
	err = mvpp2_prs_default_init(pdev, priv);
	if (err < 0)
		return err;

	/* Classifier default initialization */
	mvpp2_cls_init(priv);

	return 0;
}

static int mvpp2_probe(struct platform_device *pdev)
{
	struct device_node *dn = pdev->dev.of_node;
	struct device_node *port_node;
	struct mvpp2 *priv;
	struct resource *res;
	void __iomem *base;
	int port_count, i;
	int err;

	priv = devm_kzalloc(&pdev->dev, sizeof(*priv), GFP_KERNEL);
	if (!priv)
		return -ENOMEM;

	priv->hw_version =
		(unsigned long)of_device_get_match_data(&pdev->dev);

	res = platform_get_resource(pdev, IORESOURCE_MEM, 0);
	base = devm_ioremap_resource(&pdev->dev, res);
	if (IS_ERR(base))
		return PTR_ERR(base);

	if (priv->hw_version == MVPP21) {
		res = platform_get_resource(pdev, IORESOURCE_MEM, 1);
		priv->lms_base = devm_ioremap_resource(&pdev->dev, res);
		if (IS_ERR(priv->lms_base))
			return PTR_ERR(priv->lms_base);
	} else {
		res = platform_get_resource(pdev, IORESOURCE_MEM, 1);
		priv->iface_base = devm_ioremap_resource(&pdev->dev, res);
		if (IS_ERR(priv->iface_base))
			return PTR_ERR(priv->iface_base);

		priv->sysctrl_base =
			syscon_regmap_lookup_by_phandle(pdev->dev.of_node,
							"marvell,system-controller");
		if (IS_ERR(priv->sysctrl_base))
			/* The system controller regmap is optional for dt
			 * compatibility reasons. When not provided, the
			 * configuration of the GoP relies on the
			 * firmware/bootloader.
			 */
			priv->sysctrl_base = NULL;
	}

	for (i = 0; i < MVPP2_MAX_THREADS; i++) {
		u32 addr_space_sz;

		addr_space_sz = (priv->hw_version == MVPP21 ?
				 MVPP21_ADDR_SPACE_SZ : MVPP22_ADDR_SPACE_SZ);
		priv->swth_base[i] = base + i * addr_space_sz;
	}

	if (priv->hw_version == MVPP21)
		priv->max_port_rxqs = 8;
	else
		priv->max_port_rxqs = 32;

	priv->pp_clk = devm_clk_get(&pdev->dev, "pp_clk");
	if (IS_ERR(priv->pp_clk))
		return PTR_ERR(priv->pp_clk);
	err = clk_prepare_enable(priv->pp_clk);
	if (err < 0)
		return err;

	priv->gop_clk = devm_clk_get(&pdev->dev, "gop_clk");
	if (IS_ERR(priv->gop_clk)) {
		err = PTR_ERR(priv->gop_clk);
		goto err_pp_clk;
	}
	err = clk_prepare_enable(priv->gop_clk);
	if (err < 0)
		goto err_pp_clk;

	if (priv->hw_version == MVPP22) {
		priv->mg_clk = devm_clk_get(&pdev->dev, "mg_clk");
		if (IS_ERR(priv->mg_clk)) {
			err = PTR_ERR(priv->mg_clk);
			goto err_gop_clk;
		}

		err = clk_prepare_enable(priv->mg_clk);
		if (err < 0)
			goto err_gop_clk;

		priv->axi_clk = devm_clk_get(&pdev->dev, "axi_clk");
		if (IS_ERR(priv->axi_clk)) {
			err = PTR_ERR(priv->axi_clk);
			if (err == -EPROBE_DEFER)
				goto err_gop_clk;
			priv->axi_clk = NULL;
		} else {
			err = clk_prepare_enable(priv->axi_clk);
			if (err < 0)
				goto err_gop_clk;
		}
	}

	/* Get system's tclk rate */
	priv->tclk = clk_get_rate(priv->pp_clk);

	if (priv->hw_version == MVPP22) {
		err = dma_set_mask(&pdev->dev, DMA_BIT_MASK(40));
		if (err)
			goto err_mg_clk;
		/* Sadly, the BM pools all share the same register to
		 * store the high 32 bits of their address. So they
		 * must all have the same high 32 bits, which forces
		 * us to restrict coherent memory to DMA_BIT_MASK(32).
		 */
		err = dma_set_coherent_mask(&pdev->dev, DMA_BIT_MASK(32));
		if (err)
			goto err_mg_clk;
	}

	/* Initialize network controller */
	err = mvpp2_init(pdev, priv);
	if (err < 0) {
		dev_err(&pdev->dev, "failed to initialize controller\n");
		goto err_mg_clk;
	}

	port_count = of_get_available_child_count(dn);
	if (port_count == 0) {
		dev_err(&pdev->dev, "no ports enabled\n");
		err = -ENODEV;
		goto err_mg_clk;
	}

	priv->port_list = devm_kcalloc(&pdev->dev, port_count,
				       sizeof(*priv->port_list),
				       GFP_KERNEL);
	if (!priv->port_list) {
		err = -ENOMEM;
		goto err_mg_clk;
	}

	/* Initialize ports */
	i = 0;
	for_each_available_child_of_node(dn, port_node) {
		err = mvpp2_port_probe(pdev, port_node, priv, i);
		if (err < 0)
			goto err_mg_clk;
		i++;
	}

	platform_set_drvdata(pdev, priv);
	return 0;

err_mg_clk:
	clk_disable_unprepare(priv->axi_clk);
	if (priv->hw_version == MVPP22)
		clk_disable_unprepare(priv->mg_clk);
err_gop_clk:
	clk_disable_unprepare(priv->gop_clk);
err_pp_clk:
	clk_disable_unprepare(priv->pp_clk);
	return err;
}

static int mvpp2_remove(struct platform_device *pdev)
{
	struct mvpp2 *priv = platform_get_drvdata(pdev);
	struct device_node *dn = pdev->dev.of_node;
	struct device_node *port_node;
	int i = 0;

	for_each_available_child_of_node(dn, port_node) {
		if (priv->port_list[i])
			mvpp2_port_remove(priv->port_list[i]);
		i++;
	}

	for (i = 0; i < MVPP2_BM_POOLS_NUM; i++) {
		struct mvpp2_bm_pool *bm_pool = &priv->bm_pools[i];

		mvpp2_bm_pool_destroy(pdev, priv, bm_pool);
	}

	for_each_present_cpu(i) {
		struct mvpp2_tx_queue *aggr_txq = &priv->aggr_txqs[i];

		dma_free_coherent(&pdev->dev,
				  MVPP2_AGGR_TXQ_SIZE * MVPP2_DESC_ALIGNED_SIZE,
				  aggr_txq->descs,
				  aggr_txq->descs_dma);
	}

	clk_disable_unprepare(priv->axi_clk);
	clk_disable_unprepare(priv->mg_clk);
	clk_disable_unprepare(priv->pp_clk);
	clk_disable_unprepare(priv->gop_clk);

	return 0;
}

static const struct of_device_id mvpp2_match[] = {
	{
		.compatible = "marvell,armada-375-pp2",
		.data = (void *)MVPP21,
	},
	{
		.compatible = "marvell,armada-7k-pp22",
		.data = (void *)MVPP22,
	},
	{ }
};
MODULE_DEVICE_TABLE(of, mvpp2_match);

static struct platform_driver mvpp2_driver = {
	.probe = mvpp2_probe,
	.remove = mvpp2_remove,
	.driver = {
		.name = MVPP2_DRIVER_NAME,
		.of_match_table = mvpp2_match,
	},
};

module_platform_driver(mvpp2_driver);

MODULE_DESCRIPTION("Marvell PPv2 Ethernet Driver - www.marvell.com");
MODULE_AUTHOR("Marcin Wojtas <mw@semihalf.com>");
MODULE_LICENSE("GPL v2");<|MERGE_RESOLUTION|>--- conflicted
+++ resolved
@@ -1167,14 +1167,6 @@
 	u32 port_map;
 };
 
-<<<<<<< HEAD
-/* Queue modes */
-#define MVPP2_QDIST_SINGLE_MODE	0
-#define MVPP2_QDIST_MULTI_MODE	1
-
-static int queue_mode = MVPP2_QDIST_SINGLE_MODE;
-
-=======
 #define IS_TSO_HEADER(txq_pcpu, addr) \
 	((addr) >= (txq_pcpu)->tso_headers_dma && \
 	 (addr) < (txq_pcpu)->tso_headers_dma + \
@@ -1186,7 +1178,6 @@
 
 static int queue_mode = MVPP2_QDIST_SINGLE_MODE;
 
->>>>>>> 9abd04af
 module_param(queue_mode, int, 0444);
 MODULE_PARM_DESC(queue_mode, "Set queue_mode (single=0, multi=1)");
 
@@ -5624,11 +5615,7 @@
 
 		txq_pcpu->tso_headers =
 			dma_alloc_coherent(port->dev->dev.parent,
-<<<<<<< HEAD
-					   MVPP2_AGGR_TXQ_SIZE * TSO_HEADER_SIZE,
-=======
 					   txq_pcpu->size * TSO_HEADER_SIZE,
->>>>>>> 9abd04af
 					   &txq_pcpu->tso_headers_dma,
 					   GFP_KERNEL);
 		if (!txq_pcpu->tso_headers)
@@ -5642,11 +5629,7 @@
 		kfree(txq_pcpu->buffs);
 
 		dma_free_coherent(port->dev->dev.parent,
-<<<<<<< HEAD
-				  MVPP2_AGGR_TXQ_SIZE * MVPP2_DESC_ALIGNED_SIZE,
-=======
 				  txq_pcpu->size * TSO_HEADER_SIZE,
->>>>>>> 9abd04af
 				  txq_pcpu->tso_headers,
 				  txq_pcpu->tso_headers_dma);
 	}
@@ -5670,11 +5653,7 @@
 		kfree(txq_pcpu->buffs);
 
 		dma_free_coherent(port->dev->dev.parent,
-<<<<<<< HEAD
-				  MVPP2_AGGR_TXQ_SIZE * MVPP2_DESC_ALIGNED_SIZE,
-=======
 				  txq_pcpu->size * TSO_HEADER_SIZE,
->>>>>>> 9abd04af
 				  txq_pcpu->tso_headers,
 				  txq_pcpu->tso_headers_dma);
 	}
@@ -5850,7 +5829,6 @@
 	u32 val;
 
 	mvpp22_gop_mask_irq(port);
-<<<<<<< HEAD
 
 	if (port->gop_id == 0 &&
 	    port->phy_interface == PHY_INTERFACE_MODE_10GKR) {
@@ -5918,75 +5896,6 @@
 	if (phydev->duplex)
 		val |= MVPP2_GMAC_CONFIG_FULL_DUPLEX;
 
-=======
-
-	if (port->gop_id == 0 &&
-	    port->phy_interface == PHY_INTERFACE_MODE_10GKR) {
-		val = readl(port->base + MVPP22_XLG_INT_STAT);
-		if (val & MVPP22_XLG_INT_STAT_LINK) {
-			event = true;
-			val = readl(port->base + MVPP22_XLG_STATUS);
-			if (val & MVPP22_XLG_STATUS_LINK_UP)
-				link = true;
-		}
-	} else if (phy_interface_mode_is_rgmii(port->phy_interface) ||
-		   port->phy_interface == PHY_INTERFACE_MODE_SGMII) {
-		val = readl(port->base + MVPP22_GMAC_INT_STAT);
-		if (val & MVPP22_GMAC_INT_STAT_LINK) {
-			event = true;
-			val = readl(port->base + MVPP2_GMAC_STATUS0);
-			if (val & MVPP2_GMAC_STATUS0_LINK_UP)
-				link = true;
-		}
-	}
-
-	if (!netif_running(dev) || !event)
-		goto handled;
-
-	if (link) {
-		mvpp2_interrupts_enable(port);
-
-		mvpp2_egress_enable(port);
-		mvpp2_ingress_enable(port);
-		netif_carrier_on(dev);
-		netif_tx_wake_all_queues(dev);
-	} else {
-		netif_tx_stop_all_queues(dev);
-		netif_carrier_off(dev);
-		mvpp2_ingress_disable(port);
-		mvpp2_egress_disable(port);
-
-		mvpp2_interrupts_disable(port);
-	}
-
-handled:
-	mvpp22_gop_unmask_irq(port);
-	return IRQ_HANDLED;
-}
-
-static void mvpp2_gmac_set_autoneg(struct mvpp2_port *port,
-				   struct phy_device *phydev)
-{
-	u32 val;
-
-	if (port->phy_interface != PHY_INTERFACE_MODE_RGMII &&
-	    port->phy_interface != PHY_INTERFACE_MODE_RGMII_ID &&
-	    port->phy_interface != PHY_INTERFACE_MODE_RGMII_RXID &&
-	    port->phy_interface != PHY_INTERFACE_MODE_RGMII_TXID &&
-	    port->phy_interface != PHY_INTERFACE_MODE_SGMII)
-		return;
-
-	val = readl(port->base + MVPP2_GMAC_AUTONEG_CONFIG);
-	val &= ~(MVPP2_GMAC_CONFIG_MII_SPEED |
-		 MVPP2_GMAC_CONFIG_GMII_SPEED |
-		 MVPP2_GMAC_CONFIG_FULL_DUPLEX |
-		 MVPP2_GMAC_AN_SPEED_EN |
-		 MVPP2_GMAC_AN_DUPLEX_EN);
-
-	if (phydev->duplex)
-		val |= MVPP2_GMAC_CONFIG_FULL_DUPLEX;
-
->>>>>>> 9abd04af
 	if (phydev->speed == SPEED_1000)
 		val |= MVPP2_GMAC_CONFIG_GMII_SPEED;
 	else if (phydev->speed == SPEED_100)
@@ -6838,12 +6747,9 @@
 	for (i = 0; i < port->nqvecs; i++) {
 		struct mvpp2_queue_vector *qv = port->qvecs + i;
 
-<<<<<<< HEAD
-=======
 		if (qv->type == MVPP2_QUEUE_VECTOR_PRIVATE)
 			irq_set_status_flags(qv->irq, IRQ_NO_BALANCING);
 
->>>>>>> 9abd04af
 		err = request_irq(qv->irq, mvpp2_isr, 0, port->dev->name, qv);
 		if (err)
 			goto err;
@@ -6873,10 +6779,7 @@
 		struct mvpp2_queue_vector *qv = port->qvecs + i;
 
 		irq_set_affinity_hint(qv->irq, NULL);
-<<<<<<< HEAD
-=======
 		irq_clear_status_flags(qv->irq, IRQ_NO_BALANCING);
->>>>>>> 9abd04af
 		free_irq(qv->irq, qv);
 	}
 }
@@ -6985,21 +6888,12 @@
 
 	if (priv->hw_version == MVPP22 && !port->phy_node && port->link_irq)
 		free_irq(port->link_irq, port);
-<<<<<<< HEAD
 
 	mvpp2_irqs_deinit(port);
 	if (!port->has_tx_irqs) {
 		for_each_present_cpu(cpu) {
 			port_pcpu = per_cpu_ptr(port->pcpu, cpu);
 
-=======
-
-	mvpp2_irqs_deinit(port);
-	if (!port->has_tx_irqs) {
-		for_each_present_cpu(cpu) {
-			port_pcpu = per_cpu_ptr(port->pcpu, cpu);
-
->>>>>>> 9abd04af
 			hrtimer_cancel(&port_pcpu->tx_done_timer);
 			port_pcpu->timer_scheduled = false;
 			tasklet_kill(&port_pcpu->tx_done_tasklet);
