--- conflicted
+++ resolved
@@ -12,13 +12,10 @@
 #define MT_STA_BFER			BIT(0)
 #define MT_STA_BFEE			BIT(1)
 
-<<<<<<< HEAD
-=======
 static bool mt7921_disable_clc;
 module_param_named(disable_clc, mt7921_disable_clc, bool, 0644);
 MODULE_PARM_DESC(disable_clc, "disable CLC support");
 
->>>>>>> 7365df19
 static int
 mt7921_mcu_parse_eeprom(struct mt76_dev *dev, struct sk_buff *skb)
 {
@@ -93,8 +90,6 @@
 }
 EXPORT_SYMBOL_GPL(mt7921_mcu_parse_response);
 
-<<<<<<< HEAD
-=======
 static int mt7921_mcu_read_eeprom(struct mt7921_dev *dev, u32 offset, u8 *val)
 {
 	struct mt7921_mcu_eeprom_info *res, req = {
@@ -116,7 +111,6 @@
 	return 0;
 }
 
->>>>>>> 7365df19
 #ifdef CONFIG_PM
 
 static int
@@ -364,8 +358,6 @@
 }
 
 static char *mt7921_patch_name(struct mt7921_dev *dev)
-<<<<<<< HEAD
-=======
 {
 	char *ret;
 
@@ -378,7 +370,6 @@
 }
 
 static char *mt7921_ram_name(struct mt7921_dev *dev)
->>>>>>> 7365df19
 {
 	char *ret;
 
@@ -390,16 +381,6 @@
 	return ret;
 }
 
-<<<<<<< HEAD
-static char *mt7921_ram_name(struct mt7921_dev *dev)
-{
-	char *ret;
-
-	if (is_mt7922(&dev->mt76))
-		ret = MT7922_FIRMWARE_WM;
-	else
-		ret = MT7921_FIRMWARE_WM;
-=======
 static int mt7921_load_clc(struct mt7921_dev *dev, const char *fw_name)
 {
 	const struct mt76_connac2_fw_trailer *hdr;
@@ -480,7 +461,6 @@
 	ret = mt7921_mcu_set_clc(dev, "00", ENVIRON_INDOOR);
 out:
 	release_firmware(fw);
->>>>>>> 7365df19
 
 	return ret;
 }
@@ -1064,8 +1044,6 @@
 
 	return mt76_mcu_send_msg(&dev->mt76, MCU_UNI_CMD(BSS_INFO_UPDATE),
 				 &req, sizeof(req), true);
-<<<<<<< HEAD
-=======
 }
 
 static
@@ -1149,5 +1127,4 @@
 			return ret;
 	}
 	return 0;
->>>>>>> 7365df19
 }