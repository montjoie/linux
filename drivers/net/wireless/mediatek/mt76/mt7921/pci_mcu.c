// SPDX-License-Identifier: ISC
/* Copyright (C) 2021 MediaTek Inc. */

#include "mt7921.h"
#include "mcu.h"

int mt7921e_driver_own(struct mt7921_dev *dev)
{
	u32 reg = mt7921_reg_map_l1(dev, MT_TOP_LPCR_HOST_BAND0);

	mt76_wr(dev, reg, MT_TOP_LPCR_HOST_DRV_OWN);
	if (!mt76_poll_msec(dev, reg, MT_TOP_LPCR_HOST_FW_OWN,
			    0, 500)) {
		dev_err(dev->mt76.dev, "Timeout for driver own\n");
		return -EIO;
	}

	return 0;
}

static int
mt7921_mcu_send_message(struct mt76_dev *mdev, struct sk_buff *skb,
			int cmd, int *seq)
{
	struct mt7921_dev *dev = container_of(mdev, struct mt7921_dev, mt76);
	enum mt76_mcuq_id txq = MT_MCUQ_WM;
	int ret;

	ret = mt76_connac2_mcu_fill_message(mdev, skb, cmd, seq);
	if (ret)
		return ret;

<<<<<<< HEAD
	if (cmd == MCU_UNI_CMD(HIF_CTRL) ||
	    cmd == MCU_UNI_CMD(SUSPEND) ||
	    cmd == MCU_UNI_CMD(OFFLOAD))
		mdev->mcu.timeout = HZ;
	else
		mdev->mcu.timeout = 3 * HZ;
=======
	mdev->mcu.timeout = 3 * HZ;
>>>>>>> 7365df19

	if (cmd == MCU_CMD(FW_SCATTER))
		txq = MT_MCUQ_FWDL;

	return mt76_tx_queue_skb_raw(dev, mdev->q_mcu[txq], skb, 0);
}

int mt7921e_mcu_init(struct mt7921_dev *dev)
{
	static const struct mt76_mcu_ops mt7921_mcu_ops = {
		.headroom = sizeof(struct mt76_connac2_mcu_txd),
		.mcu_skb_send_msg = mt7921_mcu_send_message,
		.mcu_parse_response = mt7921_mcu_parse_response,
		.mcu_restart = mt76_connac_mcu_restart,
	};
	int err;

	dev->mt76.mcu_ops = &mt7921_mcu_ops;

	err = mt7921e_driver_own(dev);
	if (err)
		return err;

	mt76_rmw_field(dev, MT_PCIE_MAC_PM, MT_PCIE_MAC_PM_L0S_DIS, 1);

	err = mt7921_run_firmware(dev);

	mt76_queue_tx_cleanup(dev, dev->mt76.q_mcu[MT_MCUQ_FWDL], false);

	return err;
}

int __mt7921e_mcu_drv_pmctrl(struct mt7921_dev *dev)
{
	int i, err = 0;

	for (i = 0; i < MT7921_DRV_OWN_RETRY_COUNT; i++) {
		mt76_wr(dev, MT_CONN_ON_LPCTL, PCIE_LPCR_HOST_CLR_OWN);
		if (mt76_poll_msec(dev, MT_CONN_ON_LPCTL,
				   PCIE_LPCR_HOST_OWN_SYNC, 0, 50))
			break;
	}

	if (i == MT7921_DRV_OWN_RETRY_COUNT) {
		dev_err(dev->mt76.dev, "driver own failed\n");
		err = -EIO;
	}

	return err;
}

int mt7921e_mcu_drv_pmctrl(struct mt7921_dev *dev)
{
	struct mt76_phy *mphy = &dev->mt76.phy;
	struct mt76_connac_pm *pm = &dev->pm;
	int err;

	err = __mt7921e_mcu_drv_pmctrl(dev);
	if (err < 0)
		goto out;

	mt7921_wpdma_reinit_cond(dev);
	clear_bit(MT76_STATE_PM, &mphy->state);

	pm->stats.last_wake_event = jiffies;
	pm->stats.doze_time += pm->stats.last_wake_event -
			       pm->stats.last_doze_event;
out:
	return err;
}

int mt7921e_mcu_fw_pmctrl(struct mt7921_dev *dev)
{
	struct mt76_phy *mphy = &dev->mt76.phy;
	struct mt76_connac_pm *pm = &dev->pm;
	int i;

	for (i = 0; i < MT7921_DRV_OWN_RETRY_COUNT; i++) {
		mt76_wr(dev, MT_CONN_ON_LPCTL, PCIE_LPCR_HOST_SET_OWN);
		if (mt76_poll_msec(dev, MT_CONN_ON_LPCTL,
				   PCIE_LPCR_HOST_OWN_SYNC, 4, 50))
			break;
	}

	if (i == MT7921_DRV_OWN_RETRY_COUNT) {
		dev_err(dev->mt76.dev, "firmware own failed\n");
		clear_bit(MT76_STATE_PM, &mphy->state);
		return -EIO;
	}

	pm->stats.last_doze_event = jiffies;
	pm->stats.awake_time += pm->stats.last_doze_event -
				pm->stats.last_wake_event;

	return 0;
}<|MERGE_RESOLUTION|>--- conflicted
+++ resolved
@@ -30,16 +30,7 @@
 	if (ret)
 		return ret;
 
-<<<<<<< HEAD
-	if (cmd == MCU_UNI_CMD(HIF_CTRL) ||
-	    cmd == MCU_UNI_CMD(SUSPEND) ||
-	    cmd == MCU_UNI_CMD(OFFLOAD))
-		mdev->mcu.timeout = HZ;
-	else
-		mdev->mcu.timeout = 3 * HZ;
-=======
 	mdev->mcu.timeout = 3 * HZ;
->>>>>>> 7365df19
 
 	if (cmd == MCU_CMD(FW_SCATTER))
 		txq = MT_MCUQ_FWDL;
