// SPDX-License-Identifier: GPL-2.0 OR BSD-3-Clause
/* Copyright(c) 2018-2019  Realtek Corporation
 */

#include "main.h"
#include "coex.h"
#include "fw.h"
#include "tx.h"
#include "rx.h"
#include "phy.h"
#include "rtw8821c.h"
#include "rtw8821c_table.h"
#include "mac.h"
#include "reg.h"
#include "debug.h"
#include "bf.h"
#include "regd.h"

static const s8 lna_gain_table_0[8] = {22, 8, -6, -22, -31, -40, -46, -52};
static const s8 lna_gain_table_1[16] = {10, 6, 2, -2, -6, -10, -14, -17,
					-20, -24, -28, -31, -34, -37, -40, -44};

static void rtw8821ce_efuse_parsing(struct rtw_efuse *efuse,
				    struct rtw8821c_efuse *map)
{
	ether_addr_copy(efuse->addr, map->e.mac_addr);
}

enum rtw8821ce_rf_set {
	SWITCH_TO_BTG,
	SWITCH_TO_WLG,
	SWITCH_TO_WLA,
	SWITCH_TO_BT,
};

static int rtw8821c_read_efuse(struct rtw_dev *rtwdev, u8 *log_map)
{
	struct rtw_efuse *efuse = &rtwdev->efuse;
	struct rtw8821c_efuse *map;
	int i;

	map = (struct rtw8821c_efuse *)log_map;

	efuse->rfe_option = map->rfe_option;
	efuse->rf_board_option = map->rf_board_option;
	efuse->crystal_cap = map->xtal_k;
	efuse->pa_type_2g = map->pa_type;
	efuse->pa_type_5g = map->pa_type;
	efuse->lna_type_2g = map->lna_type_2g[0];
	efuse->lna_type_5g = map->lna_type_5g[0];
	efuse->channel_plan = map->channel_plan;
	efuse->country_code[0] = map->country_code[0];
	efuse->country_code[1] = map->country_code[1];
	efuse->bt_setting = map->rf_bt_setting;
	efuse->regd = map->rf_board_option & 0x7;
	efuse->thermal_meter[0] = map->thermal_meter;
	efuse->thermal_meter_k = map->thermal_meter;
	efuse->tx_bb_swing_setting_2g = map->tx_bb_swing_setting_2g;
	efuse->tx_bb_swing_setting_5g = map->tx_bb_swing_setting_5g;

	for (i = 0; i < 4; i++)
		efuse->txpwr_idx_table[i] = map->txpwr_idx_table[i];

	if (rtwdev->efuse.rfe_option == 2 || rtwdev->efuse.rfe_option == 4)
		efuse->txpwr_idx_table[0].pwr_idx_2g = map->txpwr_idx_table[1].pwr_idx_2g;

	switch (rtw_hci_type(rtwdev)) {
	case RTW_HCI_TYPE_PCIE:
		rtw8821ce_efuse_parsing(efuse, map);
		break;
	default:
		/* unsupported now */
		return -ENOTSUPP;
	}

	return 0;
}

static const u32 rtw8821c_txscale_tbl[] = {
	0x081, 0x088, 0x090, 0x099, 0x0a2, 0x0ac, 0x0b6, 0x0c0, 0x0cc, 0x0d8,
	0x0e5, 0x0f2, 0x101, 0x110, 0x120, 0x131, 0x143, 0x156, 0x16a, 0x180,
	0x197, 0x1af, 0x1c8, 0x1e3, 0x200, 0x21e, 0x23e, 0x261, 0x285, 0x2ab,
	0x2d3, 0x2fe, 0x32b, 0x35c, 0x38e, 0x3c4, 0x3fe
};

static u8 rtw8821c_get_swing_index(struct rtw_dev *rtwdev)
{
	u8 i = 0;
	u32 swing, table_value;

	swing = rtw_read32_mask(rtwdev, REG_TXSCALE_A, 0xffe00000);
	for (i = 0; i < ARRAY_SIZE(rtw8821c_txscale_tbl); i++) {
		table_value = rtw8821c_txscale_tbl[i];
		if (swing == table_value)
			break;
	}

	return i;
}

static void rtw8821c_pwrtrack_init(struct rtw_dev *rtwdev)
{
	struct rtw_dm_info *dm_info = &rtwdev->dm_info;
	u8 swing_idx = rtw8821c_get_swing_index(rtwdev);

	if (swing_idx >= ARRAY_SIZE(rtw8821c_txscale_tbl))
		dm_info->default_ofdm_index = 24;
	else
		dm_info->default_ofdm_index = swing_idx;

	ewma_thermal_init(&dm_info->avg_thermal[RF_PATH_A]);
	dm_info->delta_power_index[RF_PATH_A] = 0;
	dm_info->delta_power_index_last[RF_PATH_A] = 0;
	dm_info->pwr_trk_triggered = false;
	dm_info->pwr_trk_init_trigger = true;
	dm_info->thermal_meter_k = rtwdev->efuse.thermal_meter_k;
}

static void rtw8821c_phy_bf_init(struct rtw_dev *rtwdev)
{
	rtw_bf_phy_init(rtwdev);
	/* Grouping bitmap parameters */
	rtw_write32(rtwdev, 0x1C94, 0xAFFFAFFF);
}

static void rtw8821c_phy_set_param(struct rtw_dev *rtwdev)
{
	struct rtw_hal *hal = &rtwdev->hal;
	u8 crystal_cap, val;

	/* power on BB/RF domain */
	val = rtw_read8(rtwdev, REG_SYS_FUNC_EN);
	val |= BIT_FEN_PCIEA;
	rtw_write8(rtwdev, REG_SYS_FUNC_EN, val);

	/* toggle BB reset */
	val |= BIT_FEN_BB_RSTB | BIT_FEN_BB_GLB_RST;
	rtw_write8(rtwdev, REG_SYS_FUNC_EN, val);
	val &= ~(BIT_FEN_BB_RSTB | BIT_FEN_BB_GLB_RST);
	rtw_write8(rtwdev, REG_SYS_FUNC_EN, val);
	val |= BIT_FEN_BB_RSTB | BIT_FEN_BB_GLB_RST;
	rtw_write8(rtwdev, REG_SYS_FUNC_EN, val);

	rtw_write8(rtwdev, REG_RF_CTRL,
		   BIT_RF_EN | BIT_RF_RSTB | BIT_RF_SDM_RSTB);
	usleep_range(10, 11);
	rtw_write8(rtwdev, REG_WLRF1 + 3,
		   BIT_RF_EN | BIT_RF_RSTB | BIT_RF_SDM_RSTB);
	usleep_range(10, 11);

	/* pre init before header files config */
	rtw_write32_clr(rtwdev, REG_RXPSEL, BIT_RX_PSEL_RST);

	rtw_phy_load_tables(rtwdev);

	crystal_cap = rtwdev->efuse.crystal_cap & 0x3F;
	rtw_write32_mask(rtwdev, REG_AFE_XTAL_CTRL, 0x7e000000, crystal_cap);
	rtw_write32_mask(rtwdev, REG_AFE_PLL_CTRL, 0x7e, crystal_cap);
	rtw_write32_mask(rtwdev, REG_CCK0_FAREPORT, BIT(18) | BIT(22), 0);

	/* post init after header files config */
	rtw_write32_set(rtwdev, REG_RXPSEL, BIT_RX_PSEL_RST);
	hal->ch_param[0] = rtw_read32_mask(rtwdev, REG_TXSF2, MASKDWORD);
	hal->ch_param[1] = rtw_read32_mask(rtwdev, REG_TXSF6, MASKDWORD);
	hal->ch_param[2] = rtw_read32_mask(rtwdev, REG_TXFILTER, MASKDWORD);

	rtw_phy_init(rtwdev);
	rtwdev->dm_info.cck_pd_default = rtw_read8(rtwdev, REG_CSRATIO) & 0x1f;

	rtw8821c_pwrtrack_init(rtwdev);

	rtw8821c_phy_bf_init(rtwdev);
}

static int rtw8821c_mac_init(struct rtw_dev *rtwdev)
{
	u32 value32;
	u16 pre_txcnt;

	/* protocol configuration */
	rtw_write8(rtwdev, REG_AMPDU_MAX_TIME_V1, WLAN_AMPDU_MAX_TIME);
	rtw_write8_set(rtwdev, REG_TX_HANG_CTRL, BIT_EN_EOF_V1);
	pre_txcnt = WLAN_PRE_TXCNT_TIME_TH | BIT_EN_PRECNT;
	rtw_write8(rtwdev, REG_PRECNT_CTRL, (u8)(pre_txcnt & 0xFF));
	rtw_write8(rtwdev, REG_PRECNT_CTRL + 1, (u8)(pre_txcnt >> 8));
	value32 = WLAN_RTS_LEN_TH | (WLAN_RTS_TX_TIME_TH << 8) |
		  (WLAN_MAX_AGG_PKT_LIMIT << 16) |
		  (WLAN_RTS_MAX_AGG_PKT_LIMIT << 24);
	rtw_write32(rtwdev, REG_PROT_MODE_CTRL, value32);
	rtw_write16(rtwdev, REG_BAR_MODE_CTRL + 2,
		    WLAN_BAR_RETRY_LIMIT | WLAN_RA_TRY_RATE_AGG_LIMIT << 8);
	rtw_write8(rtwdev, REG_FAST_EDCA_VOVI_SETTING, FAST_EDCA_VO_TH);
	rtw_write8(rtwdev, REG_FAST_EDCA_VOVI_SETTING + 2, FAST_EDCA_VI_TH);
	rtw_write8(rtwdev, REG_FAST_EDCA_BEBK_SETTING, FAST_EDCA_BE_TH);
	rtw_write8(rtwdev, REG_FAST_EDCA_BEBK_SETTING + 2, FAST_EDCA_BK_TH);
	rtw_write8_set(rtwdev, REG_INIRTS_RATE_SEL, BIT(5));

	/* EDCA configuration */
	rtw_write8_clr(rtwdev, REG_TIMER0_SRC_SEL, BIT_TSFT_SEL_TIMER0);
	rtw_write16(rtwdev, REG_TXPAUSE, 0);
	rtw_write8(rtwdev, REG_SLOT, WLAN_SLOT_TIME);
	rtw_write8(rtwdev, REG_PIFS, WLAN_PIFS_TIME);
	rtw_write32(rtwdev, REG_SIFS, WLAN_SIFS_CFG);
	rtw_write16(rtwdev, REG_EDCA_VO_PARAM + 2, WLAN_VO_TXOP_LIMIT);
	rtw_write16(rtwdev, REG_EDCA_VI_PARAM + 2, WLAN_VI_TXOP_LIMIT);
	rtw_write32(rtwdev, REG_RD_NAV_NXT, WLAN_NAV_CFG);
	rtw_write16(rtwdev, REG_RXTSF_OFFSET_CCK, WLAN_RX_TSF_CFG);

	/* Set beacon cotnrol - enable TSF and other related functions */
	rtw_write8_set(rtwdev, REG_BCN_CTRL, BIT_EN_BCN_FUNCTION);

	/* Set send beacon related registers */
	rtw_write32(rtwdev, REG_TBTT_PROHIBIT, WLAN_TBTT_TIME);
	rtw_write8(rtwdev, REG_DRVERLYINT, WLAN_DRV_EARLY_INT);
	rtw_write8(rtwdev, REG_BCNDMATIM, WLAN_BCN_DMA_TIME);
	rtw_write8_clr(rtwdev, REG_TX_PTCL_CTRL + 1, BIT_SIFS_BK_EN >> 8);

	/* WMAC configuration */
	rtw_write32(rtwdev, REG_RXFLTMAP0, WLAN_RX_FILTER0);
	rtw_write16(rtwdev, REG_RXFLTMAP2, WLAN_RX_FILTER2);
	rtw_write32(rtwdev, REG_RCR, WLAN_RCR_CFG);
	rtw_write8(rtwdev, REG_RX_PKT_LIMIT, WLAN_RXPKT_MAX_SZ_512);
	rtw_write8(rtwdev, REG_TCR + 2, WLAN_TX_FUNC_CFG2);
	rtw_write8(rtwdev, REG_TCR + 1, WLAN_TX_FUNC_CFG1);
	rtw_write8(rtwdev, REG_ACKTO_CCK, 0x40);
	rtw_write8_set(rtwdev, REG_WMAC_TRXPTCL_CTL_H, BIT(1));
	rtw_write8_set(rtwdev, REG_SND_PTCL_CTRL,
		       BIT_DIS_CHK_VHTSIGB_CRC);
	rtw_write32(rtwdev, REG_WMAC_OPTION_FUNCTION + 8, WLAN_MAC_OPT_FUNC2);
	rtw_write8(rtwdev, REG_WMAC_OPTION_FUNCTION + 4, WLAN_MAC_OPT_NORM_FUNC1);

	return 0;
}

static void rtw8821c_cfg_ldo25(struct rtw_dev *rtwdev, bool enable)
{
	u8 ldo_pwr;

	ldo_pwr = rtw_read8(rtwdev, REG_LDO_EFUSE_CTRL + 3);
	ldo_pwr = enable ? ldo_pwr | BIT(7) : ldo_pwr & ~BIT(7);
	rtw_write8(rtwdev, REG_LDO_EFUSE_CTRL + 3, ldo_pwr);
}

static void rtw8821c_switch_rf_set(struct rtw_dev *rtwdev, u8 rf_set)
{
	u32 reg;

	rtw_write32_set(rtwdev, REG_DMEM_CTRL, BIT_WL_RST);
	rtw_write32_set(rtwdev, REG_SYS_CTRL, BIT_FEN_EN);

	reg = rtw_read32(rtwdev, REG_RFECTL);
	switch (rf_set) {
	case SWITCH_TO_BTG:
		reg |= B_BTG_SWITCH;
		reg &= ~(B_CTRL_SWITCH | B_WL_SWITCH | B_WLG_SWITCH |
			 B_WLA_SWITCH);
		rtw_write32_mask(rtwdev, REG_ENRXCCA, MASKBYTE2, BTG_CCA);
		rtw_write32_mask(rtwdev, REG_ENTXCCK, MASKLWORD, BTG_LNA);
		break;
	case SWITCH_TO_WLG:
		reg |= B_WL_SWITCH | B_WLG_SWITCH;
		reg &= ~(B_BTG_SWITCH | B_CTRL_SWITCH | B_WLA_SWITCH);
		rtw_write32_mask(rtwdev, REG_ENRXCCA, MASKBYTE2, WLG_CCA);
		rtw_write32_mask(rtwdev, REG_ENTXCCK, MASKLWORD, WLG_LNA);
		break;
	case SWITCH_TO_WLA:
		reg |= B_WL_SWITCH | B_WLA_SWITCH;
		reg &= ~(B_BTG_SWITCH | B_CTRL_SWITCH | B_WLG_SWITCH);
		break;
	case SWITCH_TO_BT:
	default:
		break;
	}

	rtw_write32(rtwdev, REG_RFECTL, reg);
}

static void rtw8821c_set_channel_rf(struct rtw_dev *rtwdev, u8 channel, u8 bw)
{
	u32 rf_reg18;

	rf_reg18 = rtw_read_rf(rtwdev, RF_PATH_A, 0x18, RFREG_MASK);

	rf_reg18 &= ~(RF18_BAND_MASK | RF18_CHANNEL_MASK | RF18_RFSI_MASK |
		      RF18_BW_MASK);

	rf_reg18 |= (channel <= 14 ? RF18_BAND_2G : RF18_BAND_5G);
	rf_reg18 |= (channel & RF18_CHANNEL_MASK);

	if (channel >= 100 && channel <= 140)
		rf_reg18 |= RF18_RFSI_GE;
	else if (channel > 140)
		rf_reg18 |= RF18_RFSI_GT;

	switch (bw) {
	case RTW_CHANNEL_WIDTH_5:
	case RTW_CHANNEL_WIDTH_10:
	case RTW_CHANNEL_WIDTH_20:
	default:
		rf_reg18 |= RF18_BW_20M;
		break;
	case RTW_CHANNEL_WIDTH_40:
		rf_reg18 |= RF18_BW_40M;
		break;
	case RTW_CHANNEL_WIDTH_80:
		rf_reg18 |= RF18_BW_80M;
		break;
	}

	if (channel <= 14) {
		if (rtwdev->efuse.rfe_option == 0)
			rtw8821c_switch_rf_set(rtwdev, SWITCH_TO_WLG);
		else if (rtwdev->efuse.rfe_option == 2 ||
			 rtwdev->efuse.rfe_option == 4)
			rtw8821c_switch_rf_set(rtwdev, SWITCH_TO_BTG);
		rtw_write_rf(rtwdev, RF_PATH_A, RF_LUTDBG, BIT(6), 0x1);
		rtw_write_rf(rtwdev, RF_PATH_A, 0x64, 0xf, 0xf);
	} else {
		rtw8821c_switch_rf_set(rtwdev, SWITCH_TO_WLA);
		rtw_write_rf(rtwdev, RF_PATH_A, RF_LUTDBG, BIT(6), 0x0);
	}

	rtw_write_rf(rtwdev, RF_PATH_A, 0x18, RFREG_MASK, rf_reg18);

	rtw_write_rf(rtwdev, RF_PATH_A, RF_XTALX2, BIT(19), 0);
	rtw_write_rf(rtwdev, RF_PATH_A, RF_XTALX2, BIT(19), 1);
}

static void rtw8821c_set_channel_rxdfir(struct rtw_dev *rtwdev, u8 bw)
{
	if (bw == RTW_CHANNEL_WIDTH_40) {
		/* RX DFIR for BW40 */
		rtw_write32_mask(rtwdev, REG_ACBB0, BIT(29) | BIT(28), 0x2);
		rtw_write32_mask(rtwdev, REG_ACBBRXFIR, BIT(29) | BIT(28), 0x2);
		rtw_write32_mask(rtwdev, REG_TXDFIR, BIT(31), 0x0);
		rtw_write32_mask(rtwdev, REG_CHFIR, BIT(31), 0x0);
	} else if (bw == RTW_CHANNEL_WIDTH_80) {
		/* RX DFIR for BW80 */
		rtw_write32_mask(rtwdev, REG_ACBB0, BIT(29) | BIT(28), 0x2);
		rtw_write32_mask(rtwdev, REG_ACBBRXFIR, BIT(29) | BIT(28), 0x1);
		rtw_write32_mask(rtwdev, REG_TXDFIR, BIT(31), 0x0);
		rtw_write32_mask(rtwdev, REG_CHFIR, BIT(31), 0x1);
	} else {
		/* RX DFIR for BW20, BW10 and BW5 */
		rtw_write32_mask(rtwdev, REG_ACBB0, BIT(29) | BIT(28), 0x2);
		rtw_write32_mask(rtwdev, REG_ACBBRXFIR, BIT(29) | BIT(28), 0x2);
		rtw_write32_mask(rtwdev, REG_TXDFIR, BIT(31), 0x1);
		rtw_write32_mask(rtwdev, REG_CHFIR, BIT(31), 0x0);
	}
}

static void rtw8821c_set_channel_bb(struct rtw_dev *rtwdev, u8 channel, u8 bw,
				    u8 primary_ch_idx)
{
	struct rtw_hal *hal = &rtwdev->hal;
	u32 val32;

	if (channel <= 14) {
		rtw_write32_mask(rtwdev, REG_RXPSEL, BIT(28), 0x1);
		rtw_write32_mask(rtwdev, REG_CCK_CHECK, BIT(7), 0x0);
		rtw_write32_mask(rtwdev, REG_ENTXCCK, BIT(18), 0x0);
		rtw_write32_mask(rtwdev, REG_RXCCAMSK, 0x0000FC00, 15);

		rtw_write32_mask(rtwdev, REG_TXSCALE_A, 0xf00, 0x0);
		rtw_write32_mask(rtwdev, REG_CLKTRK, 0x1ffe0000, 0x96a);
		if (channel == 14) {
			rtw_write32_mask(rtwdev, REG_TXSF2, MASKDWORD, 0x0000b81c);
			rtw_write32_mask(rtwdev, REG_TXSF6, MASKLWORD, 0x0000);
			rtw_write32_mask(rtwdev, REG_TXFILTER, MASKDWORD, 0x00003667);
		} else {
			rtw_write32_mask(rtwdev, REG_TXSF2, MASKDWORD,
					 hal->ch_param[0]);
			rtw_write32_mask(rtwdev, REG_TXSF6, MASKLWORD,
					 hal->ch_param[1] & MASKLWORD);
			rtw_write32_mask(rtwdev, REG_TXFILTER, MASKDWORD,
					 hal->ch_param[2]);
		}
	} else if (channel > 35) {
		rtw_write32_mask(rtwdev, REG_ENTXCCK, BIT(18), 0x1);
		rtw_write32_mask(rtwdev, REG_CCK_CHECK, BIT(7), 0x1);
		rtw_write32_mask(rtwdev, REG_RXPSEL, BIT(28), 0x0);
		rtw_write32_mask(rtwdev, REG_RXCCAMSK, 0x0000FC00, 15);

		if (channel >= 36 && channel <= 64)
			rtw_write32_mask(rtwdev, REG_TXSCALE_A, 0xf00, 0x1);
		else if (channel >= 100 && channel <= 144)
			rtw_write32_mask(rtwdev, REG_TXSCALE_A, 0xf00, 0x2);
		else if (channel >= 149)
			rtw_write32_mask(rtwdev, REG_TXSCALE_A, 0xf00, 0x3);

		if (channel >= 36 && channel <= 48)
			rtw_write32_mask(rtwdev, REG_CLKTRK, 0x1ffe0000, 0x494);
		else if (channel >= 52 && channel <= 64)
			rtw_write32_mask(rtwdev, REG_CLKTRK, 0x1ffe0000, 0x453);
		else if (channel >= 100 && channel <= 116)
			rtw_write32_mask(rtwdev, REG_CLKTRK, 0x1ffe0000, 0x452);
		else if (channel >= 118 && channel <= 177)
			rtw_write32_mask(rtwdev, REG_CLKTRK, 0x1ffe0000, 0x412);
	}

	switch (bw) {
	case RTW_CHANNEL_WIDTH_20:
	default:
		val32 = rtw_read32_mask(rtwdev, REG_ADCCLK, MASKDWORD);
		val32 &= 0xffcffc00;
		val32 |= 0x10010000;
		rtw_write32_mask(rtwdev, REG_ADCCLK, MASKDWORD, val32);

		rtw_write32_mask(rtwdev, REG_ADC160, BIT(30), 0x1);
		break;
	case RTW_CHANNEL_WIDTH_40:
		if (primary_ch_idx == 1)
			rtw_write32_set(rtwdev, REG_RXSB, BIT(4));
		else
			rtw_write32_clr(rtwdev, REG_RXSB, BIT(4));

		val32 = rtw_read32_mask(rtwdev, REG_ADCCLK, MASKDWORD);
		val32 &= 0xff3ff300;
		val32 |= 0x20020000 | ((primary_ch_idx & 0xf) << 2) |
			 RTW_CHANNEL_WIDTH_40;
		rtw_write32_mask(rtwdev, REG_ADCCLK, MASKDWORD, val32);

		rtw_write32_mask(rtwdev, REG_ADC160, BIT(30), 0x1);
		break;
	case RTW_CHANNEL_WIDTH_80:
		val32 = rtw_read32_mask(rtwdev, REG_ADCCLK, MASKDWORD);
		val32 &= 0xfcffcf00;
		val32 |= 0x40040000 | ((primary_ch_idx & 0xf) << 2) |
			 RTW_CHANNEL_WIDTH_80;
		rtw_write32_mask(rtwdev, REG_ADCCLK, MASKDWORD, val32);

		rtw_write32_mask(rtwdev, REG_ADC160, BIT(30), 0x1);
		break;
	case RTW_CHANNEL_WIDTH_5:
		val32 = rtw_read32_mask(rtwdev, REG_ADCCLK, MASKDWORD);
		val32 &= 0xefcefc00;
		val32 |= 0x200240;
		rtw_write32_mask(rtwdev, REG_ADCCLK, MASKDWORD, val32);

		rtw_write32_mask(rtwdev, REG_ADC160, BIT(30), 0x0);
		rtw_write32_mask(rtwdev, REG_ADC40, BIT(31), 0x1);
		break;
	case RTW_CHANNEL_WIDTH_10:
		val32 = rtw_read32_mask(rtwdev, REG_ADCCLK, MASKDWORD);
		val32 &= 0xefcefc00;
		val32 |= 0x300380;
		rtw_write32_mask(rtwdev, REG_ADCCLK, MASKDWORD, val32);

		rtw_write32_mask(rtwdev, REG_ADC160, BIT(30), 0x0);
		rtw_write32_mask(rtwdev, REG_ADC40, BIT(31), 0x1);
		break;
	}
}

static u32 rtw8821c_get_bb_swing(struct rtw_dev *rtwdev, u8 channel)
{
	struct rtw_efuse efuse = rtwdev->efuse;
	u8 tx_bb_swing;
	u32 swing2setting[4] = {0x200, 0x16a, 0x101, 0x0b6};

	tx_bb_swing = channel <= 14 ? efuse.tx_bb_swing_setting_2g :
				      efuse.tx_bb_swing_setting_5g;
	if (tx_bb_swing > 9)
		tx_bb_swing = 0;

	return swing2setting[(tx_bb_swing / 3)];
}

static void rtw8821c_set_channel_bb_swing(struct rtw_dev *rtwdev, u8 channel,
					  u8 bw, u8 primary_ch_idx)
{
	rtw_write32_mask(rtwdev, REG_TXSCALE_A, GENMASK(31, 21),
			 rtw8821c_get_bb_swing(rtwdev, channel));
	rtw8821c_pwrtrack_init(rtwdev);
}

static void rtw8821c_set_channel(struct rtw_dev *rtwdev, u8 channel, u8 bw,
				 u8 primary_chan_idx)
{
	rtw8821c_set_channel_bb(rtwdev, channel, bw, primary_chan_idx);
	rtw8821c_set_channel_bb_swing(rtwdev, channel, bw, primary_chan_idx);
	rtw_set_channel_mac(rtwdev, channel, bw, primary_chan_idx);
	rtw8821c_set_channel_rf(rtwdev, channel, bw);
	rtw8821c_set_channel_rxdfir(rtwdev, bw);
}

static s8 get_cck_rx_pwr(struct rtw_dev *rtwdev, u8 lna_idx, u8 vga_idx)
{
	struct rtw_efuse *efuse = &rtwdev->efuse;
	const s8 *lna_gain_table;
	int lna_gain_table_size;
	s8 rx_pwr_all = 0;
	s8 lna_gain = 0;

	if (efuse->rfe_option == 0) {
		lna_gain_table = lna_gain_table_0;
		lna_gain_table_size = ARRAY_SIZE(lna_gain_table_0);
	} else {
		lna_gain_table = lna_gain_table_1;
		lna_gain_table_size = ARRAY_SIZE(lna_gain_table_1);
	}

	if (lna_idx >= lna_gain_table_size) {
		rtw_warn(rtwdev, "incorrect lna index (%d)\n", lna_idx);
		return -120;
	}

	lna_gain = lna_gain_table[lna_idx];
	rx_pwr_all = lna_gain - 2 * vga_idx;

	return rx_pwr_all;
}

static void query_phy_status_page0(struct rtw_dev *rtwdev, u8 *phy_status,
				   struct rtw_rx_pkt_stat *pkt_stat)
{
	struct rtw_dm_info *dm_info = &rtwdev->dm_info;
	s8 rx_power;
	u8 lna_idx = 0;
	u8 vga_idx = 0;

	vga_idx = GET_PHY_STAT_P0_VGA(phy_status);
	lna_idx = FIELD_PREP(BIT_LNA_H_MASK, GET_PHY_STAT_P0_LNA_H(phy_status)) |
		  FIELD_PREP(BIT_LNA_L_MASK, GET_PHY_STAT_P0_LNA_L(phy_status));
	rx_power = get_cck_rx_pwr(rtwdev, lna_idx, vga_idx);

	pkt_stat->rx_power[RF_PATH_A] = rx_power;
	pkt_stat->rssi = rtw_phy_rf_power_2_rssi(pkt_stat->rx_power, 1);
	dm_info->rssi[RF_PATH_A] = pkt_stat->rssi;
	pkt_stat->bw = RTW_CHANNEL_WIDTH_20;
	pkt_stat->signal_power = rx_power;
}

static void query_phy_status_page1(struct rtw_dev *rtwdev, u8 *phy_status,
				   struct rtw_rx_pkt_stat *pkt_stat)
{
	struct rtw_dm_info *dm_info = &rtwdev->dm_info;
	u8 rxsc, bw;
	s8 min_rx_power = -120;

	if (pkt_stat->rate > DESC_RATE11M && pkt_stat->rate < DESC_RATEMCS0)
		rxsc = GET_PHY_STAT_P1_L_RXSC(phy_status);
	else
		rxsc = GET_PHY_STAT_P1_HT_RXSC(phy_status);

	if (rxsc >= 1 && rxsc <= 8)
		bw = RTW_CHANNEL_WIDTH_20;
	else if (rxsc >= 9 && rxsc <= 12)
		bw = RTW_CHANNEL_WIDTH_40;
	else if (rxsc >= 13)
		bw = RTW_CHANNEL_WIDTH_80;
	else
		bw = GET_PHY_STAT_P1_RF_MODE(phy_status);

	pkt_stat->rx_power[RF_PATH_A] = GET_PHY_STAT_P1_PWDB_A(phy_status) - 110;
	pkt_stat->rssi = rtw_phy_rf_power_2_rssi(pkt_stat->rx_power, 1);
	dm_info->rssi[RF_PATH_A] = pkt_stat->rssi;
	pkt_stat->bw = bw;
	pkt_stat->signal_power = max(pkt_stat->rx_power[RF_PATH_A],
				     min_rx_power);
}

static void query_phy_status(struct rtw_dev *rtwdev, u8 *phy_status,
			     struct rtw_rx_pkt_stat *pkt_stat)
{
	u8 page;

	page = *phy_status & 0xf;

	switch (page) {
	case 0:
		query_phy_status_page0(rtwdev, phy_status, pkt_stat);
		break;
	case 1:
		query_phy_status_page1(rtwdev, phy_status, pkt_stat);
		break;
	default:
		rtw_warn(rtwdev, "unused phy status page (%d)\n", page);
		return;
	}
}

static void rtw8821c_query_rx_desc(struct rtw_dev *rtwdev, u8 *rx_desc,
				   struct rtw_rx_pkt_stat *pkt_stat,
				   struct ieee80211_rx_status *rx_status)
{
	struct ieee80211_hdr *hdr;
	u32 desc_sz = rtwdev->chip->rx_pkt_desc_sz;
	u8 *phy_status = NULL;

	memset(pkt_stat, 0, sizeof(*pkt_stat));

	pkt_stat->phy_status = GET_RX_DESC_PHYST(rx_desc);
	pkt_stat->icv_err = GET_RX_DESC_ICV_ERR(rx_desc);
	pkt_stat->crc_err = GET_RX_DESC_CRC32(rx_desc);
	pkt_stat->decrypted = !GET_RX_DESC_SWDEC(rx_desc) &&
			      GET_RX_DESC_ENC_TYPE(rx_desc) != RX_DESC_ENC_NONE;
	pkt_stat->is_c2h = GET_RX_DESC_C2H(rx_desc);
	pkt_stat->pkt_len = GET_RX_DESC_PKT_LEN(rx_desc);
	pkt_stat->drv_info_sz = GET_RX_DESC_DRV_INFO_SIZE(rx_desc);
	pkt_stat->shift = GET_RX_DESC_SHIFT(rx_desc);
	pkt_stat->rate = GET_RX_DESC_RX_RATE(rx_desc);
	pkt_stat->cam_id = GET_RX_DESC_MACID(rx_desc);
	pkt_stat->ppdu_cnt = GET_RX_DESC_PPDU_CNT(rx_desc);
	pkt_stat->tsf_low = GET_RX_DESC_TSFL(rx_desc);

	/* drv_info_sz is in unit of 8-bytes */
	pkt_stat->drv_info_sz *= 8;

	/* c2h cmd pkt's rx/phy status is not interested */
	if (pkt_stat->is_c2h)
		return;

	hdr = (struct ieee80211_hdr *)(rx_desc + desc_sz + pkt_stat->shift +
				       pkt_stat->drv_info_sz);
	if (pkt_stat->phy_status) {
		phy_status = rx_desc + desc_sz + pkt_stat->shift;
		query_phy_status(rtwdev, phy_status, pkt_stat);
	}

	rtw_rx_fill_rx_status(rtwdev, pkt_stat, hdr, rx_status, phy_status);
}

static void
rtw8821c_set_tx_power_index_by_rate(struct rtw_dev *rtwdev, u8 path, u8 rs)
{
	struct rtw_hal *hal = &rtwdev->hal;
	static const u32 offset_txagc[2] = {0x1d00, 0x1d80};
	static u32 phy_pwr_idx;
	u8 rate, rate_idx, pwr_index, shift;
	int j;

	for (j = 0; j < rtw_rate_size[rs]; j++) {
		rate = rtw_rate_section[rs][j];
		pwr_index = hal->tx_pwr_tbl[path][rate];
		shift = rate & 0x3;
		phy_pwr_idx |= ((u32)pwr_index << (shift * 8));
		if (shift == 0x3 || rate == DESC_RATEVHT1SS_MCS9) {
			rate_idx = rate & 0xfc;
			rtw_write32(rtwdev, offset_txagc[path] + rate_idx,
				    phy_pwr_idx);
			phy_pwr_idx = 0;
		}
	}
}

static void rtw8821c_set_tx_power_index(struct rtw_dev *rtwdev)
{
	struct rtw_hal *hal = &rtwdev->hal;
	int rs, path;

	for (path = 0; path < hal->rf_path_num; path++) {
		for (rs = 0; rs < RTW_RATE_SECTION_MAX; rs++) {
			if (rs == RTW_RATE_SECTION_HT_2S ||
			    rs == RTW_RATE_SECTION_VHT_2S)
				continue;
			rtw8821c_set_tx_power_index_by_rate(rtwdev, path, rs);
		}
	}
}

static void rtw8821c_false_alarm_statistics(struct rtw_dev *rtwdev)
{
	struct rtw_dm_info *dm_info = &rtwdev->dm_info;
	u32 cck_enable;
	u32 cck_fa_cnt;
	u32 ofdm_fa_cnt;
	u32 crc32_cnt;
	u32 cca32_cnt;

	cck_enable = rtw_read32(rtwdev, REG_RXPSEL) & BIT(28);
	cck_fa_cnt = rtw_read16(rtwdev, REG_FA_CCK);
	ofdm_fa_cnt = rtw_read16(rtwdev, REG_FA_OFDM);

	dm_info->cck_fa_cnt = cck_fa_cnt;
	dm_info->ofdm_fa_cnt = ofdm_fa_cnt;
	if (cck_enable)
		dm_info->total_fa_cnt += cck_fa_cnt;
	dm_info->total_fa_cnt = ofdm_fa_cnt;

	crc32_cnt = rtw_read32(rtwdev, REG_CRC_CCK);
	dm_info->cck_ok_cnt = FIELD_GET(GENMASK(15, 0), crc32_cnt);
	dm_info->cck_err_cnt = FIELD_GET(GENMASK(31, 16), crc32_cnt);

	crc32_cnt = rtw_read32(rtwdev, REG_CRC_OFDM);
	dm_info->ofdm_ok_cnt = FIELD_GET(GENMASK(15, 0), crc32_cnt);
	dm_info->ofdm_err_cnt = FIELD_GET(GENMASK(31, 16), crc32_cnt);

	crc32_cnt = rtw_read32(rtwdev, REG_CRC_HT);
	dm_info->ht_ok_cnt = FIELD_GET(GENMASK(15, 0), crc32_cnt);
	dm_info->ht_err_cnt = FIELD_GET(GENMASK(31, 16), crc32_cnt);

	crc32_cnt = rtw_read32(rtwdev, REG_CRC_VHT);
	dm_info->vht_ok_cnt = FIELD_GET(GENMASK(15, 0), crc32_cnt);
	dm_info->vht_err_cnt = FIELD_GET(GENMASK(31, 16), crc32_cnt);

	cca32_cnt = rtw_read32(rtwdev, REG_CCA_OFDM);
	dm_info->ofdm_cca_cnt = FIELD_GET(GENMASK(31, 16), cca32_cnt);
	dm_info->total_cca_cnt = dm_info->ofdm_cca_cnt;
	if (cck_enable) {
		cca32_cnt = rtw_read32(rtwdev, REG_CCA_CCK);
		dm_info->cck_cca_cnt = FIELD_GET(GENMASK(15, 0), cca32_cnt);
		dm_info->total_cca_cnt += dm_info->cck_cca_cnt;
	}

	rtw_write32_set(rtwdev, REG_FAS, BIT(17));
	rtw_write32_clr(rtwdev, REG_FAS, BIT(17));
	rtw_write32_clr(rtwdev, REG_RXDESC, BIT(15));
	rtw_write32_set(rtwdev, REG_RXDESC, BIT(15));
	rtw_write32_set(rtwdev, REG_CNTRST, BIT(0));
	rtw_write32_clr(rtwdev, REG_CNTRST, BIT(0));
}

static void rtw8821c_do_iqk(struct rtw_dev *rtwdev)
{
	static int do_iqk_cnt;
	struct rtw_iqk_para para = {.clear = 0, .segment_iqk = 0};
	u32 rf_reg, iqk_fail_mask;
	int counter;
	bool reload;

	if (rtw_is_assoc(rtwdev))
		para.segment_iqk = 1;

	rtw_fw_do_iqk(rtwdev, &para);

	for (counter = 0; counter < 300; counter++) {
		rf_reg = rtw_read_rf(rtwdev, RF_PATH_A, RF_DTXLOK, RFREG_MASK);
		if (rf_reg == 0xabcde)
			break;
		msleep(20);
	}
	rtw_write_rf(rtwdev, RF_PATH_A, RF_DTXLOK, RFREG_MASK, 0x0);

	reload = !!rtw_read32_mask(rtwdev, REG_IQKFAILMSK, BIT(16));
	iqk_fail_mask = rtw_read32_mask(rtwdev, REG_IQKFAILMSK, GENMASK(7, 0));
	rtw_dbg(rtwdev, RTW_DBG_PHY,
		"iqk counter=%d reload=%d do_iqk_cnt=%d n_iqk_fail(mask)=0x%02x\n",
		counter, reload, ++do_iqk_cnt, iqk_fail_mask);
}

static void rtw8821c_phy_calibration(struct rtw_dev *rtwdev)
{
	rtw8821c_do_iqk(rtwdev);
}

/* for coex */
static void rtw8821c_coex_cfg_init(struct rtw_dev *rtwdev)
{
	/* enable TBTT nterrupt */
	rtw_write8_set(rtwdev, REG_BCN_CTRL, BIT_EN_BCN_FUNCTION);

	/* BT report packet sample rate */
	rtw_write8_mask(rtwdev, REG_BT_TDMA_TIME, BIT_MASK_SAMPLE_RATE, 0x5);

	/* enable BT counter statistics */
	rtw_write8(rtwdev, REG_BT_STAT_CTRL, BT_CNT_ENABLE);

	/* enable PTA (3-wire function form BT side) */
	rtw_write32_set(rtwdev, REG_GPIO_MUXCFG, BIT_BT_PTA_EN);
	rtw_write32_set(rtwdev, REG_GPIO_MUXCFG, BIT_PO_BT_PTA_PINS);

	/* enable PTA (tx/rx signal form WiFi side) */
	rtw_write8_set(rtwdev, REG_QUEUE_CTRL, BIT_PTA_WL_TX_EN);
	/* wl tx signal to PTA not case EDCCA */
	rtw_write8_clr(rtwdev, REG_QUEUE_CTRL, BIT_PTA_EDCCA_EN);
	/* GNT_BT=1 while select both */
	rtw_write16_set(rtwdev, REG_BT_COEX_V2, BIT_GNT_BT_POLARITY);

	/* beacon queue always hi-pri  */
	rtw_write8_mask(rtwdev, REG_BT_COEX_TABLE_H + 3, BIT_BCN_QUEUE,
			BCN_PRI_EN);
}

static void rtw8821c_coex_cfg_ant_switch(struct rtw_dev *rtwdev, u8 ctrl_type,
					 u8 pos_type)
{
	struct rtw_coex *coex = &rtwdev->coex;
	struct rtw_coex_dm *coex_dm = &coex->dm;
	struct rtw_coex_rfe *coex_rfe = &coex->rfe;
	u32 switch_status = FIELD_PREP(CTRL_TYPE_MASK, ctrl_type) | pos_type;
	bool polarity_inverse;
	u8 regval = 0;

	if (switch_status == coex_dm->cur_switch_status)
		return;

	if (coex_rfe->wlg_at_btg) {
		ctrl_type = COEX_SWITCH_CTRL_BY_BBSW;

		if (coex_rfe->ant_switch_polarity)
			pos_type = COEX_SWITCH_TO_WLA;
		else
			pos_type = COEX_SWITCH_TO_WLG_BT;
	}

	coex_dm->cur_switch_status = switch_status;

	if (coex_rfe->ant_switch_diversity &&
	    ctrl_type == COEX_SWITCH_CTRL_BY_BBSW)
		ctrl_type = COEX_SWITCH_CTRL_BY_ANTDIV;

	polarity_inverse = (coex_rfe->ant_switch_polarity == 1);

	switch (ctrl_type) {
	default:
	case COEX_SWITCH_CTRL_BY_BBSW:
		rtw_write32_clr(rtwdev, REG_LED_CFG, BIT_DPDT_SEL_EN);
		rtw_write32_set(rtwdev, REG_LED_CFG, BIT_DPDT_WL_SEL);
		/* BB SW, DPDT use RFE_ctrl8 and RFE_ctrl9 as ctrl pin */
		rtw_write8_mask(rtwdev, REG_RFE_CTRL8, BIT_MASK_RFE_SEL89,
				DPDT_CTRL_PIN);

		if (pos_type == COEX_SWITCH_TO_WLG_BT) {
			if (coex_rfe->rfe_module_type != 0x4 &&
			    coex_rfe->rfe_module_type != 0x2)
				regval = 0x3;
			else
				regval = (!polarity_inverse ? 0x2 : 0x1);
		} else if (pos_type == COEX_SWITCH_TO_WLG) {
			regval = (!polarity_inverse ? 0x2 : 0x1);
		} else {
			regval = (!polarity_inverse ? 0x1 : 0x2);
		}

		rtw_write32_mask(rtwdev, REG_RFE_CTRL8, BIT_MASK_R_RFE_SEL_15,
				 regval);
		break;
	case COEX_SWITCH_CTRL_BY_PTA:
		rtw_write32_clr(rtwdev, REG_LED_CFG, BIT_DPDT_SEL_EN);
		rtw_write32_set(rtwdev, REG_LED_CFG, BIT_DPDT_WL_SEL);
		/* PTA,  DPDT use RFE_ctrl8 and RFE_ctrl9 as ctrl pin */
		rtw_write8_mask(rtwdev, REG_RFE_CTRL8, BIT_MASK_RFE_SEL89,
				PTA_CTRL_PIN);

		regval = (!polarity_inverse ? 0x2 : 0x1);
		rtw_write32_mask(rtwdev, REG_RFE_CTRL8, BIT_MASK_R_RFE_SEL_15,
				 regval);
		break;
	case COEX_SWITCH_CTRL_BY_ANTDIV:
		rtw_write32_clr(rtwdev, REG_LED_CFG, BIT_DPDT_SEL_EN);
		rtw_write32_set(rtwdev, REG_LED_CFG, BIT_DPDT_WL_SEL);
		rtw_write8_mask(rtwdev, REG_RFE_CTRL8, BIT_MASK_RFE_SEL89,
				ANTDIC_CTRL_PIN);
		break;
	case COEX_SWITCH_CTRL_BY_MAC:
		rtw_write32_set(rtwdev, REG_LED_CFG, BIT_DPDT_SEL_EN);

		regval = (!polarity_inverse ? 0x0 : 0x1);
		rtw_write8_mask(rtwdev, REG_PAD_CTRL1, BIT_SW_DPDT_SEL_DATA,
				regval);
		break;
	case COEX_SWITCH_CTRL_BY_FW:
		rtw_write32_clr(rtwdev, REG_LED_CFG, BIT_DPDT_SEL_EN);
		rtw_write32_set(rtwdev, REG_LED_CFG, BIT_DPDT_WL_SEL);
		break;
	case COEX_SWITCH_CTRL_BY_BT:
		rtw_write32_clr(rtwdev, REG_LED_CFG, BIT_DPDT_SEL_EN);
		rtw_write32_clr(rtwdev, REG_LED_CFG, BIT_DPDT_WL_SEL);
		break;
	}

	if (ctrl_type == COEX_SWITCH_CTRL_BY_BT) {
		rtw_write8_clr(rtwdev, REG_CTRL_TYPE, BIT_CTRL_TYPE1);
		rtw_write8_clr(rtwdev, REG_CTRL_TYPE, BIT_CTRL_TYPE2);
	} else {
		rtw_write8_set(rtwdev, REG_CTRL_TYPE, BIT_CTRL_TYPE1);
		rtw_write8_set(rtwdev, REG_CTRL_TYPE, BIT_CTRL_TYPE2);
	}
}

static void rtw8821c_coex_cfg_gnt_fix(struct rtw_dev *rtwdev)
{}

static void rtw8821c_coex_cfg_gnt_debug(struct rtw_dev *rtwdev)
{
	rtw_write32_clr(rtwdev, REG_PAD_CTRL1, BIT_BTGP_SPI_EN);
	rtw_write32_clr(rtwdev, REG_PAD_CTRL1, BIT_BTGP_JTAG_EN);
	rtw_write32_clr(rtwdev, REG_GPIO_MUXCFG, BIT_FSPI_EN);
	rtw_write32_clr(rtwdev, REG_PAD_CTRL1, BIT_LED1DIS);
	rtw_write32_clr(rtwdev, REG_SYS_SDIO_CTRL, BIT_SDIO_INT);
	rtw_write32_clr(rtwdev, REG_SYS_SDIO_CTRL, BIT_DBG_GNT_WL_BT);
}

static void rtw8821c_coex_cfg_rfe_type(struct rtw_dev *rtwdev)
{
	struct rtw_coex *coex = &rtwdev->coex;
	struct rtw_coex_rfe *coex_rfe = &coex->rfe;
	struct rtw_efuse *efuse = &rtwdev->efuse;

	coex_rfe->rfe_module_type = efuse->rfe_option;
	coex_rfe->ant_switch_polarity = 0;
	coex_rfe->ant_switch_exist = true;
	coex_rfe->wlg_at_btg = false;

	switch (coex_rfe->rfe_module_type) {
	case 0:
	case 8:
	case 1:
	case 9:  /* 1-Ant, Main, WLG */
	default: /* 2-Ant, DPDT, WLG */
		break;
	case 2:
	case 10: /* 1-Ant, Main, BTG */
	case 7:
	case 15: /* 2-Ant, DPDT, BTG */
		coex_rfe->wlg_at_btg = true;
		break;
	case 3:
	case 11: /* 1-Ant, Aux, WLG */
		coex_rfe->ant_switch_polarity = 1;
		break;
	case 4:
	case 12: /* 1-Ant, Aux, BTG */
		coex_rfe->wlg_at_btg = true;
		coex_rfe->ant_switch_polarity = 1;
		break;
	case 5:
	case 13: /* 2-Ant, no switch, WLG */
	case 6:
	case 14: /* 2-Ant, no antenna switch, WLG */
		coex_rfe->ant_switch_exist = false;
		break;
	}
}

static void rtw8821c_coex_cfg_wl_tx_power(struct rtw_dev *rtwdev, u8 wl_pwr)
{
	struct rtw_coex *coex = &rtwdev->coex;
	struct rtw_coex_dm *coex_dm = &coex->dm;
	struct rtw_efuse *efuse = &rtwdev->efuse;
	bool share_ant = efuse->share_ant;

	if (share_ant)
		return;

	if (wl_pwr == coex_dm->cur_wl_pwr_lvl)
		return;

	coex_dm->cur_wl_pwr_lvl = wl_pwr;
}

static void rtw8821c_coex_cfg_wl_rx_gain(struct rtw_dev *rtwdev, bool low_gain)
{}

static void
rtw8821c_txagc_swing_offset(struct rtw_dev *rtwdev, u8 pwr_idx_offset,
			    s8 pwr_idx_offset_lower,
			    s8 *txagc_idx, u8 *swing_idx)
{
	struct rtw_dm_info *dm_info = &rtwdev->dm_info;
	s8 delta_pwr_idx = dm_info->delta_power_index[RF_PATH_A];
	u8 swing_upper_bound = dm_info->default_ofdm_index + 10;
	u8 swing_lower_bound = 0;
	u8 max_pwr_idx_offset = 0xf;
	s8 agc_index = 0;
	u8 swing_index = dm_info->default_ofdm_index;

	pwr_idx_offset = min_t(u8, pwr_idx_offset, max_pwr_idx_offset);
	pwr_idx_offset_lower = max_t(s8, pwr_idx_offset_lower, -15);

	if (delta_pwr_idx >= 0) {
		if (delta_pwr_idx <= pwr_idx_offset) {
			agc_index = delta_pwr_idx;
			swing_index = dm_info->default_ofdm_index;
		} else if (delta_pwr_idx > pwr_idx_offset) {
			agc_index = pwr_idx_offset;
			swing_index = dm_info->default_ofdm_index +
					delta_pwr_idx - pwr_idx_offset;
			swing_index = min_t(u8, swing_index, swing_upper_bound);
		}
	} else if (delta_pwr_idx < 0) {
		if (delta_pwr_idx >= pwr_idx_offset_lower) {
			agc_index = delta_pwr_idx;
			swing_index = dm_info->default_ofdm_index;
		} else if (delta_pwr_idx < pwr_idx_offset_lower) {
			if (dm_info->default_ofdm_index >
				(pwr_idx_offset_lower - delta_pwr_idx))
				swing_index = dm_info->default_ofdm_index +
					delta_pwr_idx - pwr_idx_offset_lower;
			else
				swing_index = swing_lower_bound;

			agc_index = pwr_idx_offset_lower;
		}
	}

	if (swing_index >= ARRAY_SIZE(rtw8821c_txscale_tbl)) {
		rtw_warn(rtwdev, "swing index overflow\n");
		swing_index = ARRAY_SIZE(rtw8821c_txscale_tbl) - 1;
	}

	*txagc_idx = agc_index;
	*swing_idx = swing_index;
}

static void rtw8821c_pwrtrack_set_pwr(struct rtw_dev *rtwdev, u8 pwr_idx_offset,
				      s8 pwr_idx_offset_lower)
{
	s8 txagc_idx;
	u8 swing_idx;

	rtw8821c_txagc_swing_offset(rtwdev, pwr_idx_offset, pwr_idx_offset_lower,
				    &txagc_idx, &swing_idx);
	rtw_write32_mask(rtwdev, REG_TXAGCIDX, GENMASK(6, 1), txagc_idx);
	rtw_write32_mask(rtwdev, REG_TXSCALE_A, GENMASK(31, 21),
			 rtw8821c_txscale_tbl[swing_idx]);
}

static void rtw8821c_pwrtrack_set(struct rtw_dev *rtwdev)
{
	struct rtw_dm_info *dm_info = &rtwdev->dm_info;
	u8 pwr_idx_offset, tx_pwr_idx;
	s8 pwr_idx_offset_lower;
	u8 channel = rtwdev->hal.current_channel;
	u8 band_width = rtwdev->hal.current_band_width;
	u8 regd = rtw_regd_get(rtwdev);
	u8 tx_rate = dm_info->tx_rate;
	u8 max_pwr_idx = rtwdev->chip->max_power_index;

	tx_pwr_idx = rtw_phy_get_tx_power_index(rtwdev, RF_PATH_A, tx_rate,
						band_width, channel, regd);

	tx_pwr_idx = min_t(u8, tx_pwr_idx, max_pwr_idx);

	pwr_idx_offset = max_pwr_idx - tx_pwr_idx;
	pwr_idx_offset_lower = 0 - tx_pwr_idx;

	rtw8821c_pwrtrack_set_pwr(rtwdev, pwr_idx_offset, pwr_idx_offset_lower);
}

static void rtw8821c_phy_pwrtrack(struct rtw_dev *rtwdev)
{
	struct rtw_dm_info *dm_info = &rtwdev->dm_info;
	struct rtw_swing_table swing_table;
	u8 thermal_value, delta;

	rtw_phy_config_swing_table(rtwdev, &swing_table);

	if (rtwdev->efuse.thermal_meter[0] == 0xff)
		return;

	thermal_value = rtw_read_rf(rtwdev, RF_PATH_A, RF_T_METER, 0xfc00);

	rtw_phy_pwrtrack_avg(rtwdev, thermal_value, RF_PATH_A);

	if (dm_info->pwr_trk_init_trigger)
		dm_info->pwr_trk_init_trigger = false;
	else if (!rtw_phy_pwrtrack_thermal_changed(rtwdev, thermal_value,
						   RF_PATH_A))
		goto iqk;

	delta = rtw_phy_pwrtrack_get_delta(rtwdev, RF_PATH_A);

	delta = min_t(u8, delta, RTW_PWR_TRK_TBL_SZ - 1);

	dm_info->delta_power_index[RF_PATH_A] =
		rtw_phy_pwrtrack_get_pwridx(rtwdev, &swing_table, RF_PATH_A,
					    RF_PATH_A, delta);
	if (dm_info->delta_power_index[RF_PATH_A] ==
			dm_info->delta_power_index_last[RF_PATH_A])
		goto iqk;
	else
		dm_info->delta_power_index_last[RF_PATH_A] =
			dm_info->delta_power_index[RF_PATH_A];
	rtw8821c_pwrtrack_set(rtwdev);

iqk:
	if (rtw_phy_pwrtrack_need_iqk(rtwdev))
		rtw8821c_do_iqk(rtwdev);
}

static void rtw8821c_pwr_track(struct rtw_dev *rtwdev)
{
	struct rtw_efuse *efuse = &rtwdev->efuse;
	struct rtw_dm_info *dm_info = &rtwdev->dm_info;

	if (efuse->power_track_type != 0)
		return;

	if (!dm_info->pwr_trk_triggered) {
		rtw_write_rf(rtwdev, RF_PATH_A, RF_T_METER,
			     GENMASK(17, 16), 0x03);
		dm_info->pwr_trk_triggered = true;
		return;
	}

	rtw8821c_phy_pwrtrack(rtwdev);
	dm_info->pwr_trk_triggered = false;
}

static void rtw8821c_bf_config_bfee_su(struct rtw_dev *rtwdev,
				       struct rtw_vif *vif,
				       struct rtw_bfee *bfee, bool enable)
{
	if (enable)
		rtw_bf_enable_bfee_su(rtwdev, vif, bfee);
	else
		rtw_bf_remove_bfee_su(rtwdev, bfee);
}

static void rtw8821c_bf_config_bfee_mu(struct rtw_dev *rtwdev,
				       struct rtw_vif *vif,
				       struct rtw_bfee *bfee, bool enable)
{
	if (enable)
		rtw_bf_enable_bfee_mu(rtwdev, vif, bfee);
	else
		rtw_bf_remove_bfee_mu(rtwdev, bfee);
}

static void rtw8821c_bf_config_bfee(struct rtw_dev *rtwdev, struct rtw_vif *vif,
				    struct rtw_bfee *bfee, bool enable)
{
	if (bfee->role == RTW_BFEE_SU)
		rtw8821c_bf_config_bfee_su(rtwdev, vif, bfee, enable);
	else if (bfee->role == RTW_BFEE_MU)
		rtw8821c_bf_config_bfee_mu(rtwdev, vif, bfee, enable);
	else
		rtw_warn(rtwdev, "wrong bfee role\n");
}

static void rtw8821c_phy_cck_pd_set(struct rtw_dev *rtwdev, u8 new_lvl)
{
	struct rtw_dm_info *dm_info = &rtwdev->dm_info;
	u8 pd[CCK_PD_LV_MAX] = {3, 7, 13, 13, 13};
	u8 cck_n_rx;

	rtw_dbg(rtwdev, RTW_DBG_PHY, "lv: (%d) -> (%d)\n",
		dm_info->cck_pd_lv[RTW_CHANNEL_WIDTH_20][RF_PATH_A], new_lvl);

	if (dm_info->cck_pd_lv[RTW_CHANNEL_WIDTH_20][RF_PATH_A] == new_lvl)
		return;

	cck_n_rx = (rtw_read8_mask(rtwdev, REG_CCK0_FAREPORT, BIT_CCK0_2RX) &&
		    rtw_read8_mask(rtwdev, REG_CCK0_FAREPORT, BIT_CCK0_MRC)) ? 2 : 1;
	rtw_dbg(rtwdev, RTW_DBG_PHY,
		"is_linked=%d, lv=%d, n_rx=%d, cs_ratio=0x%x, pd_th=0x%x, cck_fa_avg=%d\n",
		rtw_is_assoc(rtwdev), new_lvl, cck_n_rx,
		dm_info->cck_pd_default + new_lvl * 2,
		pd[new_lvl], dm_info->cck_fa_avg);

	dm_info->cck_fa_avg = CCK_FA_AVG_RESET;

	dm_info->cck_pd_lv[RTW_CHANNEL_WIDTH_20][RF_PATH_A] = new_lvl;
	rtw_write32_mask(rtwdev, REG_PWRTH, 0x3f0000, pd[new_lvl]);
	rtw_write32_mask(rtwdev, REG_PWRTH2, 0x1f0000,
			 dm_info->cck_pd_default + new_lvl * 2);
}

static struct rtw_pwr_seq_cmd trans_carddis_to_cardemu_8821c[] = {
	{0x0086,
	 RTW_PWR_CUT_ALL_MSK,
	 RTW_PWR_INTF_SDIO_MSK,
	 RTW_PWR_ADDR_SDIO,
	 RTW_PWR_CMD_WRITE, BIT(0), 0},
	{0x0086,
	 RTW_PWR_CUT_ALL_MSK,
	 RTW_PWR_INTF_SDIO_MSK,
	 RTW_PWR_ADDR_SDIO,
	 RTW_PWR_CMD_POLLING, BIT(1), BIT(1)},
	{0x004A,
	 RTW_PWR_CUT_ALL_MSK,
	 RTW_PWR_INTF_USB_MSK,
	 RTW_PWR_ADDR_MAC,
	 RTW_PWR_CMD_WRITE, BIT(0), 0},
	{0x0005,
	 RTW_PWR_CUT_ALL_MSK,
	 RTW_PWR_INTF_ALL_MSK,
	 RTW_PWR_ADDR_MAC,
	 RTW_PWR_CMD_WRITE, BIT(3) | BIT(4) | BIT(7), 0},
	{0x0300,
	 RTW_PWR_CUT_ALL_MSK,
	 RTW_PWR_INTF_PCI_MSK,
	 RTW_PWR_ADDR_MAC,
	 RTW_PWR_CMD_WRITE, 0xFF, 0},
	{0x0301,
	 RTW_PWR_CUT_ALL_MSK,
	 RTW_PWR_INTF_PCI_MSK,
	 RTW_PWR_ADDR_MAC,
	 RTW_PWR_CMD_WRITE, 0xFF, 0},
	{0xFFFF,
	 RTW_PWR_CUT_ALL_MSK,
	 RTW_PWR_INTF_ALL_MSK,
	 0,
	 RTW_PWR_CMD_END, 0, 0},
};

static struct rtw_pwr_seq_cmd trans_cardemu_to_act_8821c[] = {
	{0x0020,
	 RTW_PWR_CUT_ALL_MSK,
	 RTW_PWR_INTF_USB_MSK | RTW_PWR_INTF_SDIO_MSK,
	 RTW_PWR_ADDR_MAC,
	 RTW_PWR_CMD_WRITE, BIT(0), BIT(0)},
	{0x0001,
	 RTW_PWR_CUT_ALL_MSK,
	 RTW_PWR_INTF_USB_MSK | RTW_PWR_INTF_SDIO_MSK,
	 RTW_PWR_ADDR_MAC,
	 RTW_PWR_CMD_DELAY, 1, RTW_PWR_DELAY_MS},
	{0x0000,
	 RTW_PWR_CUT_ALL_MSK,
	 RTW_PWR_INTF_USB_MSK | RTW_PWR_INTF_SDIO_MSK,
	 RTW_PWR_ADDR_MAC,
	 RTW_PWR_CMD_WRITE, BIT(5), 0},
	{0x0005,
	 RTW_PWR_CUT_ALL_MSK,
	 RTW_PWR_INTF_ALL_MSK,
	 RTW_PWR_ADDR_MAC,
	 RTW_PWR_CMD_WRITE, (BIT(4) | BIT(3) | BIT(2)), 0},
	{0x0075,
	 RTW_PWR_CUT_ALL_MSK,
	 RTW_PWR_INTF_PCI_MSK,
	 RTW_PWR_ADDR_MAC,
	 RTW_PWR_CMD_WRITE, BIT(0), BIT(0)},
	{0x0006,
	 RTW_PWR_CUT_ALL_MSK,
	 RTW_PWR_INTF_ALL_MSK,
	 RTW_PWR_ADDR_MAC,
	 RTW_PWR_CMD_POLLING, BIT(1), BIT(1)},
	{0x0075,
	 RTW_PWR_CUT_ALL_MSK,
	 RTW_PWR_INTF_PCI_MSK,
	 RTW_PWR_ADDR_MAC,
	 RTW_PWR_CMD_WRITE, BIT(0), 0},
	{0x0006,
	 RTW_PWR_CUT_ALL_MSK,
	 RTW_PWR_INTF_ALL_MSK,
	 RTW_PWR_ADDR_MAC,
	 RTW_PWR_CMD_WRITE, BIT(0), BIT(0)},
	{0x0005,
	 RTW_PWR_CUT_ALL_MSK,
	 RTW_PWR_INTF_ALL_MSK,
	 RTW_PWR_ADDR_MAC,
	 RTW_PWR_CMD_WRITE, BIT(7), 0},
	{0x0005,
	 RTW_PWR_CUT_ALL_MSK,
	 RTW_PWR_INTF_ALL_MSK,
	 RTW_PWR_ADDR_MAC,
	 RTW_PWR_CMD_WRITE, (BIT(4) | BIT(3)), 0},
	{0x10C3,
	 RTW_PWR_CUT_ALL_MSK,
	 RTW_PWR_INTF_USB_MSK,
	 RTW_PWR_ADDR_MAC,
	 RTW_PWR_CMD_WRITE, BIT(0), BIT(0)},
	{0x0005,
	 RTW_PWR_CUT_ALL_MSK,
	 RTW_PWR_INTF_ALL_MSK,
	 RTW_PWR_ADDR_MAC,
	 RTW_PWR_CMD_WRITE, BIT(0), BIT(0)},
	{0x0005,
	 RTW_PWR_CUT_ALL_MSK,
	 RTW_PWR_INTF_ALL_MSK,
	 RTW_PWR_ADDR_MAC,
	 RTW_PWR_CMD_POLLING, BIT(0), 0},
	{0x0020,
	 RTW_PWR_CUT_ALL_MSK,
	 RTW_PWR_INTF_ALL_MSK,
	 RTW_PWR_ADDR_MAC,
	 RTW_PWR_CMD_WRITE, BIT(3), BIT(3)},
	{0x0074,
	 RTW_PWR_CUT_ALL_MSK,
	 RTW_PWR_INTF_PCI_MSK,
	 RTW_PWR_ADDR_MAC,
	 RTW_PWR_CMD_WRITE, BIT(5), BIT(5)},
	{0x0022,
	 RTW_PWR_CUT_ALL_MSK,
	 RTW_PWR_INTF_PCI_MSK,
	 RTW_PWR_ADDR_MAC,
	 RTW_PWR_CMD_WRITE, BIT(1), 0},
	{0x0062,
	 RTW_PWR_CUT_ALL_MSK,
	 RTW_PWR_INTF_PCI_MSK,
	 RTW_PWR_ADDR_MAC,
	 RTW_PWR_CMD_WRITE, (BIT(7) | BIT(6) | BIT(5)),
	 (BIT(7) | BIT(6) | BIT(5))},
	{0x0061,
	 RTW_PWR_CUT_ALL_MSK,
	 RTW_PWR_INTF_PCI_MSK,
	 RTW_PWR_ADDR_MAC,
	 RTW_PWR_CMD_WRITE, (BIT(7) | BIT(6) | BIT(5)), 0},
	{0x007C,
	 RTW_PWR_CUT_ALL_MSK,
	 RTW_PWR_INTF_ALL_MSK,
	 RTW_PWR_ADDR_MAC,
	 RTW_PWR_CMD_WRITE, BIT(1), 0},
	{0xFFFF,
	 RTW_PWR_CUT_ALL_MSK,
	 RTW_PWR_INTF_ALL_MSK,
	 0,
	 RTW_PWR_CMD_END, 0, 0},
};

static struct rtw_pwr_seq_cmd trans_act_to_cardemu_8821c[] = {
	{0x0093,
	 RTW_PWR_CUT_ALL_MSK,
	 RTW_PWR_INTF_ALL_MSK,
	 RTW_PWR_ADDR_MAC,
	 RTW_PWR_CMD_WRITE, BIT(3), 0},
	{0x001F,
	 RTW_PWR_CUT_ALL_MSK,
	 RTW_PWR_INTF_ALL_MSK,
	 RTW_PWR_ADDR_MAC,
	 RTW_PWR_CMD_WRITE, 0xFF, 0},
	{0x0049,
	 RTW_PWR_CUT_ALL_MSK,
	 RTW_PWR_INTF_ALL_MSK,
	 RTW_PWR_ADDR_MAC,
	 RTW_PWR_CMD_WRITE, BIT(1), 0},
	{0x0006,
	 RTW_PWR_CUT_ALL_MSK,
	 RTW_PWR_INTF_ALL_MSK,
	 RTW_PWR_ADDR_MAC,
	 RTW_PWR_CMD_WRITE, BIT(0), BIT(0)},
	{0x0002,
	 RTW_PWR_CUT_ALL_MSK,
	 RTW_PWR_INTF_ALL_MSK,
	 RTW_PWR_ADDR_MAC,
	 RTW_PWR_CMD_WRITE, BIT(1), 0},
	{0x10C3,
	 RTW_PWR_CUT_ALL_MSK,
	 RTW_PWR_INTF_USB_MSK,
	 RTW_PWR_ADDR_MAC,
	 RTW_PWR_CMD_WRITE, BIT(0), 0},
	{0x0005,
	 RTW_PWR_CUT_ALL_MSK,
	 RTW_PWR_INTF_ALL_MSK,
	 RTW_PWR_ADDR_MAC,
	 RTW_PWR_CMD_WRITE, BIT(1), BIT(1)},
	{0x0005,
	 RTW_PWR_CUT_ALL_MSK,
	 RTW_PWR_INTF_ALL_MSK,
	 RTW_PWR_ADDR_MAC,
	 RTW_PWR_CMD_POLLING, BIT(1), 0},
	{0x0020,
	 RTW_PWR_CUT_ALL_MSK,
	 RTW_PWR_INTF_ALL_MSK,
	 RTW_PWR_ADDR_MAC,
	 RTW_PWR_CMD_WRITE, BIT(3), 0},
	{0x0000,
	 RTW_PWR_CUT_ALL_MSK,
	 RTW_PWR_INTF_USB_MSK | RTW_PWR_INTF_SDIO_MSK,
	 RTW_PWR_ADDR_MAC,
	 RTW_PWR_CMD_WRITE, BIT(5), BIT(5)},
	{0xFFFF,
	 RTW_PWR_CUT_ALL_MSK,
	 RTW_PWR_INTF_ALL_MSK,
	 0,
	 RTW_PWR_CMD_END, 0, 0},
};

static struct rtw_pwr_seq_cmd trans_cardemu_to_carddis_8821c[] = {
	{0x0007,
	 RTW_PWR_CUT_ALL_MSK,
	 RTW_PWR_INTF_USB_MSK | RTW_PWR_INTF_SDIO_MSK,
	 RTW_PWR_ADDR_MAC,
	 RTW_PWR_CMD_WRITE, 0xFF, 0x20},
	{0x0067,
	 RTW_PWR_CUT_ALL_MSK,
	 RTW_PWR_INTF_ALL_MSK,
	 RTW_PWR_ADDR_MAC,
	 RTW_PWR_CMD_WRITE, BIT(5), 0},
	{0x0005,
	 RTW_PWR_CUT_ALL_MSK,
	 RTW_PWR_INTF_PCI_MSK,
	 RTW_PWR_ADDR_MAC,
	 RTW_PWR_CMD_WRITE, BIT(2), BIT(2)},
	{0x004A,
	 RTW_PWR_CUT_ALL_MSK,
	 RTW_PWR_INTF_USB_MSK,
	 RTW_PWR_ADDR_MAC,
	 RTW_PWR_CMD_WRITE, BIT(0), 0},
	{0x0067,
	 RTW_PWR_CUT_ALL_MSK,
	 RTW_PWR_INTF_SDIO_MSK,
	 RTW_PWR_ADDR_MAC,
	 RTW_PWR_CMD_WRITE, BIT(5), 0},
	{0x0067,
	 RTW_PWR_CUT_ALL_MSK,
	 RTW_PWR_INTF_SDIO_MSK,
	 RTW_PWR_ADDR_MAC,
	 RTW_PWR_CMD_WRITE, BIT(4), 0},
	{0x004F,
	 RTW_PWR_CUT_ALL_MSK,
	 RTW_PWR_INTF_SDIO_MSK,
	 RTW_PWR_ADDR_MAC,
	 RTW_PWR_CMD_WRITE, BIT(0), 0},
	{0x0067,
	 RTW_PWR_CUT_ALL_MSK,
	 RTW_PWR_INTF_SDIO_MSK,
	 RTW_PWR_ADDR_MAC,
	 RTW_PWR_CMD_WRITE, BIT(1), 0},
	{0x0046,
	 RTW_PWR_CUT_ALL_MSK,
	 RTW_PWR_INTF_SDIO_MSK,
	 RTW_PWR_ADDR_MAC,
	 RTW_PWR_CMD_WRITE, BIT(6), BIT(6)},
	{0x0067,
	 RTW_PWR_CUT_ALL_MSK,
	 RTW_PWR_INTF_SDIO_MSK,
	 RTW_PWR_ADDR_MAC,
	 RTW_PWR_CMD_WRITE, BIT(2), 0},
	{0x0046,
	 RTW_PWR_CUT_ALL_MSK,
	 RTW_PWR_INTF_SDIO_MSK,
	 RTW_PWR_ADDR_MAC,
	 RTW_PWR_CMD_WRITE, BIT(7), BIT(7)},
	{0x0062,
	 RTW_PWR_CUT_ALL_MSK,
	 RTW_PWR_INTF_SDIO_MSK,
	 RTW_PWR_ADDR_MAC,
	 RTW_PWR_CMD_WRITE, BIT(4), BIT(4)},
	{0x0081,
	 RTW_PWR_CUT_ALL_MSK,
	 RTW_PWR_INTF_ALL_MSK,
	 RTW_PWR_ADDR_MAC,
	 RTW_PWR_CMD_WRITE, BIT(7) | BIT(6), 0},
	{0x0005,
	 RTW_PWR_CUT_ALL_MSK,
	 RTW_PWR_INTF_USB_MSK | RTW_PWR_INTF_SDIO_MSK,
	 RTW_PWR_ADDR_MAC,
	 RTW_PWR_CMD_WRITE, BIT(3) | BIT(4), BIT(3)},
	{0x0086,
	 RTW_PWR_CUT_ALL_MSK,
	 RTW_PWR_INTF_SDIO_MSK,
	 RTW_PWR_ADDR_SDIO,
	 RTW_PWR_CMD_WRITE, BIT(0), BIT(0)},
	{0x0086,
	 RTW_PWR_CUT_ALL_MSK,
	 RTW_PWR_INTF_SDIO_MSK,
	 RTW_PWR_ADDR_SDIO,
	 RTW_PWR_CMD_POLLING, BIT(1), 0},
	{0x0090,
	 RTW_PWR_CUT_ALL_MSK,
	 RTW_PWR_INTF_USB_MSK | RTW_PWR_INTF_PCI_MSK,
	 RTW_PWR_ADDR_MAC,
	 RTW_PWR_CMD_WRITE, BIT(1), 0},
	{0x0044,
	 RTW_PWR_CUT_ALL_MSK,
	 RTW_PWR_INTF_SDIO_MSK,
	 RTW_PWR_ADDR_SDIO,
	 RTW_PWR_CMD_WRITE, 0xFF, 0},
	{0x0040,
	 RTW_PWR_CUT_ALL_MSK,
	 RTW_PWR_INTF_SDIO_MSK,
	 RTW_PWR_ADDR_SDIO,
	 RTW_PWR_CMD_WRITE, 0xFF, 0x90},
	{0x0041,
	 RTW_PWR_CUT_ALL_MSK,
	 RTW_PWR_INTF_SDIO_MSK,
	 RTW_PWR_ADDR_SDIO,
	 RTW_PWR_CMD_WRITE, 0xFF, 0x00},
	{0x0042,
	 RTW_PWR_CUT_ALL_MSK,
	 RTW_PWR_INTF_SDIO_MSK,
	 RTW_PWR_ADDR_SDIO,
	 RTW_PWR_CMD_WRITE, 0xFF, 0x04},
	{0xFFFF,
	 RTW_PWR_CUT_ALL_MSK,
	 RTW_PWR_INTF_ALL_MSK,
	 0,
	 RTW_PWR_CMD_END, 0, 0},
};

static const struct rtw_pwr_seq_cmd *card_enable_flow_8821c[] = {
	trans_carddis_to_cardemu_8821c,
	trans_cardemu_to_act_8821c,
	NULL
};

static const struct rtw_pwr_seq_cmd *card_disable_flow_8821c[] = {
	trans_act_to_cardemu_8821c,
	trans_cardemu_to_carddis_8821c,
	NULL
};

static const struct rtw_intf_phy_para usb2_param_8821c[] = {
	{0xFFFF, 0x00,
	 RTW_IP_SEL_PHY,
	 RTW_INTF_PHY_CUT_ALL,
	 RTW_INTF_PHY_PLATFORM_ALL},
};

static const struct rtw_intf_phy_para usb3_param_8821c[] = {
	{0xFFFF, 0x0000,
	 RTW_IP_SEL_PHY,
	 RTW_INTF_PHY_CUT_ALL,
	 RTW_INTF_PHY_PLATFORM_ALL},
};

static const struct rtw_intf_phy_para pcie_gen1_param_8821c[] = {
	{0x0009, 0x6380,
	 RTW_IP_SEL_PHY,
	 RTW_INTF_PHY_CUT_ALL,
	 RTW_INTF_PHY_PLATFORM_ALL},
	{0xFFFF, 0x0000,
	 RTW_IP_SEL_PHY,
	 RTW_INTF_PHY_CUT_ALL,
	 RTW_INTF_PHY_PLATFORM_ALL},
};

static const struct rtw_intf_phy_para pcie_gen2_param_8821c[] = {
	{0xFFFF, 0x0000,
	 RTW_IP_SEL_PHY,
	 RTW_INTF_PHY_CUT_ALL,
	 RTW_INTF_PHY_PLATFORM_ALL},
};

static const struct rtw_intf_phy_para_table phy_para_table_8821c = {
	.usb2_para	= usb2_param_8821c,
	.usb3_para	= usb3_param_8821c,
	.gen1_para	= pcie_gen1_param_8821c,
	.gen2_para	= pcie_gen2_param_8821c,
	.n_usb2_para	= ARRAY_SIZE(usb2_param_8821c),
	.n_usb3_para	= ARRAY_SIZE(usb2_param_8821c),
	.n_gen1_para	= ARRAY_SIZE(pcie_gen1_param_8821c),
	.n_gen2_para	= ARRAY_SIZE(pcie_gen2_param_8821c),
};

static const struct rtw_rfe_def rtw8821c_rfe_defs[] = {
	[0] = RTW_DEF_RFE(8821c, 0, 0),
	[2] = RTW_DEF_RFE_EXT(8821c, 0, 0, 2),
	[4] = RTW_DEF_RFE_EXT(8821c, 0, 0, 2),
	[6] = RTW_DEF_RFE(8821c, 0, 0),
};

static struct rtw_hw_reg rtw8821c_dig[] = {
	[0] = { .addr = 0xc50, .mask = 0x7f },
};

static const struct rtw_ltecoex_addr rtw8821c_ltecoex_addr = {
	.ctrl = LTECOEX_ACCESS_CTRL,
	.wdata = LTECOEX_WRITE_DATA,
	.rdata = LTECOEX_READ_DATA,
};

static struct rtw_page_table page_table_8821c[] = {
	/* not sure what [0] stands for */
	{16, 16, 16, 14, 1},
	{16, 16, 16, 14, 1},
	{16, 16, 0, 0, 1},
	{16, 16, 16, 0, 1},
	{16, 16, 16, 14, 1},
};

static struct rtw_rqpn rqpn_table_8821c[] = {
	/* not sure what [0] stands for */
	{RTW_DMA_MAPPING_NORMAL, RTW_DMA_MAPPING_NORMAL,
	 RTW_DMA_MAPPING_LOW, RTW_DMA_MAPPING_LOW,
	 RTW_DMA_MAPPING_EXTRA, RTW_DMA_MAPPING_HIGH},
	{RTW_DMA_MAPPING_NORMAL, RTW_DMA_MAPPING_NORMAL,
	 RTW_DMA_MAPPING_LOW, RTW_DMA_MAPPING_LOW,
	 RTW_DMA_MAPPING_EXTRA, RTW_DMA_MAPPING_HIGH},
	{RTW_DMA_MAPPING_NORMAL, RTW_DMA_MAPPING_NORMAL,
	 RTW_DMA_MAPPING_NORMAL, RTW_DMA_MAPPING_HIGH,
	 RTW_DMA_MAPPING_HIGH, RTW_DMA_MAPPING_HIGH},
	{RTW_DMA_MAPPING_NORMAL, RTW_DMA_MAPPING_NORMAL,
	 RTW_DMA_MAPPING_LOW, RTW_DMA_MAPPING_LOW,
	 RTW_DMA_MAPPING_HIGH, RTW_DMA_MAPPING_HIGH},
	{RTW_DMA_MAPPING_NORMAL, RTW_DMA_MAPPING_NORMAL,
	 RTW_DMA_MAPPING_LOW, RTW_DMA_MAPPING_LOW,
	 RTW_DMA_MAPPING_EXTRA, RTW_DMA_MAPPING_HIGH},
};

static struct rtw_prioq_addrs prioq_addrs_8821c = {
	.prio[RTW_DMA_MAPPING_EXTRA] = {
		.rsvd = REG_FIFOPAGE_INFO_4, .avail = REG_FIFOPAGE_INFO_4 + 2,
	},
	.prio[RTW_DMA_MAPPING_LOW] = {
		.rsvd = REG_FIFOPAGE_INFO_2, .avail = REG_FIFOPAGE_INFO_2 + 2,
	},
	.prio[RTW_DMA_MAPPING_NORMAL] = {
		.rsvd = REG_FIFOPAGE_INFO_3, .avail = REG_FIFOPAGE_INFO_3 + 2,
	},
	.prio[RTW_DMA_MAPPING_HIGH] = {
		.rsvd = REG_FIFOPAGE_INFO_1, .avail = REG_FIFOPAGE_INFO_1 + 2,
	},
	.wsize = true,
};

static struct rtw_chip_ops rtw8821c_ops = {
	.phy_set_param		= rtw8821c_phy_set_param,
	.read_efuse		= rtw8821c_read_efuse,
	.query_rx_desc		= rtw8821c_query_rx_desc,
	.set_channel		= rtw8821c_set_channel,
	.mac_init		= rtw8821c_mac_init,
	.read_rf		= rtw_phy_read_rf,
	.write_rf		= rtw_phy_write_rf_reg_sipi,
	.set_antenna		= NULL,
	.set_tx_power_index	= rtw8821c_set_tx_power_index,
	.cfg_ldo25		= rtw8821c_cfg_ldo25,
	.false_alarm_statistics	= rtw8821c_false_alarm_statistics,
	.phy_calibration	= rtw8821c_phy_calibration,
	.cck_pd_set		= rtw8821c_phy_cck_pd_set,
	.pwr_track		= rtw8821c_pwr_track,
	.config_bfee		= rtw8821c_bf_config_bfee,
	.set_gid_table		= rtw_bf_set_gid_table,
	.cfg_csi_rate		= rtw_bf_cfg_csi_rate,

	.coex_set_init		= rtw8821c_coex_cfg_init,
	.coex_set_ant_switch	= rtw8821c_coex_cfg_ant_switch,
	.coex_set_gnt_fix	= rtw8821c_coex_cfg_gnt_fix,
	.coex_set_gnt_debug	= rtw8821c_coex_cfg_gnt_debug,
	.coex_set_rfe_type	= rtw8821c_coex_cfg_rfe_type,
	.coex_set_wl_tx_power	= rtw8821c_coex_cfg_wl_tx_power,
	.coex_set_wl_rx_gain	= rtw8821c_coex_cfg_wl_rx_gain,
};

/* rssi in percentage % (dbm = % - 100) */
static const u8 wl_rssi_step_8821c[] = {101, 45, 101, 40};
static const u8 bt_rssi_step_8821c[] = {101, 101, 101, 101};

/* Shared-Antenna Coex Table */
static const struct coex_table_para table_sant_8821c[] = {
	{0x55555555, 0x55555555}, /* case-0 */
	{0x55555555, 0x55555555},
	{0x66555555, 0x66555555},
	{0xaaaaaaaa, 0xaaaaaaaa},
	{0x5a5a5a5a, 0x5a5a5a5a},
	{0xfafafafa, 0xfafafafa}, /* case-5 */
	{0x6a5a5555, 0xaaaaaaaa},
	{0x6a5a56aa, 0x6a5a56aa},
	{0x6a5a5a5a, 0x6a5a5a5a},
	{0x66555555, 0x5a5a5a5a},
	{0x66555555, 0x6a5a5a5a}, /* case-10 */
	{0x66555555, 0xaaaaaaaa},
	{0x66555555, 0x6a5a5aaa},
	{0x66555555, 0x6aaa6aaa},
	{0x66555555, 0x6a5a5aaa},
	{0x66555555, 0xaaaaaaaa}, /* case-15 */
	{0xffff55ff, 0xfafafafa},
	{0xffff55ff, 0x6afa5afa},
	{0xaaffffaa, 0xfafafafa},
	{0xaa5555aa, 0x5a5a5a5a},
	{0xaa5555aa, 0x6a5a5a5a}, /* case-20 */
	{0xaa5555aa, 0xaaaaaaaa},
	{0xffffffff, 0x55555555},
	{0xffffffff, 0x5a5a5a5a},
	{0xffffffff, 0x5a5a5a5a},
	{0xffffffff, 0x5a5a5aaa}, /* case-25 */
	{0x55555555, 0x5a5a5a5a},
	{0x55555555, 0xaaaaaaaa},
	{0x66555555, 0x6a5a6a5a},
	{0x66556655, 0x66556655},
	{0x66556aaa, 0x6a5a6aaa}, /* case-30 */
	{0xffffffff, 0x5aaa5aaa},
	{0x56555555, 0x5a5a5aaa}
};

/* Non-Shared-Antenna Coex Table */
static const struct coex_table_para table_nsant_8821c[] = {
	{0xffffffff, 0xffffffff}, /* case-100 */
	{0xffff55ff, 0xfafafafa},
	{0x66555555, 0x66555555},
	{0xaaaaaaaa, 0xaaaaaaaa},
	{0x5a5a5a5a, 0x5a5a5a5a},
	{0xffffffff, 0xffffffff}, /* case-105 */
	{0x5afa5afa, 0x5afa5afa},
	{0x55555555, 0xfafafafa},
	{0x66555555, 0xfafafafa},
	{0x66555555, 0x5a5a5a5a},
	{0x66555555, 0x6a5a5a5a}, /* case-110 */
	{0x66555555, 0xaaaaaaaa},
	{0xffff55ff, 0xfafafafa},
	{0xffff55ff, 0x5afa5afa},
	{0xffff55ff, 0xaaaaaaaa},
	{0xffff55ff, 0xffff55ff}, /* case-115 */
	{0xaaffffaa, 0x5afa5afa},
	{0xaaffffaa, 0xaaaaaaaa},
	{0xffffffff, 0xfafafafa},
	{0xffff55ff, 0xfafafafa},
	{0xffffffff, 0xaaaaaaaa}, /* case-120 */
	{0xffff55ff, 0x5afa5afa},
	{0xffff55ff, 0x5afa5afa},
	{0x55ff55ff, 0x55ff55ff}
};

/* Shared-Antenna TDMA */
static const struct coex_tdma_para tdma_sant_8821c[] = {
	{ {0x00, 0x00, 0x00, 0x00, 0x00} }, /* case-0 */
	{ {0x61, 0x45, 0x03, 0x11, 0x11} }, /* case-1 */
	{ {0x61, 0x3a, 0x03, 0x11, 0x11} },
	{ {0x61, 0x35, 0x03, 0x11, 0x11} },
	{ {0x61, 0x20, 0x03, 0x11, 0x11} },
	{ {0x61, 0x3a, 0x03, 0x11, 0x11} }, /* case-5 */
	{ {0x61, 0x45, 0x03, 0x11, 0x10} },
	{ {0x61, 0x35, 0x03, 0x11, 0x10} },
	{ {0x61, 0x30, 0x03, 0x11, 0x10} },
	{ {0x61, 0x20, 0x03, 0x11, 0x10} },
	{ {0x61, 0x10, 0x03, 0x11, 0x10} }, /* case-10 */
	{ {0x61, 0x08, 0x03, 0x11, 0x15} },
	{ {0x61, 0x08, 0x03, 0x10, 0x14} },
	{ {0x51, 0x08, 0x03, 0x10, 0x54} },
	{ {0x51, 0x08, 0x03, 0x10, 0x55} },
	{ {0x51, 0x08, 0x07, 0x10, 0x54} }, /* case-15 */
	{ {0x51, 0x45, 0x03, 0x10, 0x50} },
	{ {0x51, 0x3a, 0x03, 0x11, 0x50} },
	{ {0x51, 0x30, 0x03, 0x10, 0x50} },
	{ {0x51, 0x21, 0x03, 0x10, 0x50} },
	{ {0x51, 0x10, 0x03, 0x10, 0x50} }, /* case-20 */
	{ {0x51, 0x4a, 0x03, 0x10, 0x50} },
	{ {0x51, 0x08, 0x03, 0x30, 0x54} },
	{ {0x55, 0x08, 0x03, 0x10, 0x54} },
	{ {0x65, 0x10, 0x03, 0x11, 0x10} },
	{ {0x51, 0x10, 0x03, 0x10, 0x51} }, /* case-25 */
	{ {0x51, 0x21, 0x03, 0x10, 0x50} },
	{ {0x61, 0x08, 0x03, 0x11, 0x11} }
};

/* Non-Shared-Antenna TDMA */
static const struct coex_tdma_para tdma_nsant_8821c[] = {
	{ {0x00, 0x00, 0x00, 0x40, 0x00} }, /* case-100 */
	{ {0x61, 0x45, 0x03, 0x11, 0x11} },
	{ {0x61, 0x25, 0x03, 0x11, 0x11} },
	{ {0x61, 0x35, 0x03, 0x11, 0x11} },
	{ {0x61, 0x20, 0x03, 0x11, 0x11} },
	{ {0x61, 0x10, 0x03, 0x11, 0x11} }, /* case-105 */
	{ {0x61, 0x45, 0x03, 0x11, 0x10} },
	{ {0x61, 0x30, 0x03, 0x11, 0x10} },
	{ {0x61, 0x30, 0x03, 0x11, 0x10} },
	{ {0x61, 0x20, 0x03, 0x11, 0x10} },
	{ {0x61, 0x10, 0x03, 0x11, 0x10} }, /* case-110 */
	{ {0x61, 0x10, 0x03, 0x11, 0x11} },
	{ {0x61, 0x08, 0x03, 0x10, 0x14} },
	{ {0x51, 0x08, 0x03, 0x10, 0x54} },
	{ {0x51, 0x08, 0x03, 0x10, 0x55} },
	{ {0x51, 0x08, 0x07, 0x10, 0x54} }, /* case-115 */
	{ {0x51, 0x45, 0x03, 0x10, 0x50} },
	{ {0x51, 0x3a, 0x03, 0x10, 0x50} },
	{ {0x51, 0x30, 0x03, 0x10, 0x50} },
	{ {0x51, 0x21, 0x03, 0x10, 0x50} },
	{ {0x51, 0x21, 0x03, 0x10, 0x50} }, /* case-120 */
	{ {0x51, 0x10, 0x03, 0x10, 0x50} }
};

static const struct coex_5g_afh_map afh_5g_8821c[] = { {0, 0, 0} };

/* wl_tx_dec_power, bt_tx_dec_power, wl_rx_gain, bt_rx_lna_constrain */
static const struct coex_rf_para rf_para_tx_8821c[] = {
	{0, 0, false, 7},  /* for normal */
	{0, 20, false, 7}, /* for WL-CPT */
	{8, 17, true, 4},
	{7, 18, true, 4},
	{6, 19, true, 4},
	{5, 20, true, 4}
};

static const struct coex_rf_para rf_para_rx_8821c[] = {
	{0, 0, false, 7},  /* for normal */
	{0, 20, false, 7}, /* for WL-CPT */
	{3, 24, true, 5},
	{2, 26, true, 5},
	{1, 27, true, 5},
	{0, 28, true, 5}
};

static_assert(ARRAY_SIZE(rf_para_tx_8821c) == ARRAY_SIZE(rf_para_rx_8821c));

static const u8 rtw8821c_pwrtrk_5gb_n[][RTW_PWR_TRK_TBL_SZ] = {
	{0, 1, 1, 2, 3, 3, 3, 4, 4, 5, 5, 6, 6, 6, 7, 8, 8, 8, 9, 9, 9, 10, 10,
	 11, 11, 12, 12, 12, 12, 12},
	{0, 1, 1, 1, 2, 3, 3, 4, 4, 5, 5, 5, 6, 6, 7, 8, 8, 9, 9, 10, 10, 11,
	 11, 12, 12, 12, 12, 12, 12, 12},
	{0, 1, 2, 2, 3, 4, 4, 4, 4, 5, 5, 6, 6, 7, 7, 8, 8, 9, 9, 9, 10, 10, 11,
	 11, 12, 12, 12, 12, 12, 12},
};

static const u8 rtw8821c_pwrtrk_5gb_p[][RTW_PWR_TRK_TBL_SZ] = {
	{0, 1, 1, 2, 2, 2, 3, 3, 4, 4, 5, 5, 6, 6, 7, 7, 8, 8, 9, 9, 10, 11, 11,
	 12, 12, 12, 12, 12, 12, 12},
	{0, 1, 1, 2, 2, 3, 3, 4, 4, 5, 5, 5, 6, 7, 7, 8, 8, 9, 10, 10, 11, 11,
	 12, 12, 12, 12, 12, 12, 12, 12},
	{0, 1, 1, 1, 2, 3, 3, 3, 4, 4, 4, 5, 6, 6, 7, 7, 8, 8, 9, 10, 10, 11,
	 11, 12, 12, 12, 12, 12, 12, 12},
};

static const u8 rtw8821c_pwrtrk_5ga_n[][RTW_PWR_TRK_TBL_SZ] = {
	{0, 1, 1, 2, 3, 3, 3, 4, 4, 5, 5, 6, 6, 6, 7, 8, 8, 8, 9, 9, 9, 10, 10,
	 11, 11, 12, 12, 12, 12, 12},
	{0, 1, 1, 1, 2, 3, 3, 4, 4, 5, 5, 5, 6, 6, 7, 8, 8, 9, 9, 10, 10, 11,
	 11, 12, 12, 12, 12, 12, 12, 12},
	{0, 1, 2, 2, 3, 4, 4, 4, 4, 5, 5, 6, 6, 7, 7, 8, 8, 9, 9, 9, 10, 10, 11,
	 11, 12, 12, 12, 12, 12, 12},
};

static const u8 rtw8821c_pwrtrk_5ga_p[][RTW_PWR_TRK_TBL_SZ] = {
	{0, 1, 1, 2, 2, 2, 3, 3, 4, 4, 5, 5, 6, 6, 7, 7, 8, 8, 9, 9, 10, 11, 11,
	 12, 12, 12, 12, 12, 12, 12},
	{0, 1, 1, 2, 2, 3, 3, 4, 4, 5, 5, 5, 6, 7, 7, 8, 8, 9, 10, 10, 11, 11,
	 12, 12, 12, 12, 12, 12, 12, 12},
	{0, 1, 1, 1, 2, 3, 3, 3, 4, 4, 4, 5, 6, 6, 7, 7, 8, 8, 9, 10, 10, 11,
	 11, 12, 12, 12, 12, 12, 12, 12},
};

static const u8 rtw8821c_pwrtrk_2gb_n[] = {
	0, 0, 0, 1, 1, 1, 2, 2, 2, 3, 3, 3, 3, 3, 4, 4,
	4, 4, 5, 5, 5, 5, 6, 6, 6, 7, 7, 8, 8, 9
};

static const u8 rtw8821c_pwrtrk_2gb_p[] = {
	0, 1, 1, 1, 1, 2, 2, 2, 3, 3, 3, 3, 4, 4, 5, 5,
	5, 5, 6, 6, 6, 7, 7, 7, 8, 8, 9, 9, 9, 9
};

static const u8 rtw8821c_pwrtrk_2ga_n[] = {
	0, 0, 0, 1, 1, 1, 2, 2, 2, 3, 3, 3, 3, 3, 4, 4,
	4, 4, 5, 5, 5, 5, 6, 6, 6, 7, 7, 8, 8, 9
};

static const u8 rtw8821c_pwrtrk_2ga_p[] = {
	0, 1, 1, 1, 1, 2, 2, 2, 3, 3, 3, 3, 4, 4, 5, 5,
	5, 5, 6, 6, 6, 7, 7, 7, 8, 8, 9, 9, 9, 9
};

static const u8 rtw8821c_pwrtrk_2g_cck_b_n[] = {
	0, 0, 1, 1, 1, 1, 2, 2, 2, 2, 3, 3, 3, 3, 4, 4,
	4, 5, 5, 5, 5, 6, 6, 7, 7, 8, 8, 9, 9, 9
};

static const u8 rtw8821c_pwrtrk_2g_cck_b_p[] = {
	0, 1, 1, 1, 1, 2, 2, 2, 3, 3, 3, 4, 4, 4, 5, 5,
	5, 6, 6, 7, 7, 7, 8, 8, 9, 9, 9, 9, 9, 9
};

static const u8 rtw8821c_pwrtrk_2g_cck_a_n[] = {
	0, 0, 1, 1, 1, 1, 2, 2, 2, 2, 3, 3, 3, 3, 4, 4,
	4, 5, 5, 5, 5, 6, 6, 7, 7, 8, 8, 9, 9, 9
};

static const u8 rtw8821c_pwrtrk_2g_cck_a_p[] = {
	0, 1, 1, 1, 1, 2, 2, 2, 3, 3, 3, 4, 4, 4, 5, 5,
	5, 6, 6, 7, 7, 7, 8, 8, 9, 9, 9, 9, 9, 9
};

static const struct rtw_pwr_track_tbl rtw8821c_rtw_pwr_track_tbl = {
	.pwrtrk_5gb_n[0] = rtw8821c_pwrtrk_5gb_n[0],
	.pwrtrk_5gb_n[1] = rtw8821c_pwrtrk_5gb_n[1],
	.pwrtrk_5gb_n[2] = rtw8821c_pwrtrk_5gb_n[2],
	.pwrtrk_5gb_p[0] = rtw8821c_pwrtrk_5gb_p[0],
	.pwrtrk_5gb_p[1] = rtw8821c_pwrtrk_5gb_p[1],
	.pwrtrk_5gb_p[2] = rtw8821c_pwrtrk_5gb_p[2],
	.pwrtrk_5ga_n[0] = rtw8821c_pwrtrk_5ga_n[0],
	.pwrtrk_5ga_n[1] = rtw8821c_pwrtrk_5ga_n[1],
	.pwrtrk_5ga_n[2] = rtw8821c_pwrtrk_5ga_n[2],
	.pwrtrk_5ga_p[0] = rtw8821c_pwrtrk_5ga_p[0],
	.pwrtrk_5ga_p[1] = rtw8821c_pwrtrk_5ga_p[1],
	.pwrtrk_5ga_p[2] = rtw8821c_pwrtrk_5ga_p[2],
	.pwrtrk_2gb_n = rtw8821c_pwrtrk_2gb_n,
	.pwrtrk_2gb_p = rtw8821c_pwrtrk_2gb_p,
	.pwrtrk_2ga_n = rtw8821c_pwrtrk_2ga_n,
	.pwrtrk_2ga_p = rtw8821c_pwrtrk_2ga_p,
	.pwrtrk_2g_cckb_n = rtw8821c_pwrtrk_2g_cck_b_n,
	.pwrtrk_2g_cckb_p = rtw8821c_pwrtrk_2g_cck_b_p,
	.pwrtrk_2g_ccka_n = rtw8821c_pwrtrk_2g_cck_a_n,
	.pwrtrk_2g_ccka_p = rtw8821c_pwrtrk_2g_cck_a_p,
};

static const struct rtw_reg_domain coex_info_hw_regs_8821c[] = {
	{0xCB0, MASKDWORD, RTW_REG_DOMAIN_MAC32},
	{0xCB4, MASKDWORD, RTW_REG_DOMAIN_MAC32},
	{0xCBA, MASKBYTE0, RTW_REG_DOMAIN_MAC8},
	{0, 0, RTW_REG_DOMAIN_NL},
	{0x430, MASKDWORD, RTW_REG_DOMAIN_MAC32},
	{0x434, MASKDWORD, RTW_REG_DOMAIN_MAC32},
	{0x42a, MASKLWORD, RTW_REG_DOMAIN_MAC16},
	{0x426, MASKBYTE0, RTW_REG_DOMAIN_MAC8},
	{0x45e, BIT(3), RTW_REG_DOMAIN_MAC8},
	{0x454, MASKLWORD, RTW_REG_DOMAIN_MAC16},
	{0, 0, RTW_REG_DOMAIN_NL},
	{0x4c, BIT(24) | BIT(23), RTW_REG_DOMAIN_MAC32},
	{0x64, BIT(0), RTW_REG_DOMAIN_MAC8},
	{0x4c6, BIT(4), RTW_REG_DOMAIN_MAC8},
	{0x40, BIT(5), RTW_REG_DOMAIN_MAC8},
	{0x1, RFREG_MASK, RTW_REG_DOMAIN_RF_A},
	{0, 0, RTW_REG_DOMAIN_NL},
	{0x550, MASKDWORD, RTW_REG_DOMAIN_MAC32},
	{0x522, MASKBYTE0, RTW_REG_DOMAIN_MAC8},
	{0x953, BIT(1), RTW_REG_DOMAIN_MAC8},
	{0xc50,  MASKBYTE0, RTW_REG_DOMAIN_MAC8},
	{0x60A, MASKBYTE0, RTW_REG_DOMAIN_MAC8},
};

const struct rtw_chip_info rtw8821c_hw_spec = {
	.ops = &rtw8821c_ops,
	.id = RTW_CHIP_TYPE_8821C,
	.fw_name = "rtw88/rtw8821c_fw.bin",
	.wlan_cpu = RTW_WCPU_11AC,
	.tx_pkt_desc_sz = 48,
	.tx_buf_desc_sz = 16,
	.rx_pkt_desc_sz = 24,
	.rx_buf_desc_sz = 8,
	.phy_efuse_size = 512,
	.log_efuse_size = 512,
	.ptct_efuse_size = 96,
	.txff_size = 65536,
	.rxff_size = 16384,
	.txgi_factor = 1,
	.is_pwr_by_rate_dec = true,
	.max_power_index = 0x3f,
	.csi_buf_pg_num = 0,
	.band = RTW_BAND_2G | RTW_BAND_5G,
	.page_size = TX_PAGE_SIZE,
	.dig_min = 0x1c,
	.ht_supported = true,
	.vht_supported = true,
	.lps_deep_mode_supported = BIT(LPS_DEEP_MODE_LCLK),
	.sys_func_en = 0xD8,
	.pwr_on_seq = card_enable_flow_8821c,
	.pwr_off_seq = card_disable_flow_8821c,
	.page_table = page_table_8821c,
	.rqpn_table = rqpn_table_8821c,
	.prioq_addrs = &prioq_addrs_8821c,
	.intf_table = &phy_para_table_8821c,
	.dig = rtw8821c_dig,
	.rf_base_addr = {0x2800, 0x2c00},
	.rf_sipi_addr = {0xc90, 0xe90},
	.ltecoex_addr = &rtw8821c_ltecoex_addr,
	.mac_tbl = &rtw8821c_mac_tbl,
	.agc_tbl = &rtw8821c_agc_tbl,
	.bb_tbl = &rtw8821c_bb_tbl,
	.rf_tbl = {&rtw8821c_rf_a_tbl},
	.rfe_defs = rtw8821c_rfe_defs,
	.rfe_defs_size = ARRAY_SIZE(rtw8821c_rfe_defs),
	.rx_ldpc = false,
	.pwr_track_tbl = &rtw8821c_rtw_pwr_track_tbl,
	.iqk_threshold = 8,
	.bfer_su_max_num = 2,
	.bfer_mu_max_num = 1,
	.ampdu_density = IEEE80211_HT_MPDU_DENSITY_2,
<<<<<<< HEAD
=======
	.max_scan_ie_len = IEEE80211_MAX_DATA_LEN,
>>>>>>> 7365df19

	.coex_para_ver = 0x19092746,
	.bt_desired_ver = 0x46,
	.scbd_support = true,
	.new_scbd10_def = false,
	.ble_hid_profile_support = false,
	.wl_mimo_ps_support = false,
	.pstdma_type = COEX_PSTDMA_FORCE_LPSOFF,
	.bt_rssi_type = COEX_BTRSSI_RATIO,
	.ant_isolation = 15,
	.rssi_tolerance = 2,
	.wl_rssi_step = wl_rssi_step_8821c,
	.bt_rssi_step = bt_rssi_step_8821c,
	.table_sant_num = ARRAY_SIZE(table_sant_8821c),
	.table_sant = table_sant_8821c,
	.table_nsant_num = ARRAY_SIZE(table_nsant_8821c),
	.table_nsant = table_nsant_8821c,
	.tdma_sant_num = ARRAY_SIZE(tdma_sant_8821c),
	.tdma_sant = tdma_sant_8821c,
	.tdma_nsant_num = ARRAY_SIZE(tdma_nsant_8821c),
	.tdma_nsant = tdma_nsant_8821c,
	.wl_rf_para_num = ARRAY_SIZE(rf_para_tx_8821c),
	.wl_rf_para_tx = rf_para_tx_8821c,
	.wl_rf_para_rx = rf_para_rx_8821c,
	.bt_afh_span_bw20 = 0x24,
	.bt_afh_span_bw40 = 0x36,
	.afh_5g_num = ARRAY_SIZE(afh_5g_8821c),
	.afh_5g = afh_5g_8821c,

	.coex_info_hw_regs_num = ARRAY_SIZE(coex_info_hw_regs_8821c),
	.coex_info_hw_regs = coex_info_hw_regs_8821c,
};
EXPORT_SYMBOL(rtw8821c_hw_spec);

MODULE_FIRMWARE("rtw88/rtw8821c_fw.bin");

MODULE_AUTHOR("Realtek Corporation");
MODULE_DESCRIPTION("Realtek 802.11ac wireless 8821c driver");
MODULE_LICENSE("Dual BSD/GPL");<|MERGE_RESOLUTION|>--- conflicted
+++ resolved
@@ -1926,10 +1926,7 @@
 	.bfer_su_max_num = 2,
 	.bfer_mu_max_num = 1,
 	.ampdu_density = IEEE80211_HT_MPDU_DENSITY_2,
-<<<<<<< HEAD
-=======
 	.max_scan_ie_len = IEEE80211_MAX_DATA_LEN,
->>>>>>> 7365df19
 
 	.coex_para_ver = 0x19092746,
 	.bt_desired_ver = 0x46,
