--- conflicted
+++ resolved
@@ -1571,11 +1571,7 @@
 	struct send_queue *sq = &vi->sq[qnum];
 	int err;
 	struct netdev_queue *txq = netdev_get_tx_queue(dev, qnum);
-<<<<<<< HEAD
-	bool kick = !netdev_xmit_more();
-=======
-	bool more = skb->xmit_more;
->>>>>>> 4e76105b
+	bool more = netdev_xmit_more();
 	bool use_napi = sq->napi.weight;
 	unsigned int bytes = skb->len;
 	bool kick;
