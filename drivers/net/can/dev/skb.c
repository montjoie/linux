--- conflicted
+++ resolved
@@ -112,9 +112,6 @@
 		if (skb_shinfo(skb)->tx_flags & SKBTX_IN_PROGRESS)
 			skb_tstamp_tx(skb, skb_hwtstamps(skb));
 
-		if (skb_shinfo(skb)->tx_flags & SKBTX_IN_PROGRESS)
-			skb_tstamp_tx(skb, skb_hwtstamps(skb));
-
 		/* get the real payload length for netdev statistics */
 		*len_ptr = can_skb_get_data_len(skb);
 
@@ -324,8 +321,6 @@
 		skb_reset_mac_header(skb);
 		skb_reset_network_header(skb);
 		skb_reset_transport_header(skb);
-<<<<<<< HEAD
-=======
 
 		/* set CANFD_FDF flag for CAN FD frames */
 		if (can_is_canfd_skb(skb)) {
@@ -334,7 +329,6 @@
 			cfd = (struct canfd_frame *)skb->data;
 			cfd->flags |= CANFD_FDF;
 		}
->>>>>>> 7365df19
 	}
 
 	return true;
@@ -343,20 +337,6 @@
 /* Drop a given socketbuffer if it does not contain a valid CAN frame. */
 bool can_dropped_invalid_skb(struct net_device *dev, struct sk_buff *skb)
 {
-<<<<<<< HEAD
-	const struct canfd_frame *cfd = (struct canfd_frame *)skb->data;
-	struct can_priv *priv = netdev_priv(dev);
-
-	if (skb->protocol == htons(ETH_P_CAN)) {
-		if (unlikely(skb->len != CAN_MTU ||
-			     cfd->len > CAN_MAX_DLEN))
-			goto inval_skb;
-	} else if (skb->protocol == htons(ETH_P_CANFD)) {
-		if (unlikely(skb->len != CANFD_MTU ||
-			     cfd->len > CANFD_MAX_DLEN))
-			goto inval_skb;
-	} else {
-=======
 	struct can_priv *priv = netdev_priv(dev);
 
 	switch (ntohs(skb->protocol)) {
@@ -376,7 +356,6 @@
 		break;
 
 	default:
->>>>>>> 7365df19
 		goto inval_skb;
 	}
 
