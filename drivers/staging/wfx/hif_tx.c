--- conflicted
+++ resolved
@@ -290,11 +290,7 @@
 }
 
 int hif_join(struct wfx_vif *wvif, const struct ieee80211_bss_conf *conf,
-<<<<<<< HEAD
-	     const struct ieee80211_channel *channel, const u8 *ssidie)
-=======
 	     struct ieee80211_channel *channel, const u8 *ssid, int ssidlen)
->>>>>>> 778fbf41
 {
 	int ret;
 	struct hif_msg *hif;
@@ -312,15 +308,9 @@
 	body->basic_rate_set =
 		cpu_to_le32(wfx_rate_mask_to_hw(wvif->wdev, conf->basic_rates));
 	memcpy(body->bssid, conf->bssid, sizeof(body->bssid));
-<<<<<<< HEAD
-	if (!conf->ibss_joined && ssidie) {
-		body->ssid_length = cpu_to_le32(ssidie[1]);
-		memcpy(body->ssid, &ssidie[2], ssidie[1]);
-=======
 	if (!conf->ibss_joined && ssid) {
 		body->ssid_length = cpu_to_le32(ssidlen);
 		memcpy(body->ssid, ssid, ssidlen);
->>>>>>> 778fbf41
 	}
 	wfx_fill_header(hif, wvif->id, HIF_REQ_ID_JOIN, sizeof(*body));
 	ret = wfx_cmd_send(wvif->wdev, hif, NULL, 0, false);
@@ -438,15 +428,9 @@
 	struct hif_msg *hif;
 	struct hif_req_start *body = wfx_alloc_hif(sizeof(*body), &hif);
 
-<<<<<<< HEAD
-	body->dtim_period = conf->dtim_period,
-	body->short_preamble = conf->use_short_preamble,
-	body->channel_number = cpu_to_le16(channel->hw_value),
-=======
 	body->dtim_period = conf->dtim_period;
 	body->short_preamble = conf->use_short_preamble;
 	body->channel_number = cpu_to_le16(channel->hw_value);
->>>>>>> 778fbf41
 	body->beacon_interval = cpu_to_le32(conf->beacon_int);
 	body->basic_rate_set =
 		cpu_to_le32(wfx_rate_mask_to_hw(wvif->wdev, conf->basic_rates));
