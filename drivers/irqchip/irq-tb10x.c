/*
 * Abilis Systems interrupt controller driver
 *
 * Copyright (C) Abilis Systems 2012
 *
 * Author: Christian Ruppert <christian.ruppert@abilis.com>
 *
 * This program is free software; you can redistribute it and/or modify
 * it under the terms of the GNU General Public License version 2 as
 * published by the Free Software Foundation.
 *
 * This program is distributed in the hope that it will be useful,
 * but WITHOUT ANY WARRANTY; without even the implied warranty of
 * MERCHANTABILITY or FITNESS FOR A PARTICULAR PURPOSE.  See the
 * GNU General Public License for more details.
 *
 * You should have received a copy of the GNU General Public License
 * along with this program; if not, write to the Free Software
 * Foundation, Inc., 59 Temple Place, Suite 330, Boston, MA  02111-1307 USA
 */

#include <linux/interrupt.h>
#include <linux/irqdomain.h>
#include <linux/irq.h>
#include <linux/irqchip.h>
#include <linux/of_irq.h>
#include <linux/of_address.h>
#include <linux/of_platform.h>
#include <linux/io.h>
#include <linux/slab.h>
#include <linux/bitops.h>

#define AB_IRQCTL_INT_ENABLE   0x00
#define AB_IRQCTL_INT_STATUS   0x04
#define AB_IRQCTL_SRC_MODE     0x08
#define AB_IRQCTL_SRC_POLARITY 0x0C
#define AB_IRQCTL_INT_MODE     0x10
#define AB_IRQCTL_INT_POLARITY 0x14
#define AB_IRQCTL_INT_FORCE    0x18

#define AB_IRQCTL_MAXIRQ       32

static inline void ab_irqctl_writereg(struct irq_chip_generic *gc, u32 reg,
	u32 val)
{
	irq_reg_writel(gc, val, reg);
}

static inline u32 ab_irqctl_readreg(struct irq_chip_generic *gc, u32 reg)
{
	return irq_reg_readl(gc, reg);
}

static int tb10x_irq_set_type(struct irq_data *data, unsigned int flow_type)
{
	struct irq_chip_generic *gc = irq_data_get_irq_chip_data(data);
	uint32_t im, mod, pol;

	im = data->mask;

	irq_gc_lock(gc);

	mod = ab_irqctl_readreg(gc, AB_IRQCTL_SRC_MODE) | im;
	pol = ab_irqctl_readreg(gc, AB_IRQCTL_SRC_POLARITY) | im;

	switch (flow_type & IRQF_TRIGGER_MASK) {
	case IRQ_TYPE_EDGE_FALLING:
		pol ^= im;
		break;
	case IRQ_TYPE_LEVEL_HIGH:
		mod ^= im;
		break;
	case IRQ_TYPE_NONE:
		flow_type = IRQ_TYPE_LEVEL_LOW;
	case IRQ_TYPE_LEVEL_LOW:
		mod ^= im;
		pol ^= im;
		break;
	case IRQ_TYPE_EDGE_RISING:
		break;
	default:
		irq_gc_unlock(gc);
		pr_err("%s: Cannot assign multiple trigger modes to IRQ %d.\n",
			__func__, data->irq);
		return -EBADR;
	}

	irqd_set_trigger_type(data, flow_type);
	irq_setup_alt_chip(data, flow_type);

	ab_irqctl_writereg(gc, AB_IRQCTL_SRC_MODE, mod);
	ab_irqctl_writereg(gc, AB_IRQCTL_SRC_POLARITY, pol);
	ab_irqctl_writereg(gc, AB_IRQCTL_INT_STATUS, im);

	irq_gc_unlock(gc);

	return IRQ_SET_MASK_OK;
}

<<<<<<< HEAD
static void tb10x_irq_cascade(unsigned int __irq, struct irq_desc *desc)
=======
static void tb10x_irq_cascade(struct irq_desc *desc)
>>>>>>> 9f30a04d
{
	struct irq_domain *domain = irq_desc_get_handler_data(desc);
	unsigned int irq = irq_desc_get_irq(desc);

	generic_handle_irq(irq_find_mapping(domain, irq));
}

static int __init of_tb10x_init_irq(struct device_node *ictl,
					struct device_node *parent)
{
	int i, ret, nrirqs = of_irq_count(ictl);
	struct resource mem;
	struct irq_chip_generic *gc;
	struct irq_domain *domain;
	void __iomem *reg_base;

	if (of_address_to_resource(ictl, 0, &mem)) {
		pr_err("%s: No registers declared in DeviceTree.\n",
			ictl->name);
		return -EINVAL;
	}

	if (!request_mem_region(mem.start, resource_size(&mem),
		ictl->name)) {
		pr_err("%s: Request mem region failed.\n", ictl->name);
		return -EBUSY;
	}

	reg_base = ioremap(mem.start, resource_size(&mem));
	if (!reg_base) {
		ret = -EBUSY;
		pr_err("%s: ioremap failed.\n", ictl->name);
		goto ioremap_fail;
	}

	domain = irq_domain_add_linear(ictl, AB_IRQCTL_MAXIRQ,
					&irq_generic_chip_ops, NULL);
	if (!domain) {
		ret = -ENOMEM;
		pr_err("%s: Could not register interrupt domain.\n",
			ictl->name);
		goto irq_domain_add_fail;
	}

	ret = irq_alloc_domain_generic_chips(domain, AB_IRQCTL_MAXIRQ,
				2, ictl->name, handle_level_irq,
				IRQ_NOREQUEST, IRQ_NOPROBE,
				IRQ_GC_INIT_MASK_CACHE);
	if (ret) {
		pr_err("%s: Could not allocate generic interrupt chip.\n",
			ictl->name);
		goto gc_alloc_fail;
	}

	gc = domain->gc->gc[0];
	gc->reg_base                         = reg_base;

	gc->chip_types[0].type               = IRQ_TYPE_LEVEL_MASK;
	gc->chip_types[0].chip.irq_mask      = irq_gc_mask_clr_bit;
	gc->chip_types[0].chip.irq_unmask    = irq_gc_mask_set_bit;
	gc->chip_types[0].chip.irq_set_type  = tb10x_irq_set_type;
	gc->chip_types[0].regs.mask          = AB_IRQCTL_INT_ENABLE;

	gc->chip_types[1].type               = IRQ_TYPE_EDGE_BOTH;
	gc->chip_types[1].chip.name          = gc->chip_types[0].chip.name;
	gc->chip_types[1].chip.irq_ack       = irq_gc_ack_set_bit;
	gc->chip_types[1].chip.irq_mask      = irq_gc_mask_clr_bit;
	gc->chip_types[1].chip.irq_unmask    = irq_gc_mask_set_bit;
	gc->chip_types[1].chip.irq_set_type  = tb10x_irq_set_type;
	gc->chip_types[1].regs.ack           = AB_IRQCTL_INT_STATUS;
	gc->chip_types[1].regs.mask          = AB_IRQCTL_INT_ENABLE;
	gc->chip_types[1].handler            = handle_edge_irq;

	for (i = 0; i < nrirqs; i++) {
		unsigned int irq = irq_of_parse_and_map(ictl, i);

		irq_set_chained_handler_and_data(irq, tb10x_irq_cascade,
						 domain);
	}

	ab_irqctl_writereg(gc, AB_IRQCTL_INT_ENABLE, 0);
	ab_irqctl_writereg(gc, AB_IRQCTL_INT_MODE, 0);
	ab_irqctl_writereg(gc, AB_IRQCTL_INT_POLARITY, 0);
	ab_irqctl_writereg(gc, AB_IRQCTL_INT_STATUS, ~0UL);

	return 0;

gc_alloc_fail:
	irq_domain_remove(domain);
irq_domain_add_fail:
	iounmap(reg_base);
ioremap_fail:
	release_mem_region(mem.start, resource_size(&mem));
	return ret;
}
IRQCHIP_DECLARE(tb10x_intc, "abilis,tb10x-ictl", of_tb10x_init_irq);<|MERGE_RESOLUTION|>--- conflicted
+++ resolved
@@ -97,11 +97,7 @@
 	return IRQ_SET_MASK_OK;
 }
 
-<<<<<<< HEAD
-static void tb10x_irq_cascade(unsigned int __irq, struct irq_desc *desc)
-=======
 static void tb10x_irq_cascade(struct irq_desc *desc)
->>>>>>> 9f30a04d
 {
 	struct irq_domain *domain = irq_desc_get_handler_data(desc);
 	unsigned int irq = irq_desc_get_irq(desc);
