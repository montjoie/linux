--- conflicted
+++ resolved
@@ -82,9 +82,6 @@
 	unsigned int			nregs;
 };
 
-<<<<<<< HEAD
-static struct m31_phy_regs m31_ipq5332_regs[] = {
-=======
 static const struct m31_phy_regs m31_ipq5018_regs[] = {
 	{
 		.off = USB_PHY_CFG0,
@@ -129,8 +126,7 @@
 	},
 };
 
-struct m31_phy_regs m31_ipq5332_regs[] = {
->>>>>>> 56156a76
+static struct m31_phy_regs m31_ipq5332_regs[] = {
 	{
 		USB_PHY_CFG0,
 		UTMI_PHY_OVERRIDE_EN,
@@ -303,13 +299,8 @@
 
 	qphy->vreg = devm_regulator_get(dev, "vdda-phy");
 	if (IS_ERR(qphy->vreg))
-<<<<<<< HEAD
 		return dev_err_probe(dev, PTR_ERR(qphy->vreg),
-						"failed to get vreg\n");
-=======
-		return dev_err_probe(dev, PTR_ERR(qphy->phy),
 				     "failed to get vreg\n");
->>>>>>> 56156a76
 
 	phy_set_drvdata(qphy->phy, qphy);
 
