--- conflicted
+++ resolved
@@ -169,11 +169,6 @@
 	  enforce idle time which results in more package C-state residency. The
 	  user interface is exposed via generic thermal framework.
 
-<<<<<<< HEAD
-menu "Texas Instruments thermal drivers"
-source "drivers/thermal/ti-soc-thermal/Kconfig"
-endmenu
-=======
 config X86_PKG_TEMP_THERMAL
 	tristate "X86 package temperature thermal driver"
 	depends on THERMAL
@@ -186,5 +181,8 @@
 	  two trip points which can be set by user to get notifications via thermal
 	  notification methods.
 
->>>>>>> 23be63f4
+menu "Texas Instruments thermal drivers"
+source "drivers/thermal/ti-soc-thermal/Kconfig"
+endmenu
+
 endif