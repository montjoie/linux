--- conflicted
+++ resolved
@@ -123,16 +123,12 @@
 	 * however these SoCs really have and need this bit, as seen in the
 	 * BSP kernel source code.
 	 */
-<<<<<<< HEAD
-	bool gate_needed;
-=======
 	void (*clock_autogate_enable)(struct sun6i_dma_dev *);
 	void (*set_burst_length)(u32 *p_cfg, s8 src_burst, s8 dst_burst);
 	u32 src_burst_lengths;
 	u32 dst_burst_lengths;
 	u32 src_addr_widths;
 	u32 dst_addr_widths;
->>>>>>> 9abd04af
 };
 
 /*
@@ -1076,9 +1072,6 @@
 	.nr_max_channels = 8,
 	.nr_max_requests = 24,
 	.nr_max_vchans   = 37,
-<<<<<<< HEAD
-	.gate_needed	 = true,
-=======
 	.clock_autogate_enable = sun6i_enable_clock_autogate_a23,
 	.set_burst_length = sun6i_set_burst_length_a31,
 	.src_burst_lengths = BIT(1) | BIT(8),
@@ -1089,7 +1082,6 @@
 	.dst_addr_widths   = BIT(DMA_SLAVE_BUSWIDTH_1_BYTE) |
 			     BIT(DMA_SLAVE_BUSWIDTH_2_BYTES) |
 			     BIT(DMA_SLAVE_BUSWIDTH_4_BYTES),
->>>>>>> 9abd04af
 };
 
 static struct sun6i_dma_config sun8i_a83t_dma_cfg = {
@@ -1173,28 +1165,13 @@
 			     BIT(DMA_SLAVE_BUSWIDTH_4_BYTES),
 };
 
-/*
- * The V3s have only 8 physical channels, a maximum DRQ port id of 23,
- * and a total of 24 usable source and destination endpoints.
- */
-
-static struct sun6i_dma_config sun8i_v3s_dma_cfg = {
-	.nr_max_channels = 8,
-	.nr_max_requests = 23,
-	.nr_max_vchans   = 24,
-	.gate_needed	 = true,
-};
-
 static const struct of_device_id sun6i_dma_match[] = {
 	{ .compatible = "allwinner,sun6i-a31-dma", .data = &sun6i_a31_dma_cfg },
 	{ .compatible = "allwinner,sun8i-a23-dma", .data = &sun8i_a23_dma_cfg },
 	{ .compatible = "allwinner,sun8i-a83t-dma", .data = &sun8i_a83t_dma_cfg },
 	{ .compatible = "allwinner,sun8i-h3-dma", .data = &sun8i_h3_dma_cfg },
 	{ .compatible = "allwinner,sun8i-v3s-dma", .data = &sun8i_v3s_dma_cfg },
-<<<<<<< HEAD
-=======
 	{ .compatible = "allwinner,sun50i-a64-dma", .data = &sun50i_a64_dma_cfg },
->>>>>>> 9abd04af
 	{ /* sentinel */ }
 };
 MODULE_DEVICE_TABLE(of, sun6i_dma_match);
@@ -1355,13 +1332,8 @@
 		goto err_dma_unregister;
 	}
 
-<<<<<<< HEAD
-	if (sdc->cfg->gate_needed)
-		writel(SUN8I_DMA_GATE_ENABLE, sdc->base + SUN8I_DMA_GATE);
-=======
 	if (sdc->cfg->clock_autogate_enable)
 		sdc->cfg->clock_autogate_enable(sdc);
->>>>>>> 9abd04af
 
 	return 0;
 
