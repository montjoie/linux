/*
 * Copyright (C) 2008 Maarten Maathuis.
 * All Rights Reserved.
 *
 * Permission is hereby granted, free of charge, to any person obtaining
 * a copy of this software and associated documentation files (the
 * "Software"), to deal in the Software without restriction, including
 * without limitation the rights to use, copy, modify, merge, publish,
 * distribute, sublicense, and/or sell copies of the Software, and to
 * permit persons to whom the Software is furnished to do so, subject to
 * the following conditions:
 *
 * The above copyright notice and this permission notice (including the
 * next paragraph) shall be included in all copies or substantial
 * portions of the Software.
 *
 * THE SOFTWARE IS PROVIDED "AS IS", WITHOUT WARRANTY OF ANY KIND,
 * EXPRESS OR IMPLIED, INCLUDING BUT NOT LIMITED TO THE WARRANTIES OF
 * MERCHANTABILITY, FITNESS FOR A PARTICULAR PURPOSE AND NONINFRINGEMENT.
 * IN NO EVENT SHALL THE COPYRIGHT OWNER(S) AND/OR ITS SUPPLIERS BE
 * LIABLE FOR ANY CLAIM, DAMAGES OR OTHER LIABILITY, WHETHER IN AN ACTION
 * OF CONTRACT, TORT OR OTHERWISE, ARISING FROM, OUT OF OR IN CONNECTION
 * WITH THE SOFTWARE OR THE USE OR OTHER DEALINGS IN THE SOFTWARE.
 *
 */

#include <acpi/button.h>

#include <linux/pm_runtime.h>
#include <linux/vga_switcheroo.h>

#include <drm/drm_atomic_helper.h>
#include <drm/drm_edid.h>
#include <drm/drm_crtc_helper.h>
#include <drm/drm_probe_helper.h>
#include <drm/drm_atomic.h>

#include "nouveau_reg.h"
#include "nouveau_drv.h"
#include "dispnv04/hw.h"
#include "dispnv50/disp.h"
#include "nouveau_acpi.h"

#include "nouveau_display.h"
#include "nouveau_connector.h"
#include "nouveau_encoder.h"
#include "nouveau_crtc.h"

#include <nvif/class.h>
#include <nvif/if0011.h>

struct drm_display_mode *
nouveau_conn_native_mode(struct drm_connector *connector)
{
	const struct drm_connector_helper_funcs *helper = connector->helper_private;
	struct nouveau_drm *drm = nouveau_drm(connector->dev);
	struct drm_device *dev = connector->dev;
	struct drm_display_mode *mode, *largest = NULL;
	int high_w = 0, high_h = 0, high_v = 0;

	list_for_each_entry(mode, &connector->probed_modes, head) {
		if (helper->mode_valid(connector, mode) != MODE_OK ||
		    (mode->flags & DRM_MODE_FLAG_INTERLACE))
			continue;

		/* Use preferred mode if there is one.. */
		if (mode->type & DRM_MODE_TYPE_PREFERRED) {
			NV_DEBUG(drm, "native mode from preferred\n");
			return drm_mode_duplicate(dev, mode);
		}

		/* Otherwise, take the resolution with the largest width, then
		 * height, then vertical refresh
		 */
		if (mode->hdisplay < high_w)
			continue;

		if (mode->hdisplay == high_w && mode->vdisplay < high_h)
			continue;

		if (mode->hdisplay == high_w && mode->vdisplay == high_h &&
		    drm_mode_vrefresh(mode) < high_v)
			continue;

		high_w = mode->hdisplay;
		high_h = mode->vdisplay;
		high_v = drm_mode_vrefresh(mode);
		largest = mode;
	}

	NV_DEBUG(drm, "native mode from largest: %dx%d@%d\n",
		      high_w, high_h, high_v);
	return largest ? drm_mode_duplicate(dev, largest) : NULL;
}

int
nouveau_conn_atomic_get_property(struct drm_connector *connector,
				 const struct drm_connector_state *state,
				 struct drm_property *property, u64 *val)
{
	struct nouveau_conn_atom *asyc = nouveau_conn_atom(state);
	struct nouveau_display *disp = nouveau_display(connector->dev);
	struct drm_device *dev = connector->dev;

	if (property == dev->mode_config.scaling_mode_property)
		*val = asyc->scaler.mode;
	else if (property == disp->underscan_property)
		*val = asyc->scaler.underscan.mode;
	else if (property == disp->underscan_hborder_property)
		*val = asyc->scaler.underscan.hborder;
	else if (property == disp->underscan_vborder_property)
		*val = asyc->scaler.underscan.vborder;
	else if (property == disp->dithering_mode)
		*val = asyc->dither.mode;
	else if (property == disp->dithering_depth)
		*val = asyc->dither.depth;
	else if (property == disp->vibrant_hue_property)
		*val = asyc->procamp.vibrant_hue;
	else if (property == disp->color_vibrance_property)
		*val = asyc->procamp.color_vibrance;
	else
		return -EINVAL;

	return 0;
}

int
nouveau_conn_atomic_set_property(struct drm_connector *connector,
				 struct drm_connector_state *state,
				 struct drm_property *property, u64 val)
{
	struct drm_device *dev = connector->dev;
	struct nouveau_conn_atom *asyc = nouveau_conn_atom(state);
	struct nouveau_display *disp = nouveau_display(dev);

	if (property == dev->mode_config.scaling_mode_property) {
		switch (val) {
		case DRM_MODE_SCALE_NONE:
			/* We allow 'None' for EDID modes, even on a fixed
			 * panel (some exist with support for lower refresh
			 * rates, which people might want to use for power-
			 * saving purposes).
			 *
			 * Non-EDID modes will force the use of GPU scaling
			 * to the native mode regardless of this setting.
			 */
			switch (connector->connector_type) {
			case DRM_MODE_CONNECTOR_LVDS:
			case DRM_MODE_CONNECTOR_eDP:
				/* ... except prior to G80, where the code
				 * doesn't support such things.
				 */
				if (disp->disp.object.oclass < NV50_DISP)
					return -EINVAL;
				break;
			default:
				break;
			}
			break;
		case DRM_MODE_SCALE_FULLSCREEN:
		case DRM_MODE_SCALE_CENTER:
		case DRM_MODE_SCALE_ASPECT:
			break;
		default:
			return -EINVAL;
		}

		if (asyc->scaler.mode != val) {
			asyc->scaler.mode = val;
			asyc->set.scaler = true;
		}
	} else
	if (property == disp->underscan_property) {
		if (asyc->scaler.underscan.mode != val) {
			asyc->scaler.underscan.mode = val;
			asyc->set.scaler = true;
		}
	} else
	if (property == disp->underscan_hborder_property) {
		if (asyc->scaler.underscan.hborder != val) {
			asyc->scaler.underscan.hborder = val;
			asyc->set.scaler = true;
		}
	} else
	if (property == disp->underscan_vborder_property) {
		if (asyc->scaler.underscan.vborder != val) {
			asyc->scaler.underscan.vborder = val;
			asyc->set.scaler = true;
		}
	} else
	if (property == disp->dithering_mode) {
		if (asyc->dither.mode != val) {
			asyc->dither.mode = val;
			asyc->set.dither = true;
		}
	} else
	if (property == disp->dithering_depth) {
		if (asyc->dither.mode != val) {
			asyc->dither.depth = val;
			asyc->set.dither = true;
		}
	} else
	if (property == disp->vibrant_hue_property) {
		if (asyc->procamp.vibrant_hue != val) {
			asyc->procamp.vibrant_hue = val;
			asyc->set.procamp = true;
		}
	} else
	if (property == disp->color_vibrance_property) {
		if (asyc->procamp.color_vibrance != val) {
			asyc->procamp.color_vibrance = val;
			asyc->set.procamp = true;
		}
	} else {
		return -EINVAL;
	}

	return 0;
}

void
nouveau_conn_atomic_destroy_state(struct drm_connector *connector,
				  struct drm_connector_state *state)
{
	struct nouveau_conn_atom *asyc = nouveau_conn_atom(state);
	__drm_atomic_helper_connector_destroy_state(&asyc->state);
	kfree(asyc);
}

struct drm_connector_state *
nouveau_conn_atomic_duplicate_state(struct drm_connector *connector)
{
	struct nouveau_conn_atom *armc = nouveau_conn_atom(connector->state);
	struct nouveau_conn_atom *asyc;
	if (!(asyc = kmalloc(sizeof(*asyc), GFP_KERNEL)))
		return NULL;
	__drm_atomic_helper_connector_duplicate_state(connector, &asyc->state);
	asyc->dither = armc->dither;
	asyc->scaler = armc->scaler;
	asyc->procamp = armc->procamp;
	asyc->set.mask = 0;
	return &asyc->state;
}

void
nouveau_conn_reset(struct drm_connector *connector)
{
	struct nouveau_connector *nv_connector = nouveau_connector(connector);
	struct nouveau_conn_atom *asyc;

	if (drm_drv_uses_atomic_modeset(connector->dev)) {
		if (WARN_ON(!(asyc = kzalloc(sizeof(*asyc), GFP_KERNEL))))
			return;

		if (connector->state)
			nouveau_conn_atomic_destroy_state(connector,
							  connector->state);

		__drm_atomic_helper_connector_reset(connector, &asyc->state);
	} else {
		asyc = &nv_connector->properties_state;
	}

	asyc->dither.mode = DITHERING_MODE_AUTO;
	asyc->dither.depth = DITHERING_DEPTH_AUTO;
	asyc->scaler.mode = DRM_MODE_SCALE_NONE;
	asyc->scaler.underscan.mode = UNDERSCAN_OFF;
	asyc->procamp.color_vibrance = 150;
	asyc->procamp.vibrant_hue = 90;

	if (nouveau_display(connector->dev)->disp.object.oclass < NV50_DISP) {
		switch (connector->connector_type) {
		case DRM_MODE_CONNECTOR_LVDS:
			/* See note in nouveau_conn_atomic_set_property(). */
			asyc->scaler.mode = DRM_MODE_SCALE_FULLSCREEN;
			break;
		default:
			break;
		}
	}
}

void
nouveau_conn_attach_properties(struct drm_connector *connector)
{
	struct drm_device *dev = connector->dev;
	struct nouveau_display *disp = nouveau_display(dev);
	struct nouveau_connector *nv_connector = nouveau_connector(connector);
	struct nouveau_conn_atom *armc;

	if (drm_drv_uses_atomic_modeset(connector->dev))
		armc = nouveau_conn_atom(connector->state);
	else
		armc = &nv_connector->properties_state;

	/* Init DVI-I specific properties. */
	if (connector->connector_type == DRM_MODE_CONNECTOR_DVII)
		drm_object_attach_property(&connector->base, dev->mode_config.
					   dvi_i_subconnector_property, 0);

	/* Add overscan compensation options to digital outputs. */
	if (disp->underscan_property &&
	    (connector->connector_type == DRM_MODE_CONNECTOR_DVID ||
	     connector->connector_type == DRM_MODE_CONNECTOR_DVII ||
	     connector->connector_type == DRM_MODE_CONNECTOR_HDMIA ||
	     connector->connector_type == DRM_MODE_CONNECTOR_DisplayPort)) {
		drm_object_attach_property(&connector->base,
					   disp->underscan_property,
					   UNDERSCAN_OFF);
		drm_object_attach_property(&connector->base,
					   disp->underscan_hborder_property, 0);
		drm_object_attach_property(&connector->base,
					   disp->underscan_vborder_property, 0);
	}

	/* Add hue and saturation options. */
	if (disp->vibrant_hue_property)
		drm_object_attach_property(&connector->base,
					   disp->vibrant_hue_property,
					   armc->procamp.vibrant_hue);
	if (disp->color_vibrance_property)
		drm_object_attach_property(&connector->base,
					   disp->color_vibrance_property,
					   armc->procamp.color_vibrance);

	/* Scaling mode property. */
	switch (connector->connector_type) {
	case DRM_MODE_CONNECTOR_TV:
		break;
	case DRM_MODE_CONNECTOR_VGA:
		if (disp->disp.object.oclass < NV50_DISP)
			break; /* Can only scale on DFPs. */
		fallthrough;
	default:
		drm_object_attach_property(&connector->base, dev->mode_config.
					   scaling_mode_property,
					   armc->scaler.mode);
		break;
	}

	/* Dithering properties. */
	switch (connector->connector_type) {
	case DRM_MODE_CONNECTOR_TV:
	case DRM_MODE_CONNECTOR_VGA:
		break;
	default:
		if (disp->dithering_mode) {
			drm_object_attach_property(&connector->base,
						   disp->dithering_mode,
						   armc->dither.mode);
		}
		if (disp->dithering_depth) {
			drm_object_attach_property(&connector->base,
						   disp->dithering_depth,
						   armc->dither.depth);
		}
		break;
	}
}

MODULE_PARM_DESC(tv_disable, "Disable TV-out detection");
int nouveau_tv_disable = 0;
module_param_named(tv_disable, nouveau_tv_disable, int, 0400);

MODULE_PARM_DESC(ignorelid, "Ignore ACPI lid status");
int nouveau_ignorelid = 0;
module_param_named(ignorelid, nouveau_ignorelid, int, 0400);

MODULE_PARM_DESC(duallink, "Allow dual-link TMDS (default: enabled)");
int nouveau_duallink = 1;
module_param_named(duallink, nouveau_duallink, int, 0400);

MODULE_PARM_DESC(hdmimhz, "Force a maximum HDMI pixel clock (in MHz)");
int nouveau_hdmimhz = 0;
module_param_named(hdmimhz, nouveau_hdmimhz, int, 0400);

struct nouveau_encoder *
find_encoder(struct drm_connector *connector, int type)
{
	struct nouveau_encoder *nv_encoder;
	struct drm_encoder *enc;

	drm_connector_for_each_possible_encoder(connector, enc) {
		nv_encoder = nouveau_encoder(enc);

		if (type == DCB_OUTPUT_ANY ||
		    (nv_encoder->dcb && nv_encoder->dcb->type == type))
			return nv_encoder;
	}

	return NULL;
}

static void
nouveau_connector_destroy(struct drm_connector *connector)
{
	struct nouveau_connector *nv_connector = nouveau_connector(connector);
	nvif_event_dtor(&nv_connector->irq);
	nvif_event_dtor(&nv_connector->hpd);
	kfree(nv_connector->edid);
	drm_connector_unregister(connector);
	drm_connector_cleanup(connector);
	if (nv_connector->aux.transfer)
		drm_dp_cec_unregister_connector(&nv_connector->aux);
	nvif_conn_dtor(&nv_connector->conn);
	kfree(connector);
}

static struct nouveau_encoder *
nouveau_connector_ddc_detect(struct drm_connector *connector)
{
	struct drm_device *dev = connector->dev;
	struct pci_dev *pdev = to_pci_dev(dev->dev);
	struct nouveau_connector *conn = nouveau_connector(connector);
	struct nouveau_encoder *nv_encoder = NULL, *found = NULL;
	struct drm_encoder *encoder;
	int ret;
	bool switcheroo_ddc = false;

	drm_connector_for_each_possible_encoder(connector, encoder) {
		nv_encoder = nouveau_encoder(encoder);

		if (nvif_object_constructed(&nv_encoder->outp.object)) {
			enum nvif_outp_detect_status status;

			if (nv_encoder->dcb->type == DCB_OUTPUT_DP) {
				ret = nouveau_dp_detect(conn, nv_encoder);
				if (ret == NOUVEAU_DP_MST)
					return NULL;
				if (ret != NOUVEAU_DP_SST)
					continue;

				return nv_encoder;
			} else {
				status = nvif_outp_detect(&nv_encoder->outp);
				switch (status) {
				case PRESENT:
					return nv_encoder;
				case NOT_PRESENT:
					continue;
				case UNKNOWN:
					break;
				default:
					WARN_ON(1);
					break;
				}
			}
		}

		if (!nv_encoder->i2c)
			continue;

		if (nv_encoder->dcb->type == DCB_OUTPUT_LVDS) {
			switcheroo_ddc = !!(vga_switcheroo_handler_flags() &
					    VGA_SWITCHEROO_CAN_SWITCH_DDC);
		}

		if (switcheroo_ddc)
			vga_switcheroo_lock_ddc(pdev);
		if (nvkm_probe_i2c(nv_encoder->i2c, 0x50))
			found = nv_encoder;
		if (switcheroo_ddc)
			vga_switcheroo_unlock_ddc(pdev);

		if (found)
			break;
	}

	return found;
}

static struct nouveau_encoder *
nouveau_connector_of_detect(struct drm_connector *connector)
{
#ifdef __powerpc__
	struct drm_device *dev = connector->dev;
	struct nouveau_connector *nv_connector = nouveau_connector(connector);
	struct nouveau_encoder *nv_encoder;
	struct pci_dev *pdev = to_pci_dev(dev->dev);
	struct device_node *cn, *dn = pci_device_to_OF_node(pdev);

	if (!dn ||
	    !((nv_encoder = find_encoder(connector, DCB_OUTPUT_TMDS)) ||
	      (nv_encoder = find_encoder(connector, DCB_OUTPUT_ANALOG))))
		return NULL;

	for_each_child_of_node(dn, cn) {
		const char *name = of_get_property(cn, "name", NULL);
		const void *edid = of_get_property(cn, "EDID", NULL);
		int idx = name ? name[strlen(name) - 1] - 'A' : 0;

		if (nv_encoder->dcb->i2c_index == idx && edid) {
			nv_connector->edid =
				kmemdup(edid, EDID_LENGTH, GFP_KERNEL);
			of_node_put(cn);
			return nv_encoder;
		}
	}
#endif
	return NULL;
}

static void
nouveau_connector_set_encoder(struct drm_connector *connector,
			      struct nouveau_encoder *nv_encoder)
{
	struct nouveau_connector *nv_connector = nouveau_connector(connector);
	struct nouveau_drm *drm = nouveau_drm(connector->dev);
	struct drm_device *dev = connector->dev;
	struct pci_dev *pdev = to_pci_dev(dev->dev);

	if (nv_connector->detected_encoder == nv_encoder)
		return;
	nv_connector->detected_encoder = nv_encoder;

	if (drm->client.device.info.family >= NV_DEVICE_INFO_V0_TESLA) {
		if (nv_encoder->dcb->type == DCB_OUTPUT_DP)
			connector->interlace_allowed =
				nv_encoder->caps.dp_interlace;
		else
			connector->interlace_allowed =
				drm->client.device.info.family < NV_DEVICE_INFO_V0_VOLTA;
		connector->doublescan_allowed = true;
	} else
	if (nv_encoder->dcb->type == DCB_OUTPUT_LVDS ||
	    nv_encoder->dcb->type == DCB_OUTPUT_TMDS) {
		connector->doublescan_allowed = false;
		connector->interlace_allowed = false;
	} else {
		connector->doublescan_allowed = true;
		if (drm->client.device.info.family == NV_DEVICE_INFO_V0_KELVIN ||
		    (drm->client.device.info.family == NV_DEVICE_INFO_V0_CELSIUS &&
		     (pdev->device & 0x0ff0) != 0x0100 &&
		     (pdev->device & 0x0ff0) != 0x0150))
			/* HW is broken */
			connector->interlace_allowed = false;
		else
			connector->interlace_allowed = true;
	}

	if (nv_connector->type == DCB_CONNECTOR_DVI_I) {
		drm_object_property_set_value(&connector->base,
			dev->mode_config.dvi_i_subconnector_property,
			nv_encoder->dcb->type == DCB_OUTPUT_TMDS ?
			DRM_MODE_SUBCONNECTOR_DVID :
			DRM_MODE_SUBCONNECTOR_DVIA);
	}
}

static void
nouveau_connector_set_edid(struct nouveau_connector *nv_connector,
			   struct edid *edid)
{
	if (nv_connector->edid != edid) {
		struct edid *old_edid = nv_connector->edid;

		drm_connector_update_edid_property(&nv_connector->base, edid);
		kfree(old_edid);
		nv_connector->edid = edid;
	}
}

static enum drm_connector_status
nouveau_connector_detect(struct drm_connector *connector, bool force)
{
	struct drm_device *dev = connector->dev;
	struct nouveau_drm *drm = nouveau_drm(dev);
	struct nouveau_connector *nv_connector = nouveau_connector(connector);
	struct nouveau_encoder *nv_encoder = NULL;
	struct nouveau_encoder *nv_partner;
	int type;
	int ret;
	enum drm_connector_status conn_status = connector_status_disconnected;

	/* Outputs are only polled while runtime active, so resuming the
	 * device here is unnecessary (and would deadlock upon runtime suspend
	 * because it waits for polling to finish). We do however, want to
	 * prevent the autosuspend timer from elapsing during this operation
	 * if possible.
	 */
	if (drm_kms_helper_is_poll_worker()) {
		pm_runtime_get_noresume(dev->dev);
	} else {
		ret = pm_runtime_get_sync(dev->dev);
		if (ret < 0 && ret != -EACCES) {
			pm_runtime_put_autosuspend(dev->dev);
			nouveau_connector_set_edid(nv_connector, NULL);
			return conn_status;
		}
	}

	nv_encoder = nouveau_connector_ddc_detect(connector);
	if (nv_encoder) {
		struct edid *new_edid = NULL;

		if (nv_encoder->i2c) {
			if ((vga_switcheroo_handler_flags() & VGA_SWITCHEROO_CAN_SWITCH_DDC) &&
			    nv_connector->type == DCB_CONNECTOR_LVDS)
				new_edid = drm_get_edid_switcheroo(connector, nv_encoder->i2c);
			else
				new_edid = drm_get_edid(connector, nv_encoder->i2c);
		} else {
			ret = nvif_outp_edid_get(&nv_encoder->outp, (u8 **)&new_edid);
			if (ret < 0)
				return connector_status_disconnected;
		}

		nouveau_connector_set_edid(nv_connector, new_edid);
		if (!nv_connector->edid) {
			NV_ERROR(drm, "DDC responded, but no EDID for %s\n",
				 connector->name);
			goto detect_analog;
		}

		/* Override encoder type for DVI-I based on whether EDID
		 * says the display is digital or analog, both use the
		 * same i2c channel so the value returned from ddc_detect
		 * isn't necessarily correct.
		 */
		nv_partner = NULL;
		if (nv_encoder->dcb->type == DCB_OUTPUT_TMDS)
			nv_partner = find_encoder(connector, DCB_OUTPUT_ANALOG);
		if (nv_encoder->dcb->type == DCB_OUTPUT_ANALOG)
			nv_partner = find_encoder(connector, DCB_OUTPUT_TMDS);

		if (nv_partner && ((nv_encoder->dcb->type == DCB_OUTPUT_ANALOG &&
				    nv_partner->dcb->type == DCB_OUTPUT_TMDS) ||
				   (nv_encoder->dcb->type == DCB_OUTPUT_TMDS &&
				    nv_partner->dcb->type == DCB_OUTPUT_ANALOG))) {
			if (nv_connector->edid->input & DRM_EDID_INPUT_DIGITAL)
				type = DCB_OUTPUT_TMDS;
			else
				type = DCB_OUTPUT_ANALOG;

			nv_encoder = find_encoder(connector, type);
		}

		nouveau_connector_set_encoder(connector, nv_encoder);
		conn_status = connector_status_connected;

		if (nv_encoder->dcb->type == DCB_OUTPUT_DP)
			drm_dp_cec_set_edid(&nv_connector->aux, nv_connector->edid);

		goto out;
	} else {
		nouveau_connector_set_edid(nv_connector, NULL);
	}

	nv_encoder = nouveau_connector_of_detect(connector);
	if (nv_encoder) {
		nouveau_connector_set_encoder(connector, nv_encoder);
		conn_status = connector_status_connected;
		goto out;
	}

detect_analog:
	nv_encoder = find_encoder(connector, DCB_OUTPUT_ANALOG);
	if (!nv_encoder && !nouveau_tv_disable)
		nv_encoder = find_encoder(connector, DCB_OUTPUT_TV);
	if (nv_encoder && force) {
		struct drm_encoder *encoder = to_drm_encoder(nv_encoder);
		const struct drm_encoder_helper_funcs *helper =
						encoder->helper_private;

		if (helper->detect(encoder, connector) ==
						connector_status_connected) {
			nouveau_connector_set_encoder(connector, nv_encoder);
			conn_status = connector_status_connected;
			goto out;
		}
	}

 out:
	if (!nv_connector->edid)
		drm_dp_cec_unset_edid(&nv_connector->aux);

	pm_runtime_mark_last_busy(dev->dev);
	pm_runtime_put_autosuspend(dev->dev);

	return conn_status;
}

static enum drm_connector_status
nouveau_connector_detect_lvds(struct drm_connector *connector, bool force)
{
	struct drm_device *dev = connector->dev;
	struct nouveau_drm *drm = nouveau_drm(dev);
	struct nouveau_connector *nv_connector = nouveau_connector(connector);
	struct nouveau_encoder *nv_encoder = NULL;
	struct edid *edid = NULL;
	enum drm_connector_status status = connector_status_disconnected;

	nv_encoder = find_encoder(connector, DCB_OUTPUT_LVDS);
	if (!nv_encoder)
		goto out;

	/* Try retrieving EDID via DDC */
	if (!drm->vbios.fp_no_ddc) {
		status = nouveau_connector_detect(connector, force);
		if (status == connector_status_connected) {
			edid = nv_connector->edid;
			goto out;
		}
	}

	/* On some laptops (Sony, i'm looking at you) there appears to
	 * be no direct way of accessing the panel's EDID.  The only
	 * option available to us appears to be to ask ACPI for help..
	 *
	 * It's important this check's before trying straps, one of the
	 * said manufacturer's laptops are configured in such a way
	 * the nouveau decides an entry in the VBIOS FP mode table is
	 * valid - it's not (rh#613284)
	 */
	if (nv_encoder->dcb->lvdsconf.use_acpi_for_edid) {
		edid = nouveau_acpi_edid(dev, connector);
		if (edid) {
			status = connector_status_connected;
			goto out;
		}
	}

	/* If no EDID found above, and the VBIOS indicates a hardcoded
	 * modeline is avalilable for the panel, set it as the panel's
	 * native mode and exit.
	 */
	if (nouveau_bios_fp_mode(dev, NULL) && (drm->vbios.fp_no_ddc ||
	    nv_encoder->dcb->lvdsconf.use_straps_for_mode)) {
		status = connector_status_connected;
		goto out;
	}

	/* Still nothing, some VBIOS images have a hardcoded EDID block
	 * stored for the panel stored in them.
	 */
	if (!drm->vbios.fp_no_ddc) {
		edid = (struct edid *)nouveau_bios_embedded_edid(dev);
		if (edid) {
			edid = kmemdup(edid, EDID_LENGTH, GFP_KERNEL);
			if (edid)
				status = connector_status_connected;
		}
	}

out:
#if defined(CONFIG_ACPI_BUTTON) || \
	(defined(CONFIG_ACPI_BUTTON_MODULE) && defined(MODULE))
	if (status == connector_status_connected &&
	    !nouveau_ignorelid && !acpi_lid_open())
		status = connector_status_unknown;
#endif

	nouveau_connector_set_edid(nv_connector, edid);
	if (nv_encoder)
		nouveau_connector_set_encoder(connector, nv_encoder);
	return status;
}

static void
nouveau_connector_force(struct drm_connector *connector)
{
	struct nouveau_drm *drm = nouveau_drm(connector->dev);
	struct nouveau_connector *nv_connector = nouveau_connector(connector);
	struct nouveau_encoder *nv_encoder;
	int type;

	if (nv_connector->type == DCB_CONNECTOR_DVI_I) {
		if (connector->force == DRM_FORCE_ON_DIGITAL)
			type = DCB_OUTPUT_TMDS;
		else
			type = DCB_OUTPUT_ANALOG;
	} else
		type = DCB_OUTPUT_ANY;

	nv_encoder = find_encoder(connector, type);
	if (!nv_encoder) {
		NV_ERROR(drm, "can't find encoder to force %s on!\n",
			 connector->name);
		connector->status = connector_status_disconnected;
		return;
	}

	nouveau_connector_set_encoder(connector, nv_encoder);
}

static int
nouveau_connector_set_property(struct drm_connector *connector,
			       struct drm_property *property, uint64_t value)
{
	struct nouveau_connector *nv_connector = nouveau_connector(connector);
	struct nouveau_encoder *nv_encoder = nv_connector->detected_encoder;
	struct nouveau_conn_atom *asyc = &nv_connector->properties_state;
	struct drm_encoder *encoder = to_drm_encoder(nv_encoder);
	int ret;

	ret = connector->funcs->atomic_set_property(&nv_connector->base,
						    &asyc->state,
						    property, value);
	if (ret) {
		if (nv_encoder && nv_encoder->dcb->type == DCB_OUTPUT_TV)
			return get_slave_funcs(encoder)->set_property(
				encoder, connector, property, value);
		return ret;
	}

	nv_connector->scaling_mode = asyc->scaler.mode;
	nv_connector->dithering_mode = asyc->dither.mode;

	if (connector->encoder && connector->encoder->crtc) {
		ret = drm_crtc_helper_set_mode(connector->encoder->crtc,
					      &connector->encoder->crtc->mode,
					       connector->encoder->crtc->x,
					       connector->encoder->crtc->y,
					       NULL);
		if (!ret)
			return -EINVAL;
	}

	return 0;
}

struct moderec {
	int hdisplay;
	int vdisplay;
};

static struct moderec scaler_modes[] = {
	{ 1920, 1200 },
	{ 1920, 1080 },
	{ 1680, 1050 },
	{ 1600, 1200 },
	{ 1400, 1050 },
	{ 1280, 1024 },
	{ 1280, 960 },
	{ 1152, 864 },
	{ 1024, 768 },
	{ 800, 600 },
	{ 720, 400 },
	{ 640, 480 },
	{ 640, 400 },
	{ 640, 350 },
	{}
};

static int
nouveau_connector_scaler_modes_add(struct drm_connector *connector)
{
	struct nouveau_connector *nv_connector = nouveau_connector(connector);
	struct drm_display_mode *native = nv_connector->native_mode, *m;
	struct drm_device *dev = connector->dev;
	struct moderec *mode = &scaler_modes[0];
	int modes = 0;

	if (!native)
		return 0;

	while (mode->hdisplay) {
		if (mode->hdisplay <= native->hdisplay &&
		    mode->vdisplay <= native->vdisplay &&
		    (mode->hdisplay != native->hdisplay ||
		     mode->vdisplay != native->vdisplay)) {
			m = drm_cvt_mode(dev, mode->hdisplay, mode->vdisplay,
					 drm_mode_vrefresh(native), false,
					 false, false);
			if (!m)
				continue;

			drm_mode_probed_add(connector, m);
			modes++;
		}

		mode++;
	}

	return modes;
}

static void
nouveau_connector_detect_depth(struct drm_connector *connector)
{
	struct nouveau_drm *drm = nouveau_drm(connector->dev);
	struct nouveau_connector *nv_connector = nouveau_connector(connector);
	struct nouveau_encoder *nv_encoder = nv_connector->detected_encoder;
	struct nvbios *bios = &drm->vbios;
	struct drm_display_mode *mode = nv_connector->native_mode;
	bool duallink;

	/* if the edid is feeling nice enough to provide this info, use it */
	if (nv_connector->edid && connector->display_info.bpc)
		return;

	/* EDID 1.4 is *supposed* to be supported on eDP, but, Apple... */
	if (nv_connector->type == DCB_CONNECTOR_eDP) {
		connector->display_info.bpc = 6;
		return;
	}

	/* we're out of options unless we're LVDS, default to 8bpc */
	if (nv_encoder->dcb->type != DCB_OUTPUT_LVDS) {
		connector->display_info.bpc = 8;
		return;
	}

	connector->display_info.bpc = 6;

	/* LVDS: panel straps */
	if (bios->fp_no_ddc) {
		if (bios->fp.if_is_24bit)
			connector->display_info.bpc = 8;
		return;
	}

	/* LVDS: DDC panel, need to first determine the number of links to
	 * know which if_is_24bit flag to check...
	 */
	if (nv_connector->edid &&
	    nv_connector->type == DCB_CONNECTOR_LVDS_SPWG)
		duallink = ((u8 *)nv_connector->edid)[121] == 2;
	else
		duallink = mode->clock >= bios->fp.duallink_transition_clk;

	if ((!duallink && (bios->fp.strapless_is_24bit & 1)) ||
	    ( duallink && (bios->fp.strapless_is_24bit & 2)))
		connector->display_info.bpc = 8;
}

static int
nouveau_connector_late_register(struct drm_connector *connector)
{
	int ret;

	ret = nouveau_backlight_init(connector);
	if (ret)
		return ret;

	if (connector->connector_type == DRM_MODE_CONNECTOR_eDP ||
	    connector->connector_type == DRM_MODE_CONNECTOR_DisplayPort) {
		ret = drm_dp_aux_register(&nouveau_connector(connector)->aux);
		if (ret)
			goto backlight_fini;
	}

	return 0;
backlight_fini:
	nouveau_backlight_fini(connector);
	return ret;
}

static void
nouveau_connector_early_unregister(struct drm_connector *connector)
{
	if (connector->connector_type == DRM_MODE_CONNECTOR_eDP ||
	    connector->connector_type == DRM_MODE_CONNECTOR_DisplayPort)
		drm_dp_aux_unregister(&nouveau_connector(connector)->aux);

	nouveau_backlight_fini(connector);
}

static int
nouveau_connector_get_modes(struct drm_connector *connector)
{
	struct drm_device *dev = connector->dev;
	struct nouveau_drm *drm = nouveau_drm(dev);
	struct nouveau_connector *nv_connector = nouveau_connector(connector);
	struct nouveau_encoder *nv_encoder = nv_connector->detected_encoder;
	struct drm_encoder *encoder = to_drm_encoder(nv_encoder);
	int ret = 0;

	/* destroy the native mode, the attached monitor could have changed.
	 */
	if (nv_connector->native_mode) {
		drm_mode_destroy(dev, nv_connector->native_mode);
		nv_connector->native_mode = NULL;
	}

	if (nv_connector->edid)
		ret = drm_add_edid_modes(connector, nv_connector->edid);
	else
	if (nv_encoder->dcb->type == DCB_OUTPUT_LVDS &&
	    (nv_encoder->dcb->lvdsconf.use_straps_for_mode ||
	     drm->vbios.fp_no_ddc) && nouveau_bios_fp_mode(dev, NULL)) {
		struct drm_display_mode mode;

		nouveau_bios_fp_mode(dev, &mode);
		nv_connector->native_mode = drm_mode_duplicate(dev, &mode);
	}

	/* Determine display colour depth for everything except LVDS now,
	 * DP requires this before mode_valid() is called.
	 */
	if (connector->connector_type != DRM_MODE_CONNECTOR_LVDS)
		nouveau_connector_detect_depth(connector);

	/* Find the native mode if this is a digital panel, if we didn't
	 * find any modes through DDC previously add the native mode to
	 * the list of modes.
	 */
	if (!nv_connector->native_mode)
		nv_connector->native_mode = nouveau_conn_native_mode(connector);
	if (ret == 0 && nv_connector->native_mode) {
		struct drm_display_mode *mode;

		mode = drm_mode_duplicate(dev, nv_connector->native_mode);
		drm_mode_probed_add(connector, mode);
		ret = 1;
	}

	/* Determine LVDS colour depth, must happen after determining
	 * "native" mode as some VBIOS tables require us to use the
	 * pixel clock as part of the lookup...
	 */
	if (connector->connector_type == DRM_MODE_CONNECTOR_LVDS && nv_connector->native_mode)
		nouveau_connector_detect_depth(connector);

	if (nv_encoder->dcb->type == DCB_OUTPUT_TV)
		ret = get_slave_funcs(encoder)->get_modes(encoder, connector);

	if (nv_connector->type == DCB_CONNECTOR_LVDS ||
	    nv_connector->type == DCB_CONNECTOR_LVDS_SPWG ||
	    nv_connector->type == DCB_CONNECTOR_eDP)
		ret += nouveau_connector_scaler_modes_add(connector);

	return ret;
}

static unsigned
get_tmds_link_bandwidth(struct drm_connector *connector)
{
	struct nouveau_connector *nv_connector = nouveau_connector(connector);
	struct nouveau_encoder *nv_encoder = nv_connector->detected_encoder;
	struct nouveau_drm *drm = nouveau_drm(connector->dev);
	struct dcb_output *dcb = nv_connector->detected_encoder->dcb;
	struct drm_display_info *info = NULL;
	unsigned duallink_scale =
		nouveau_duallink && nv_encoder->dcb->duallink_possible ? 2 : 1;

	if (drm_detect_hdmi_monitor(nv_connector->edid)) {
		info = &nv_connector->base.display_info;
		duallink_scale = 1;
	}

	if (info) {
		if (nouveau_hdmimhz > 0)
			return nouveau_hdmimhz * 1000;
		/* Note: these limits are conservative, some Fermi's
		 * can do 297 MHz. Unclear how this can be determined.
		 */
		if (drm->client.device.info.chipset >= 0x120) {
			const int max_tmds_clock =
				info->hdmi.scdc.scrambling.supported ?
				594000 : 340000;
			return info->max_tmds_clock ?
				min(info->max_tmds_clock, max_tmds_clock) :
				max_tmds_clock;
		}
		if (drm->client.device.info.family >= NV_DEVICE_INFO_V0_KEPLER)
			return 297000;
		if (drm->client.device.info.family >= NV_DEVICE_INFO_V0_FERMI)
			return 225000;
	}

	if (dcb->location != DCB_LOC_ON_CHIP ||
	    drm->client.device.info.chipset >= 0x46)
		return 165000 * duallink_scale;
	else if (drm->client.device.info.chipset >= 0x40)
		return 155000 * duallink_scale;
	else if (drm->client.device.info.chipset >= 0x18)
		return 135000 * duallink_scale;
	else
		return 112000 * duallink_scale;
}

static enum drm_mode_status
nouveau_connector_mode_valid(struct drm_connector *connector,
			     struct drm_display_mode *mode)
{
	struct nouveau_connector *nv_connector = nouveau_connector(connector);
	struct nouveau_encoder *nv_encoder = nv_connector->detected_encoder;
	struct drm_encoder *encoder = to_drm_encoder(nv_encoder);
	unsigned int min_clock = 25000, max_clock = min_clock, clock = mode->clock;

	switch (nv_encoder->dcb->type) {
	case DCB_OUTPUT_LVDS:
		if (nv_connector->native_mode &&
		    (mode->hdisplay > nv_connector->native_mode->hdisplay ||
		     mode->vdisplay > nv_connector->native_mode->vdisplay))
			return MODE_PANEL;

		min_clock = 0;
		max_clock = 400000;
		break;
	case DCB_OUTPUT_TMDS:
		max_clock = get_tmds_link_bandwidth(connector);
		break;
	case DCB_OUTPUT_ANALOG:
		max_clock = nv_encoder->dcb->crtconf.maxfreq;
		if (!max_clock)
			max_clock = 350000;
		break;
	case DCB_OUTPUT_TV:
		return get_slave_funcs(encoder)->mode_valid(encoder, mode);
	case DCB_OUTPUT_DP:
		return nv50_dp_mode_valid(nv_encoder, mode, NULL);
	default:
		BUG();
		return MODE_BAD;
	}

	if ((mode->flags & DRM_MODE_FLAG_3D_MASK) == DRM_MODE_FLAG_3D_FRAME_PACKING)
		clock *= 2;

	if (clock < min_clock)
		return MODE_CLOCK_LOW;
	if (clock > max_clock)
		return MODE_CLOCK_HIGH;

	return MODE_OK;
}

static struct drm_encoder *
nouveau_connector_best_encoder(struct drm_connector *connector)
{
	struct nouveau_connector *nv_connector = nouveau_connector(connector);

	if (nv_connector->detected_encoder)
		return to_drm_encoder(nv_connector->detected_encoder);

	return NULL;
}

static int
nouveau_connector_atomic_check(struct drm_connector *connector, struct drm_atomic_state *state)
{
	struct nouveau_connector *nv_conn = nouveau_connector(connector);
	struct drm_connector_state *conn_state =
		drm_atomic_get_new_connector_state(state, connector);

	if (!nv_conn->dp_encoder || !nv_conn->dp_encoder->dp.mstm)
		return 0;

	return drm_dp_mst_root_conn_atomic_check(conn_state, &nv_conn->dp_encoder->dp.mstm->mgr);
}

static const struct drm_connector_helper_funcs
nouveau_connector_helper_funcs = {
	.get_modes = nouveau_connector_get_modes,
	.mode_valid = nouveau_connector_mode_valid,
	.best_encoder = nouveau_connector_best_encoder,
	.atomic_check = nouveau_connector_atomic_check,
};

static const struct drm_connector_funcs
nouveau_connector_funcs = {
	.dpms = drm_helper_connector_dpms,
	.reset = nouveau_conn_reset,
	.detect = nouveau_connector_detect,
	.force = nouveau_connector_force,
	.fill_modes = drm_helper_probe_single_connector_modes,
	.set_property = nouveau_connector_set_property,
	.destroy = nouveau_connector_destroy,
	.atomic_duplicate_state = nouveau_conn_atomic_duplicate_state,
	.atomic_destroy_state = nouveau_conn_atomic_destroy_state,
	.atomic_set_property = nouveau_conn_atomic_set_property,
	.atomic_get_property = nouveau_conn_atomic_get_property,
	.late_register = nouveau_connector_late_register,
	.early_unregister = nouveau_connector_early_unregister,
};

static const struct drm_connector_funcs
nouveau_connector_funcs_lvds = {
	.dpms = drm_helper_connector_dpms,
	.reset = nouveau_conn_reset,
	.detect = nouveau_connector_detect_lvds,
	.force = nouveau_connector_force,
	.fill_modes = drm_helper_probe_single_connector_modes,
	.set_property = nouveau_connector_set_property,
	.destroy = nouveau_connector_destroy,
	.atomic_duplicate_state = nouveau_conn_atomic_duplicate_state,
	.atomic_destroy_state = nouveau_conn_atomic_destroy_state,
	.atomic_set_property = nouveau_conn_atomic_set_property,
	.atomic_get_property = nouveau_conn_atomic_get_property,
	.late_register = nouveau_connector_late_register,
	.early_unregister = nouveau_connector_early_unregister,
};

void
nouveau_connector_hpd(struct nouveau_connector *nv_connector, u64 bits)
{
	struct nouveau_drm *drm = nouveau_drm(nv_connector->base.dev);
	u32 mask = drm_connector_mask(&nv_connector->base);
	unsigned long flags;

	spin_lock_irqsave(&drm->hpd_lock, flags);
	if (!(drm->hpd_pending & mask)) {
		nv_connector->hpd_pending |= bits;
		drm->hpd_pending |= mask;
		schedule_work(&drm->hpd_work);
	}
	spin_unlock_irqrestore(&drm->hpd_lock, flags);
}

static int
nouveau_connector_irq(struct nvif_event *event, void *repv, u32 repc)
{
	struct nouveau_connector *nv_connector = container_of(event, typeof(*nv_connector), irq);

	schedule_work(&nv_connector->irq_work);
	return NVIF_EVENT_KEEP;
}

static int
nouveau_connector_hotplug(struct nvif_event *event, void *repv, u32 repc)
{
	struct nouveau_connector *nv_connector = container_of(event, typeof(*nv_connector), hpd);
	struct nvif_conn_event_v0 *rep = repv;

	nouveau_connector_hpd(nv_connector, rep->types);
	return NVIF_EVENT_KEEP;
}

static ssize_t
nouveau_connector_aux_xfer(struct drm_dp_aux *obj, struct drm_dp_aux_msg *msg)
{
	struct nouveau_connector *nv_connector =
		container_of(obj, typeof(*nv_connector), aux);
	struct nouveau_encoder *nv_encoder;
	u8 size = msg->size;
	int ret;

	nv_encoder = find_encoder(&nv_connector->base, DCB_OUTPUT_DP);
	if (!nv_encoder)
		return -ENODEV;
	if (WARN_ON(msg->size > 16))
		return -E2BIG;

	ret = nvif_outp_dp_aux_xfer(&nv_encoder->outp,
				    msg->request, &size, msg->address, msg->buffer);
	if (ret >= 0) {
		msg->reply = ret;
		return size;
	}

	return ret;
}

static int
drm_conntype_from_dcb(enum dcb_connector_type dcb)
{
	switch (dcb) {
	case DCB_CONNECTOR_VGA      : return DRM_MODE_CONNECTOR_VGA;
	case DCB_CONNECTOR_TV_0     :
	case DCB_CONNECTOR_TV_1     :
	case DCB_CONNECTOR_TV_3     : return DRM_MODE_CONNECTOR_TV;
	case DCB_CONNECTOR_DMS59_0  :
	case DCB_CONNECTOR_DMS59_1  :
	case DCB_CONNECTOR_DVI_I    : return DRM_MODE_CONNECTOR_DVII;
	case DCB_CONNECTOR_DVI_D    : return DRM_MODE_CONNECTOR_DVID;
	case DCB_CONNECTOR_LVDS     :
	case DCB_CONNECTOR_LVDS_SPWG: return DRM_MODE_CONNECTOR_LVDS;
	case DCB_CONNECTOR_DMS59_DP0:
	case DCB_CONNECTOR_DMS59_DP1:
	case DCB_CONNECTOR_DP       :
	case DCB_CONNECTOR_mDP      :
	case DCB_CONNECTOR_USB_C    : return DRM_MODE_CONNECTOR_DisplayPort;
	case DCB_CONNECTOR_eDP      : return DRM_MODE_CONNECTOR_eDP;
	case DCB_CONNECTOR_HDMI_0   :
	case DCB_CONNECTOR_HDMI_1   :
	case DCB_CONNECTOR_HDMI_C   : return DRM_MODE_CONNECTOR_HDMIA;
	case DCB_CONNECTOR_WFD	    : return DRM_MODE_CONNECTOR_VIRTUAL;
	default:
		break;
	}

	return DRM_MODE_CONNECTOR_Unknown;
}

struct drm_connector *
nouveau_connector_create(struct drm_device *dev, int index)
{
	struct nouveau_drm *drm = nouveau_drm(dev);
	struct nouveau_display *disp = nouveau_display(dev);
	struct nouveau_connector *nv_connector = NULL;
	struct drm_connector *connector;
	struct drm_connector_list_iter conn_iter;
	int type, ret = 0;
	bool dummy;

	drm_connector_list_iter_begin(dev, &conn_iter);
	nouveau_for_each_non_mst_connector_iter(connector, &conn_iter) {
		nv_connector = nouveau_connector(connector);
		if (nv_connector->index == index) {
			drm_connector_list_iter_end(&conn_iter);
			return connector;
		}
	}
	drm_connector_list_iter_end(&conn_iter);

	nv_connector = kzalloc(sizeof(*nv_connector), GFP_KERNEL);
	if (!nv_connector)
		return ERR_PTR(-ENOMEM);

	connector = &nv_connector->base;
	nv_connector->index = index;
	INIT_WORK(&nv_connector->irq_work, nouveau_dp_irq);

	if (disp->disp.conn_mask & BIT(nv_connector->index)) {
		ret = nvif_conn_ctor(&disp->disp, nv_connector->base.name, nv_connector->index,
				     &nv_connector->conn);
		if (ret) {
			kfree(nv_connector);
			return ERR_PTR(ret);
		}

		switch (nv_connector->conn.info.type) {
		case NVIF_CONN_VGA      : type = DCB_CONNECTOR_VGA; break;
		case NVIF_CONN_DVI_I    : type = DCB_CONNECTOR_DVI_I; break;
		case NVIF_CONN_DVI_D    : type = DCB_CONNECTOR_DVI_D; break;
		case NVIF_CONN_LVDS     : type = DCB_CONNECTOR_LVDS; break;
		case NVIF_CONN_LVDS_SPWG: type = DCB_CONNECTOR_LVDS_SPWG; break;
		case NVIF_CONN_DP       : type = DCB_CONNECTOR_DP; break;
		case NVIF_CONN_EDP      : type = DCB_CONNECTOR_eDP; break;
		case NVIF_CONN_HDMI     : type = DCB_CONNECTOR_HDMI_0; break;
		default:
			WARN_ON(1);
			return NULL;
		}

		nv_connector->type = type;
	} else {
		u8 *dcb = olddcb_conn(dev, nv_connector->index);

		if (dcb)
			nv_connector->type = dcb[0];
		else
			nv_connector->type = DCB_CONNECTOR_NONE;

		/* attempt to parse vbios connector type and hotplug gpio */
		if (nv_connector->type != DCB_CONNECTOR_NONE) {
			if (drm_conntype_from_dcb(nv_connector->type) ==
						  DRM_MODE_CONNECTOR_Unknown) {
				NV_WARN(drm, "unknown connector type %02x\n",
					nv_connector->type);
				nv_connector->type = DCB_CONNECTOR_NONE;
			}
		}

		/* no vbios data, or an unknown dcb connector type - attempt to
		 * figure out something suitable ourselves
		 */
		if (nv_connector->type == DCB_CONNECTOR_NONE &&
		    !WARN_ON(drm->client.device.info.family >= NV_DEVICE_INFO_V0_TESLA)) {
			struct dcb_table *dcbt = &drm->vbios.dcb;
			u32 encoders = 0;
			int i;

			for (i = 0; i < dcbt->entries; i++) {
				if (dcbt->entry[i].connector == nv_connector->index)
					encoders |= (1 << dcbt->entry[i].type);
			}

			if (encoders & (1 << DCB_OUTPUT_TMDS)) {
				if (encoders & (1 << DCB_OUTPUT_ANALOG))
					nv_connector->type = DCB_CONNECTOR_DVI_I;
				else
					nv_connector->type = DCB_CONNECTOR_DVI_D;
			} else
			if (encoders & (1 << DCB_OUTPUT_ANALOG)) {
				nv_connector->type = DCB_CONNECTOR_VGA;
			} else
			if (encoders & (1 << DCB_OUTPUT_LVDS)) {
				nv_connector->type = DCB_CONNECTOR_LVDS;
			} else
			if (encoders & (1 << DCB_OUTPUT_TV)) {
				nv_connector->type = DCB_CONNECTOR_TV_0;
			}
		}
	}

	type = drm_conntype_from_dcb(nv_connector->type);
	if (type == DRM_MODE_CONNECTOR_LVDS)
		drm_connector_init(dev, connector, &nouveau_connector_funcs_lvds, type);
	else
		drm_connector_init(dev, connector, &nouveau_connector_funcs, type);

	switch (type) {
	case DRM_MODE_CONNECTOR_LVDS:
		ret = nouveau_bios_parse_lvds_table(dev, 0, &dummy, &dummy);
		if (ret) {
			NV_ERROR(drm, "Error parsing LVDS table, disabling\n");
			kfree(nv_connector);
			return ERR_PTR(ret);
		}

		break;
	case DRM_MODE_CONNECTOR_DisplayPort:
	case DRM_MODE_CONNECTOR_eDP:
		nv_connector->aux.dev = connector->kdev;
		nv_connector->aux.drm_dev = dev;
		nv_connector->aux.transfer = nouveau_connector_aux_xfer;
		nv_connector->aux.name = connector->name;
		drm_dp_aux_init(&nv_connector->aux);
		break;
	default:
		break;
	}

	/* HDMI 3D support */
	if ((disp->disp.object.oclass >= G82_DISP)
	    && ((type == DRM_MODE_CONNECTOR_DisplayPort)
		|| (type == DRM_MODE_CONNECTOR_eDP)
		|| (type == DRM_MODE_CONNECTOR_HDMIA)))
		connector->stereo_allowed = true;

	/* defaults, will get overridden in detect() */
	connector->interlace_allowed = false;
	connector->doublescan_allowed = false;

	drm_connector_helper_add(connector, &nouveau_connector_helper_funcs);
	connector->polled = DRM_CONNECTOR_POLL_CONNECT;

<<<<<<< HEAD
	if (nv_connector->dcb && (disp->disp.conn_mask & BIT(nv_connector->index))) {
		ret = nvif_conn_ctor(&disp->disp, nv_connector->base.name, nv_connector->index,
				     &nv_connector->conn);
		if (ret) {
			goto drm_conn_err;
		}

=======
	if (nvif_object_constructed(&nv_connector->conn.object)) {
>>>>>>> 88787801
		ret = nvif_conn_event_ctor(&nv_connector->conn, "kmsHotplug",
					   nouveau_connector_hotplug,
					   NVIF_CONN_EVENT_V0_PLUG | NVIF_CONN_EVENT_V0_UNPLUG,
					   &nv_connector->hpd);
		if (ret == 0)
			connector->polled = DRM_CONNECTOR_POLL_HPD;

		if (nv_connector->aux.transfer) {
			ret = nvif_conn_event_ctor(&nv_connector->conn, "kmsDpIrq",
						   nouveau_connector_irq, NVIF_CONN_EVENT_V0_IRQ,
						   &nv_connector->irq);
			if (ret) {
				nvif_event_dtor(&nv_connector->hpd);
				nvif_conn_dtor(&nv_connector->conn);
				goto drm_conn_err;
			}
		}
	}

	connector->funcs->reset(connector);
	nouveau_conn_attach_properties(connector);

	/* Default scaling mode */
	switch (nv_connector->type) {
	case DCB_CONNECTOR_LVDS:
	case DCB_CONNECTOR_LVDS_SPWG:
	case DCB_CONNECTOR_eDP:
		/* see note in nouveau_connector_set_property() */
		if (disp->disp.object.oclass < NV50_DISP) {
			nv_connector->scaling_mode = DRM_MODE_SCALE_FULLSCREEN;
			break;
		}
		nv_connector->scaling_mode = DRM_MODE_SCALE_NONE;
		break;
	default:
		nv_connector->scaling_mode = DRM_MODE_SCALE_NONE;
		break;
	}

	/* dithering properties */
	switch (nv_connector->type) {
	case DCB_CONNECTOR_TV_0:
	case DCB_CONNECTOR_TV_1:
	case DCB_CONNECTOR_TV_3:
	case DCB_CONNECTOR_VGA:
		break;
	default:
		nv_connector->dithering_mode = DITHERING_MODE_AUTO;
		break;
	}

	switch (type) {
	case DRM_MODE_CONNECTOR_DisplayPort:
		nv_connector->dp_encoder = find_encoder(&nv_connector->base, DCB_OUTPUT_DP);
		fallthrough;
	case DRM_MODE_CONNECTOR_eDP:
		drm_dp_cec_register_connector(&nv_connector->aux, connector);
		break;
	}

	drm_connector_register(connector);
	return connector;

drm_conn_err:
	drm_connector_cleanup(connector);
	kfree(nv_connector);
	return ERR_PTR(ret);
}<|MERGE_RESOLUTION|>--- conflicted
+++ resolved
@@ -1307,8 +1307,7 @@
 		ret = nvif_conn_ctor(&disp->disp, nv_connector->base.name, nv_connector->index,
 				     &nv_connector->conn);
 		if (ret) {
-			kfree(nv_connector);
-			return ERR_PTR(ret);
+			goto drm_conn_err;
 		}
 
 		switch (nv_connector->conn.info.type) {
@@ -1387,8 +1386,7 @@
 		ret = nouveau_bios_parse_lvds_table(dev, 0, &dummy, &dummy);
 		if (ret) {
 			NV_ERROR(drm, "Error parsing LVDS table, disabling\n");
-			kfree(nv_connector);
-			return ERR_PTR(ret);
+			goto drm_conn_err;
 		}
 
 		break;
@@ -1418,17 +1416,7 @@
 	drm_connector_helper_add(connector, &nouveau_connector_helper_funcs);
 	connector->polled = DRM_CONNECTOR_POLL_CONNECT;
 
-<<<<<<< HEAD
-	if (nv_connector->dcb && (disp->disp.conn_mask & BIT(nv_connector->index))) {
-		ret = nvif_conn_ctor(&disp->disp, nv_connector->base.name, nv_connector->index,
-				     &nv_connector->conn);
-		if (ret) {
-			goto drm_conn_err;
-		}
-
-=======
 	if (nvif_object_constructed(&nv_connector->conn.object)) {
->>>>>>> 88787801
 		ret = nvif_conn_event_ctor(&nv_connector->conn, "kmsHotplug",
 					   nouveau_connector_hotplug,
 					   NVIF_CONN_EVENT_V0_PLUG | NVIF_CONN_EVENT_V0_UNPLUG,
