// SPDX-License-Identifier: GPL-2.0
/*
 * Copyright (C) 2015-2018 Etnaviv Project
 */

#include <linux/component.h>
#include <linux/of_platform.h>
#include <drm/drm_of.h>

#include "etnaviv_cmdbuf.h"
#include "etnaviv_drv.h"
#include "etnaviv_gpu.h"
#include "etnaviv_gem.h"
#include "etnaviv_mmu.h"
#include "etnaviv_perfmon.h"

/*
 * DRM operations:
 */


static void load_gpu(struct drm_device *dev)
{
	struct etnaviv_drm_private *priv = dev->dev_private;
	unsigned int i;

	for (i = 0; i < ETNA_MAX_PIPES; i++) {
		struct etnaviv_gpu *g = priv->gpu[i];

		if (g) {
			int ret;

			ret = etnaviv_gpu_init(g);
			if (ret)
				priv->gpu[i] = NULL;
		}
	}
}

static int etnaviv_open(struct drm_device *dev, struct drm_file *file)
{
	struct etnaviv_drm_private *priv = dev->dev_private;
	struct etnaviv_file_private *ctx;
	int i;

	ctx = kzalloc(sizeof(*ctx), GFP_KERNEL);
	if (!ctx)
		return -ENOMEM;

	for (i = 0; i < ETNA_MAX_PIPES; i++) {
		struct etnaviv_gpu *gpu = priv->gpu[i];
		struct drm_sched_rq *rq;

		if (gpu) {
			rq = &gpu->sched.sched_rq[DRM_SCHED_PRIORITY_NORMAL];
			drm_sched_entity_init(&ctx->sched_entity[i],
					      &rq, 1, NULL);
			}
	}

	file->driver_priv = ctx;

	return 0;
}

static void etnaviv_postclose(struct drm_device *dev, struct drm_file *file)
{
	struct etnaviv_drm_private *priv = dev->dev_private;
	struct etnaviv_file_private *ctx = file->driver_priv;
	unsigned int i;

	for (i = 0; i < ETNA_MAX_PIPES; i++) {
		struct etnaviv_gpu *gpu = priv->gpu[i];

		if (gpu) {
			mutex_lock(&gpu->lock);
			if (gpu->lastctx == ctx)
				gpu->lastctx = NULL;
			mutex_unlock(&gpu->lock);

			drm_sched_entity_destroy(&ctx->sched_entity[i]);
		}
	}

	kfree(ctx);
}

/*
 * DRM debugfs:
 */

#ifdef CONFIG_DEBUG_FS
static int etnaviv_gem_show(struct drm_device *dev, struct seq_file *m)
{
	struct etnaviv_drm_private *priv = dev->dev_private;

	etnaviv_gem_describe_objects(priv, m);

	return 0;
}

static int etnaviv_mm_show(struct drm_device *dev, struct seq_file *m)
{
	struct drm_printer p = drm_seq_file_printer(m);

	read_lock(&dev->vma_offset_manager->vm_lock);
	drm_mm_print(&dev->vma_offset_manager->vm_addr_space_mm, &p);
	read_unlock(&dev->vma_offset_manager->vm_lock);

	return 0;
}

static int etnaviv_mmu_show(struct etnaviv_gpu *gpu, struct seq_file *m)
{
	struct drm_printer p = drm_seq_file_printer(m);

	seq_printf(m, "Active Objects (%s):\n", dev_name(gpu->dev));

	mutex_lock(&gpu->mmu->lock);
	drm_mm_print(&gpu->mmu->mm, &p);
	mutex_unlock(&gpu->mmu->lock);

	return 0;
}

static void etnaviv_buffer_dump(struct etnaviv_gpu *gpu, struct seq_file *m)
{
	struct etnaviv_cmdbuf *buf = &gpu->buffer;
	u32 size = buf->size;
	u32 *ptr = buf->vaddr;
	u32 i;

	seq_printf(m, "virt %p - phys 0x%llx - free 0x%08x\n",
			buf->vaddr, (u64)etnaviv_cmdbuf_get_pa(buf),
			size - buf->user_size);

	for (i = 0; i < size / 4; i++) {
		if (i && !(i % 4))
			seq_puts(m, "\n");
		if (i % 4 == 0)
			seq_printf(m, "\t0x%p: ", ptr + i);
		seq_printf(m, "%08x ", *(ptr + i));
	}
	seq_puts(m, "\n");
}

static int etnaviv_ring_show(struct etnaviv_gpu *gpu, struct seq_file *m)
{
	seq_printf(m, "Ring Buffer (%s): ", dev_name(gpu->dev));

	mutex_lock(&gpu->lock);
	etnaviv_buffer_dump(gpu, m);
	mutex_unlock(&gpu->lock);

	return 0;
}

static int show_unlocked(struct seq_file *m, void *arg)
{
	struct drm_info_node *node = (struct drm_info_node *) m->private;
	struct drm_device *dev = node->minor->dev;
	int (*show)(struct drm_device *dev, struct seq_file *m) =
			node->info_ent->data;

	return show(dev, m);
}

static int show_each_gpu(struct seq_file *m, void *arg)
{
	struct drm_info_node *node = (struct drm_info_node *) m->private;
	struct drm_device *dev = node->minor->dev;
	struct etnaviv_drm_private *priv = dev->dev_private;
	struct etnaviv_gpu *gpu;
	int (*show)(struct etnaviv_gpu *gpu, struct seq_file *m) =
			node->info_ent->data;
	unsigned int i;
	int ret = 0;

	for (i = 0; i < ETNA_MAX_PIPES; i++) {
		gpu = priv->gpu[i];
		if (!gpu)
			continue;

		ret = show(gpu, m);
		if (ret < 0)
			break;
	}

	return ret;
}

static struct drm_info_list etnaviv_debugfs_list[] = {
		{"gpu", show_each_gpu, 0, etnaviv_gpu_debugfs},
		{"gem", show_unlocked, 0, etnaviv_gem_show},
		{ "mm", show_unlocked, 0, etnaviv_mm_show },
		{"mmu", show_each_gpu, 0, etnaviv_mmu_show},
		{"ring", show_each_gpu, 0, etnaviv_ring_show},
};

static int etnaviv_debugfs_init(struct drm_minor *minor)
{
	struct drm_device *dev = minor->dev;
	int ret;

	ret = drm_debugfs_create_files(etnaviv_debugfs_list,
			ARRAY_SIZE(etnaviv_debugfs_list),
			minor->debugfs_root, minor);

	if (ret) {
		dev_err(dev->dev, "could not install etnaviv_debugfs_list\n");
		return ret;
	}

	return ret;
}
#endif

/*
 * DRM ioctls:
 */

static int etnaviv_ioctl_get_param(struct drm_device *dev, void *data,
		struct drm_file *file)
{
	struct etnaviv_drm_private *priv = dev->dev_private;
	struct drm_etnaviv_param *args = data;
	struct etnaviv_gpu *gpu;

	if (args->pipe >= ETNA_MAX_PIPES)
		return -EINVAL;

	gpu = priv->gpu[args->pipe];
	if (!gpu)
		return -ENXIO;

	return etnaviv_gpu_get_param(gpu, args->param, &args->value);
}

static int etnaviv_ioctl_gem_new(struct drm_device *dev, void *data,
		struct drm_file *file)
{
	struct drm_etnaviv_gem_new *args = data;

	if (args->flags & ~(ETNA_BO_CACHED | ETNA_BO_WC | ETNA_BO_UNCACHED |
			    ETNA_BO_FORCE_MMU))
		return -EINVAL;

	return etnaviv_gem_new_handle(dev, file, args->size,
			args->flags, &args->handle);
}

#define TS(t) ((struct timespec){ \
	.tv_sec = (t).tv_sec, \
	.tv_nsec = (t).tv_nsec \
})

static int etnaviv_ioctl_gem_cpu_prep(struct drm_device *dev, void *data,
		struct drm_file *file)
{
	struct drm_etnaviv_gem_cpu_prep *args = data;
	struct drm_gem_object *obj;
	int ret;

	if (args->op & ~(ETNA_PREP_READ | ETNA_PREP_WRITE | ETNA_PREP_NOSYNC))
		return -EINVAL;

	obj = drm_gem_object_lookup(file, args->handle);
	if (!obj)
		return -ENOENT;

	ret = etnaviv_gem_cpu_prep(obj, args->op, &TS(args->timeout));

	drm_gem_object_put_unlocked(obj);

	return ret;
}

static int etnaviv_ioctl_gem_cpu_fini(struct drm_device *dev, void *data,
		struct drm_file *file)
{
	struct drm_etnaviv_gem_cpu_fini *args = data;
	struct drm_gem_object *obj;
	int ret;

	if (args->flags)
		return -EINVAL;

	obj = drm_gem_object_lookup(file, args->handle);
	if (!obj)
		return -ENOENT;

	ret = etnaviv_gem_cpu_fini(obj);

	drm_gem_object_put_unlocked(obj);

	return ret;
}

static int etnaviv_ioctl_gem_info(struct drm_device *dev, void *data,
		struct drm_file *file)
{
	struct drm_etnaviv_gem_info *args = data;
	struct drm_gem_object *obj;
	int ret;

	if (args->pad)
		return -EINVAL;

	obj = drm_gem_object_lookup(file, args->handle);
	if (!obj)
		return -ENOENT;

	ret = etnaviv_gem_mmap_offset(obj, &args->offset);
	drm_gem_object_put_unlocked(obj);

	return ret;
}

static int etnaviv_ioctl_wait_fence(struct drm_device *dev, void *data,
		struct drm_file *file)
{
	struct drm_etnaviv_wait_fence *args = data;
	struct etnaviv_drm_private *priv = dev->dev_private;
	struct timespec *timeout = &TS(args->timeout);
	struct etnaviv_gpu *gpu;

	if (args->flags & ~(ETNA_WAIT_NONBLOCK))
		return -EINVAL;

	if (args->pipe >= ETNA_MAX_PIPES)
		return -EINVAL;

	gpu = priv->gpu[args->pipe];
	if (!gpu)
		return -ENXIO;

	if (args->flags & ETNA_WAIT_NONBLOCK)
		timeout = NULL;

	return etnaviv_gpu_wait_fence_interruptible(gpu, args->fence,
						    timeout);
}

static int etnaviv_ioctl_gem_userptr(struct drm_device *dev, void *data,
	struct drm_file *file)
{
	struct drm_etnaviv_gem_userptr *args = data;
	int access;

	if (args->flags & ~(ETNA_USERPTR_READ|ETNA_USERPTR_WRITE) ||
	    args->flags == 0)
		return -EINVAL;

	if (offset_in_page(args->user_ptr | args->user_size) ||
	    (uintptr_t)args->user_ptr != args->user_ptr ||
	    (u32)args->user_size != args->user_size ||
	    args->user_ptr & ~PAGE_MASK)
		return -EINVAL;

	if (args->flags & ETNA_USERPTR_WRITE)
		access = VERIFY_WRITE;
	else
		access = VERIFY_READ;

	if (!access_ok(access, (void __user *)(unsigned long)args->user_ptr,
		       args->user_size))
		return -EFAULT;

	return etnaviv_gem_new_userptr(dev, file, args->user_ptr,
				       args->user_size, args->flags,
				       &args->handle);
}

static int etnaviv_ioctl_gem_wait(struct drm_device *dev, void *data,
	struct drm_file *file)
{
	struct etnaviv_drm_private *priv = dev->dev_private;
	struct drm_etnaviv_gem_wait *args = data;
	struct timespec *timeout = &TS(args->timeout);
	struct drm_gem_object *obj;
	struct etnaviv_gpu *gpu;
	int ret;

	if (args->flags & ~(ETNA_WAIT_NONBLOCK))
		return -EINVAL;

	if (args->pipe >= ETNA_MAX_PIPES)
		return -EINVAL;

	gpu = priv->gpu[args->pipe];
	if (!gpu)
		return -ENXIO;

	obj = drm_gem_object_lookup(file, args->handle);
	if (!obj)
		return -ENOENT;

	if (args->flags & ETNA_WAIT_NONBLOCK)
		timeout = NULL;

	ret = etnaviv_gem_wait_bo(gpu, obj, timeout);

	drm_gem_object_put_unlocked(obj);

	return ret;
}

static int etnaviv_ioctl_pm_query_dom(struct drm_device *dev, void *data,
	struct drm_file *file)
{
	struct etnaviv_drm_private *priv = dev->dev_private;
	struct drm_etnaviv_pm_domain *args = data;
	struct etnaviv_gpu *gpu;

	if (args->pipe >= ETNA_MAX_PIPES)
		return -EINVAL;

	gpu = priv->gpu[args->pipe];
	if (!gpu)
		return -ENXIO;

	return etnaviv_pm_query_dom(gpu, args);
}

static int etnaviv_ioctl_pm_query_sig(struct drm_device *dev, void *data,
	struct drm_file *file)
{
	struct etnaviv_drm_private *priv = dev->dev_private;
	struct drm_etnaviv_pm_signal *args = data;
	struct etnaviv_gpu *gpu;

	if (args->pipe >= ETNA_MAX_PIPES)
		return -EINVAL;

	gpu = priv->gpu[args->pipe];
	if (!gpu)
		return -ENXIO;

	return etnaviv_pm_query_sig(gpu, args);
}

static const struct drm_ioctl_desc etnaviv_ioctls[] = {
#define ETNA_IOCTL(n, func, flags) \
	DRM_IOCTL_DEF_DRV(ETNAVIV_##n, etnaviv_ioctl_##func, flags)
	ETNA_IOCTL(GET_PARAM,    get_param,    DRM_AUTH|DRM_RENDER_ALLOW),
	ETNA_IOCTL(GEM_NEW,      gem_new,      DRM_AUTH|DRM_RENDER_ALLOW),
	ETNA_IOCTL(GEM_INFO,     gem_info,     DRM_AUTH|DRM_RENDER_ALLOW),
	ETNA_IOCTL(GEM_CPU_PREP, gem_cpu_prep, DRM_AUTH|DRM_RENDER_ALLOW),
	ETNA_IOCTL(GEM_CPU_FINI, gem_cpu_fini, DRM_AUTH|DRM_RENDER_ALLOW),
	ETNA_IOCTL(GEM_SUBMIT,   gem_submit,   DRM_AUTH|DRM_RENDER_ALLOW),
	ETNA_IOCTL(WAIT_FENCE,   wait_fence,   DRM_AUTH|DRM_RENDER_ALLOW),
	ETNA_IOCTL(GEM_USERPTR,  gem_userptr,  DRM_AUTH|DRM_RENDER_ALLOW),
	ETNA_IOCTL(GEM_WAIT,     gem_wait,     DRM_AUTH|DRM_RENDER_ALLOW),
	ETNA_IOCTL(PM_QUERY_DOM, pm_query_dom, DRM_AUTH|DRM_RENDER_ALLOW),
	ETNA_IOCTL(PM_QUERY_SIG, pm_query_sig, DRM_AUTH|DRM_RENDER_ALLOW),
};

static const struct vm_operations_struct vm_ops = {
	.fault = etnaviv_gem_fault,
	.open = drm_gem_vm_open,
	.close = drm_gem_vm_close,
};

static const struct file_operations fops = {
	.owner              = THIS_MODULE,
	.open               = drm_open,
	.release            = drm_release,
	.unlocked_ioctl     = drm_ioctl,
	.compat_ioctl       = drm_compat_ioctl,
	.poll               = drm_poll,
	.read               = drm_read,
	.llseek             = no_llseek,
	.mmap               = etnaviv_gem_mmap,
};

static struct drm_driver etnaviv_drm_driver = {
	.driver_features    = DRIVER_GEM |
				DRIVER_PRIME |
				DRIVER_RENDER,
	.open               = etnaviv_open,
	.postclose           = etnaviv_postclose,
	.gem_free_object_unlocked = etnaviv_gem_free_object,
	.gem_vm_ops         = &vm_ops,
	.prime_handle_to_fd = drm_gem_prime_handle_to_fd,
	.prime_fd_to_handle = drm_gem_prime_fd_to_handle,
	.gem_prime_export   = drm_gem_prime_export,
	.gem_prime_import   = drm_gem_prime_import,
	.gem_prime_res_obj  = etnaviv_gem_prime_res_obj,
	.gem_prime_pin      = etnaviv_gem_prime_pin,
	.gem_prime_unpin    = etnaviv_gem_prime_unpin,
	.gem_prime_get_sg_table = etnaviv_gem_prime_get_sg_table,
	.gem_prime_import_sg_table = etnaviv_gem_prime_import_sg_table,
	.gem_prime_vmap     = etnaviv_gem_prime_vmap,
	.gem_prime_vunmap   = etnaviv_gem_prime_vunmap,
	.gem_prime_mmap     = etnaviv_gem_prime_mmap,
#ifdef CONFIG_DEBUG_FS
	.debugfs_init       = etnaviv_debugfs_init,
#endif
	.ioctls             = etnaviv_ioctls,
	.num_ioctls         = DRM_ETNAVIV_NUM_IOCTLS,
	.fops               = &fops,
	.name               = "etnaviv",
	.desc               = "etnaviv DRM",
	.date               = "20151214",
	.major              = 1,
	.minor              = 2,
};

/*
 * Platform driver:
 */
static int etnaviv_bind(struct device *dev)
{
	struct etnaviv_drm_private *priv;
	struct drm_device *drm;
	int ret;

	drm = drm_dev_alloc(&etnaviv_drm_driver, dev);
	if (IS_ERR(drm))
		return PTR_ERR(drm);

	priv = kzalloc(sizeof(*priv), GFP_KERNEL);
	if (!priv) {
		dev_err(dev, "failed to allocate private data\n");
		ret = -ENOMEM;
		goto out_put;
	}
	drm->dev_private = priv;

	mutex_init(&priv->gem_lock);
	INIT_LIST_HEAD(&priv->gem_list);
	priv->num_gpus = 0;

	dev_set_drvdata(dev, drm);

	ret = component_bind_all(dev, drm);
	if (ret < 0)
		goto out_bind;

	load_gpu(drm);

	ret = drm_dev_register(drm, 0);
	if (ret)
		goto out_register;

	return 0;

out_register:
	component_unbind_all(dev, drm);
out_bind:
	kfree(priv);
<<<<<<< HEAD
out_unref:
=======
out_put:
>>>>>>> 99e29449
	drm_dev_put(drm);

	return ret;
}

static void etnaviv_unbind(struct device *dev)
{
	struct drm_device *drm = dev_get_drvdata(dev);
	struct etnaviv_drm_private *priv = drm->dev_private;

	drm_dev_unregister(drm);

	component_unbind_all(dev, drm);

	drm->dev_private = NULL;
	kfree(priv);

	drm_dev_put(drm);
}

static const struct component_master_ops etnaviv_master_ops = {
	.bind = etnaviv_bind,
	.unbind = etnaviv_unbind,
};

static int compare_of(struct device *dev, void *data)
{
	struct device_node *np = data;

	return dev->of_node == np;
}

static int compare_str(struct device *dev, void *data)
{
	return !strcmp(dev_name(dev), data);
}

static int etnaviv_pdev_probe(struct platform_device *pdev)
{
	struct device *dev = &pdev->dev;
	struct component_match *match = NULL;

	if (!dev->platform_data) {
		struct device_node *core_node;

		for_each_compatible_node(core_node, NULL, "vivante,gc") {
			if (!of_device_is_available(core_node))
				continue;

			drm_of_component_match_add(&pdev->dev, &match,
						   compare_of, core_node);
		}
	} else {
		char **names = dev->platform_data;
		unsigned i;

		for (i = 0; names[i]; i++)
			component_match_add(dev, &match, compare_str, names[i]);
	}

	return component_master_add_with_match(dev, &etnaviv_master_ops, match);
}

static int etnaviv_pdev_remove(struct platform_device *pdev)
{
	component_master_del(&pdev->dev, &etnaviv_master_ops);

	return 0;
}

static struct platform_driver etnaviv_platform_driver = {
	.probe      = etnaviv_pdev_probe,
	.remove     = etnaviv_pdev_remove,
	.driver     = {
		.name   = "etnaviv",
	},
};

static struct platform_device *etnaviv_drm;

static int __init etnaviv_init(void)
{
	struct platform_device *pdev;
	int ret;
	struct device_node *np;

	etnaviv_validate_init();

	ret = platform_driver_register(&etnaviv_gpu_driver);
	if (ret != 0)
		return ret;

	ret = platform_driver_register(&etnaviv_platform_driver);
	if (ret != 0)
		goto unregister_gpu_driver;

	/*
	 * If the DT contains at least one available GPU device, instantiate
	 * the DRM platform device.
	 */
	for_each_compatible_node(np, NULL, "vivante,gc") {
		if (!of_device_is_available(np))
			continue;

		pdev = platform_device_alloc("etnaviv", -1);
		if (!pdev) {
			ret = -ENOMEM;
			of_node_put(np);
			goto unregister_platform_driver;
		}
		pdev->dev.coherent_dma_mask = DMA_BIT_MASK(40);
		pdev->dev.dma_mask = &pdev->dev.coherent_dma_mask;

		/*
		 * Apply the same DMA configuration to the virtual etnaviv
		 * device as the GPU we found. This assumes that all Vivante
		 * GPUs in the system share the same DMA constraints.
		 */
		of_dma_configure(&pdev->dev, np, true);

		ret = platform_device_add(pdev);
		if (ret) {
			platform_device_put(pdev);
			of_node_put(np);
			goto unregister_platform_driver;
		}

		etnaviv_drm = pdev;
		of_node_put(np);
		break;
	}

	return 0;

unregister_platform_driver:
	platform_driver_unregister(&etnaviv_platform_driver);
unregister_gpu_driver:
	platform_driver_unregister(&etnaviv_gpu_driver);
	return ret;
}
module_init(etnaviv_init);

static void __exit etnaviv_exit(void)
{
	platform_device_unregister(etnaviv_drm);
	platform_driver_unregister(&etnaviv_platform_driver);
	platform_driver_unregister(&etnaviv_gpu_driver);
}
module_exit(etnaviv_exit);

MODULE_AUTHOR("Christian Gmeiner <christian.gmeiner@gmail.com>");
MODULE_AUTHOR("Russell King <rmk+kernel@arm.linux.org.uk>");
MODULE_AUTHOR("Lucas Stach <l.stach@pengutronix.de>");
MODULE_DESCRIPTION("etnaviv DRM Driver");
MODULE_LICENSE("GPL v2");
MODULE_ALIAS("platform:etnaviv");<|MERGE_RESOLUTION|>--- conflicted
+++ resolved
@@ -549,11 +549,7 @@
 	component_unbind_all(dev, drm);
 out_bind:
 	kfree(priv);
-<<<<<<< HEAD
-out_unref:
-=======
 out_put:
->>>>>>> 99e29449
 	drm_dev_put(drm);
 
 	return ret;
