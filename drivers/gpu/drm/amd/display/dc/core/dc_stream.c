--- conflicted
+++ resolved
@@ -621,27 +621,7 @@
 
 	pipe_ctx->stream->dmdata_address = attr->address;
 
-<<<<<<< HEAD
-	if (pipe_ctx->stream_res.stream_enc &&
-			pipe_ctx->stream_res.stream_enc->funcs->set_dynamic_metadata != NULL) {
-		if (pipe_ctx->stream->dmdata_address.quad_part != 0) {
-			/* if using dynamic meta, don't set up generic infopackets */
-			pipe_ctx->stream_res.encoder_info_frame.hdrsmd.valid = false;
-			pipe_ctx->stream_res.stream_enc->funcs->set_dynamic_metadata(
-					pipe_ctx->stream_res.stream_enc,
-					true, pipe_ctx->plane_res.hubp->inst,
-					dc_is_dp_signal(pipe_ctx->stream->signal) ?
-							dmdata_dp : dmdata_hdmi);
-		} else
-			pipe_ctx->stream_res.stream_enc->funcs->set_dynamic_metadata(
-					pipe_ctx->stream_res.stream_enc,
-					false, pipe_ctx->plane_res.hubp->inst,
-					dc_is_dp_signal(pipe_ctx->stream->signal) ?
-							dmdata_dp : dmdata_hdmi);
-	}
-=======
 	dc->hwss.program_dmdata_engine(pipe_ctx);
->>>>>>> 0e738e03
 
 	if (hubp->funcs->dmdata_set_attributes != NULL &&
 			pipe_ctx->stream->dmdata_address.quad_part != 0) {
