--- conflicted
+++ resolved
@@ -1987,11 +1987,7 @@
 
 	ret = psp_tmr_terminate(psp);
 	if (ret) {
-<<<<<<< HEAD
-		DRM_ERROR("Falied to terminate tmr\n");
-=======
 		DRM_ERROR("Failed to terminate tmr\n");
->>>>>>> c5b72f9f
 		return ret;
 	}
 
