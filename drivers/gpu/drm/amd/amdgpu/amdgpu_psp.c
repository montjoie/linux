/*
 * Copyright 2016 Advanced Micro Devices, Inc.
 *
 * Permission is hereby granted, free of charge, to any person obtaining a
 * copy of this software and associated documentation files (the "Software"),
 * to deal in the Software without restriction, including without limitation
 * the rights to use, copy, modify, merge, publish, distribute, sublicense,
 * and/or sell copies of the Software, and to permit persons to whom the
 * Software is furnished to do so, subject to the following conditions:
 *
 * The above copyright notice and this permission notice shall be included in
 * all copies or substantial portions of the Software.
 *
 * THE SOFTWARE IS PROVIDED "AS IS", WITHOUT WARRANTY OF ANY KIND, EXPRESS OR
 * IMPLIED, INCLUDING BUT NOT LIMITED TO THE WARRANTIES OF MERCHANTABILITY,
 * FITNESS FOR A PARTICULAR PURPOSE AND NONINFRINGEMENT.  IN NO EVENT SHALL
 * THE COPYRIGHT HOLDER(S) OR AUTHOR(S) BE LIABLE FOR ANY CLAIM, DAMAGES OR
 * OTHER LIABILITY, WHETHER IN AN ACTION OF CONTRACT, TORT OR OTHERWISE,
 * ARISING FROM, OUT OF OR IN CONNECTION WITH THE SOFTWARE OR THE USE OR
 * OTHER DEALINGS IN THE SOFTWARE.
 *
 * Author: Huang Rui
 *
 */

#include <linux/firmware.h>
#include <drm/drm_drv.h>

#include "amdgpu.h"
#include "amdgpu_psp.h"
#include "amdgpu_ucode.h"
#include "amdgpu_xgmi.h"
#include "soc15_common.h"
#include "psp_v3_1.h"
#include "psp_v10_0.h"
#include "psp_v11_0.h"
#include "psp_v11_0_8.h"
#include "psp_v12_0.h"
#include "psp_v13_0.h"
#include "psp_v13_0_4.h"

#include "amdgpu_ras.h"
#include "amdgpu_securedisplay.h"
#include "amdgpu_atomfirmware.h"

#define AMD_VBIOS_FILE_MAX_SIZE_B      (1024*1024*3)

static int psp_sysfs_init(struct amdgpu_device *adev);
static void psp_sysfs_fini(struct amdgpu_device *adev);

static int psp_load_smu_fw(struct psp_context *psp);
static int psp_rap_terminate(struct psp_context *psp);
static int psp_securedisplay_terminate(struct psp_context *psp);

static int psp_ring_init(struct psp_context *psp,
			 enum psp_ring_type ring_type)
{
	int ret = 0;
	struct psp_ring *ring;
	struct amdgpu_device *adev = psp->adev;

	ring = &psp->km_ring;

	ring->ring_type = ring_type;

	/* allocate 4k Page of Local Frame Buffer memory for ring */
	ring->ring_size = 0x1000;
	ret = amdgpu_bo_create_kernel(adev, ring->ring_size, PAGE_SIZE,
				      AMDGPU_GEM_DOMAIN_VRAM |
				      AMDGPU_GEM_DOMAIN_GTT,
				      &adev->firmware.rbuf,
				      &ring->ring_mem_mc_addr,
				      (void **)&ring->ring_mem);
	if (ret) {
		ring->ring_size = 0;
		return ret;
	}

	return 0;
}

/*
 * Due to DF Cstate management centralized to PMFW, the firmware
 * loading sequence will be updated as below:
 *   - Load KDB
 *   - Load SYS_DRV
 *   - Load tOS
 *   - Load PMFW
 *   - Setup TMR
 *   - Load other non-psp fw
 *   - Load ASD
 *   - Load XGMI/RAS/HDCP/DTM TA if any
 *
 * This new sequence is required for
 *   - Arcturus and onwards
 */
static void psp_check_pmfw_centralized_cstate_management(struct psp_context *psp)
{
	struct amdgpu_device *adev = psp->adev;

	if (amdgpu_sriov_vf(adev)) {
		psp->pmfw_centralized_cstate_management = false;
		return;
	}

	switch (adev->ip_versions[MP0_HWIP][0]) {
	case IP_VERSION(11, 0, 0):
	case IP_VERSION(11, 0, 4):
	case IP_VERSION(11, 0, 5):
	case IP_VERSION(11, 0, 7):
	case IP_VERSION(11, 0, 9):
	case IP_VERSION(11, 0, 11):
	case IP_VERSION(11, 0, 12):
	case IP_VERSION(11, 0, 13):
	case IP_VERSION(13, 0, 0):
	case IP_VERSION(13, 0, 2):
	case IP_VERSION(13, 0, 7):
		psp->pmfw_centralized_cstate_management = true;
		break;
	default:
		psp->pmfw_centralized_cstate_management = false;
		break;
	}
}

static int psp_init_sriov_microcode(struct psp_context *psp)
{
	struct amdgpu_device *adev = psp->adev;
	char ucode_prefix[30];
	int ret = 0;

	amdgpu_ucode_ip_version_decode(adev, MP0_HWIP, ucode_prefix, sizeof(ucode_prefix));

	switch (adev->ip_versions[MP0_HWIP][0]) {
	case IP_VERSION(9, 0, 0):
	case IP_VERSION(11, 0, 7):
	case IP_VERSION(11, 0, 9):
		adev->virt.autoload_ucode_id = AMDGPU_UCODE_ID_CP_MEC2;
		ret = psp_init_cap_microcode(psp, ucode_prefix);
		break;
	case IP_VERSION(13, 0, 2):
		adev->virt.autoload_ucode_id = AMDGPU_UCODE_ID_CP_MEC2;
		ret = psp_init_cap_microcode(psp, ucode_prefix);
		ret &= psp_init_ta_microcode(psp, ucode_prefix);
		break;
	case IP_VERSION(13, 0, 0):
		adev->virt.autoload_ucode_id = 0;
		break;
	case IP_VERSION(13, 0, 10):
		adev->virt.autoload_ucode_id = AMDGPU_UCODE_ID_CP_MES1_DATA;
		break;
	default:
		return -EINVAL;
	}
	return ret;
}

static int psp_early_init(void *handle)
{
	struct amdgpu_device *adev = (struct amdgpu_device *)handle;
	struct psp_context *psp = &adev->psp;

	switch (adev->ip_versions[MP0_HWIP][0]) {
	case IP_VERSION(9, 0, 0):
		psp_v3_1_set_psp_funcs(psp);
		psp->autoload_supported = false;
		break;
	case IP_VERSION(10, 0, 0):
	case IP_VERSION(10, 0, 1):
		psp_v10_0_set_psp_funcs(psp);
		psp->autoload_supported = false;
		break;
	case IP_VERSION(11, 0, 2):
	case IP_VERSION(11, 0, 4):
		psp_v11_0_set_psp_funcs(psp);
		psp->autoload_supported = false;
		break;
	case IP_VERSION(11, 0, 0):
	case IP_VERSION(11, 0, 5):
	case IP_VERSION(11, 0, 9):
	case IP_VERSION(11, 0, 7):
	case IP_VERSION(11, 0, 11):
	case IP_VERSION(11, 5, 0):
	case IP_VERSION(11, 0, 12):
	case IP_VERSION(11, 0, 13):
		psp_v11_0_set_psp_funcs(psp);
		psp->autoload_supported = true;
		break;
	case IP_VERSION(11, 0, 3):
	case IP_VERSION(12, 0, 1):
		psp_v12_0_set_psp_funcs(psp);
		break;
	case IP_VERSION(13, 0, 2):
		psp_v13_0_set_psp_funcs(psp);
		break;
	case IP_VERSION(13, 0, 1):
	case IP_VERSION(13, 0, 3):
	case IP_VERSION(13, 0, 5):
	case IP_VERSION(13, 0, 8):
	case IP_VERSION(13, 0, 10):
	case IP_VERSION(13, 0, 11):
		psp_v13_0_set_psp_funcs(psp);
		psp->autoload_supported = true;
		break;
	case IP_VERSION(11, 0, 8):
		if (adev->apu_flags & AMD_APU_IS_CYAN_SKILLFISH2) {
			psp_v11_0_8_set_psp_funcs(psp);
			psp->autoload_supported = false;
		}
		break;
	case IP_VERSION(13, 0, 0):
	case IP_VERSION(13, 0, 7):
		psp_v13_0_set_psp_funcs(psp);
		psp->autoload_supported = true;
		break;
	case IP_VERSION(13, 0, 4):
		psp_v13_0_4_set_psp_funcs(psp);
		psp->autoload_supported = true;
		break;
	default:
		return -EINVAL;
	}

	psp->adev = adev;

	psp_check_pmfw_centralized_cstate_management(psp);

	if (amdgpu_sriov_vf(adev))
		return psp_init_sriov_microcode(psp);
	else
		return psp_init_microcode(psp);
}

void psp_ta_free_shared_buf(struct ta_mem_context *mem_ctx)
{
	amdgpu_bo_free_kernel(&mem_ctx->shared_bo, &mem_ctx->shared_mc_addr,
			      &mem_ctx->shared_buf);
	mem_ctx->shared_bo = NULL;
}

static void psp_free_shared_bufs(struct psp_context *psp)
{
	void *tmr_buf;
	void **pptr;

	/* free TMR memory buffer */
	pptr = amdgpu_sriov_vf(psp->adev) ? &tmr_buf : NULL;
	amdgpu_bo_free_kernel(&psp->tmr_bo, &psp->tmr_mc_addr, pptr);
	psp->tmr_bo = NULL;

	/* free xgmi shared memory */
	psp_ta_free_shared_buf(&psp->xgmi_context.context.mem_context);

	/* free ras shared memory */
	psp_ta_free_shared_buf(&psp->ras_context.context.mem_context);

	/* free hdcp shared memory */
	psp_ta_free_shared_buf(&psp->hdcp_context.context.mem_context);

	/* free dtm shared memory */
	psp_ta_free_shared_buf(&psp->dtm_context.context.mem_context);

	/* free rap shared memory */
	psp_ta_free_shared_buf(&psp->rap_context.context.mem_context);

	/* free securedisplay shared memory */
	psp_ta_free_shared_buf(&psp->securedisplay_context.context.mem_context);


}

static void psp_memory_training_fini(struct psp_context *psp)
{
	struct psp_memory_training_context *ctx = &psp->mem_train_ctx;

	ctx->init = PSP_MEM_TRAIN_NOT_SUPPORT;
	kfree(ctx->sys_cache);
	ctx->sys_cache = NULL;
}

static int psp_memory_training_init(struct psp_context *psp)
{
	int ret;
	struct psp_memory_training_context *ctx = &psp->mem_train_ctx;

	if (ctx->init != PSP_MEM_TRAIN_RESERVE_SUCCESS) {
		DRM_DEBUG("memory training is not supported!\n");
		return 0;
	}

	ctx->sys_cache = kzalloc(ctx->train_data_size, GFP_KERNEL);
	if (ctx->sys_cache == NULL) {
		DRM_ERROR("alloc mem_train_ctx.sys_cache failed!\n");
		ret = -ENOMEM;
		goto Err_out;
	}

	DRM_DEBUG("train_data_size:%llx,p2c_train_data_offset:%llx,c2p_train_data_offset:%llx.\n",
		  ctx->train_data_size,
		  ctx->p2c_train_data_offset,
		  ctx->c2p_train_data_offset);
	ctx->init = PSP_MEM_TRAIN_INIT_SUCCESS;
	return 0;

Err_out:
	psp_memory_training_fini(psp);
	return ret;
}

/*
 * Helper funciton to query psp runtime database entry
 *
 * @adev: amdgpu_device pointer
 * @entry_type: the type of psp runtime database entry
 * @db_entry: runtime database entry pointer
 *
 * Return false if runtime database doesn't exit or entry is invalid
 * or true if the specific database entry is found, and copy to @db_entry
 */
static bool psp_get_runtime_db_entry(struct amdgpu_device *adev,
				     enum psp_runtime_entry_type entry_type,
				     void *db_entry)
{
	uint64_t db_header_pos, db_dir_pos;
	struct psp_runtime_data_header db_header = {0};
	struct psp_runtime_data_directory db_dir = {0};
	bool ret = false;
	int i;

	db_header_pos = adev->gmc.mc_vram_size - PSP_RUNTIME_DB_OFFSET;
	db_dir_pos = db_header_pos + sizeof(struct psp_runtime_data_header);

	/* read runtime db header from vram */
	amdgpu_device_vram_access(adev, db_header_pos, (uint32_t *)&db_header,
			sizeof(struct psp_runtime_data_header), false);

	if (db_header.cookie != PSP_RUNTIME_DB_COOKIE_ID) {
		/* runtime db doesn't exist, exit */
		dev_dbg(adev->dev, "PSP runtime database doesn't exist\n");
		return false;
	}

	/* read runtime database entry from vram */
	amdgpu_device_vram_access(adev, db_dir_pos, (uint32_t *)&db_dir,
			sizeof(struct psp_runtime_data_directory), false);

	if (db_dir.entry_count >= PSP_RUNTIME_DB_DIAG_ENTRY_MAX_COUNT) {
		/* invalid db entry count, exit */
		dev_warn(adev->dev, "Invalid PSP runtime database entry count\n");
		return false;
	}

	/* look up for requested entry type */
	for (i = 0; i < db_dir.entry_count && !ret; i++) {
		if (db_dir.entry_list[i].entry_type == entry_type) {
			switch (entry_type) {
			case PSP_RUNTIME_ENTRY_TYPE_BOOT_CONFIG:
				if (db_dir.entry_list[i].size < sizeof(struct psp_runtime_boot_cfg_entry)) {
					/* invalid db entry size */
					dev_warn(adev->dev, "Invalid PSP runtime database boot cfg entry size\n");
					return false;
				}
				/* read runtime database entry */
				amdgpu_device_vram_access(adev, db_header_pos + db_dir.entry_list[i].offset,
							  (uint32_t *)db_entry, sizeof(struct psp_runtime_boot_cfg_entry), false);
				ret = true;
				break;
			case PSP_RUNTIME_ENTRY_TYPE_PPTABLE_ERR_STATUS:
				if (db_dir.entry_list[i].size < sizeof(struct psp_runtime_scpm_entry)) {
					/* invalid db entry size */
					dev_warn(adev->dev, "Invalid PSP runtime database scpm entry size\n");
					return false;
				}
				/* read runtime database entry */
				amdgpu_device_vram_access(adev, db_header_pos + db_dir.entry_list[i].offset,
							  (uint32_t *)db_entry, sizeof(struct psp_runtime_scpm_entry), false);
				ret = true;
				break;
			default:
				ret = false;
				break;
			}
		}
	}

	return ret;
}

static int psp_sw_init(void *handle)
{
	struct amdgpu_device *adev = (struct amdgpu_device *)handle;
	struct psp_context *psp = &adev->psp;
	int ret;
	struct psp_runtime_boot_cfg_entry boot_cfg_entry;
	struct psp_memory_training_context *mem_training_ctx = &psp->mem_train_ctx;
	struct psp_runtime_scpm_entry scpm_entry;

	psp->cmd = kzalloc(sizeof(struct psp_gfx_cmd_resp), GFP_KERNEL);
	if (!psp->cmd) {
		DRM_ERROR("Failed to allocate memory to command buffer!\n");
		ret = -ENOMEM;
	}

	adev->psp.xgmi_context.supports_extended_data =
		!adev->gmc.xgmi.connected_to_cpu &&
			adev->ip_versions[MP0_HWIP][0] == IP_VERSION(13, 0, 2);

	memset(&scpm_entry, 0, sizeof(scpm_entry));
	if ((psp_get_runtime_db_entry(adev,
				PSP_RUNTIME_ENTRY_TYPE_PPTABLE_ERR_STATUS,
				&scpm_entry)) &&
	    (SCPM_DISABLE != scpm_entry.scpm_status)) {
		adev->scpm_enabled = true;
		adev->scpm_status = scpm_entry.scpm_status;
	} else {
		adev->scpm_enabled = false;
		adev->scpm_status = SCPM_DISABLE;
	}

	/* TODO: stop gpu driver services and print alarm if scpm is enabled with error status */

	memset(&boot_cfg_entry, 0, sizeof(boot_cfg_entry));
	if (psp_get_runtime_db_entry(adev,
				PSP_RUNTIME_ENTRY_TYPE_BOOT_CONFIG,
				&boot_cfg_entry)) {
		psp->boot_cfg_bitmask = boot_cfg_entry.boot_cfg_bitmask;
		if ((psp->boot_cfg_bitmask) &
		    BOOT_CFG_FEATURE_TWO_STAGE_DRAM_TRAINING) {
			/* If psp runtime database exists, then
			 * only enable two stage memory training
			 * when TWO_STAGE_DRAM_TRAINING bit is set
			 * in runtime database */
			mem_training_ctx->enable_mem_training = true;
		}

	} else {
		/* If psp runtime database doesn't exist or
		 * is invalid, force enable two stage memory
		 * training */
		mem_training_ctx->enable_mem_training = true;
	}

	if (mem_training_ctx->enable_mem_training) {
		ret = psp_memory_training_init(psp);
		if (ret) {
			DRM_ERROR("Failed to initialize memory training!\n");
			return ret;
		}

		ret = psp_mem_training(psp, PSP_MEM_TRAIN_COLD_BOOT);
		if (ret) {
			DRM_ERROR("Failed to process memory training!\n");
			return ret;
		}
	}

	if (adev->ip_versions[MP0_HWIP][0] == IP_VERSION(11, 0, 0) ||
	    adev->ip_versions[MP0_HWIP][0] == IP_VERSION(11, 0, 7)) {
		ret= psp_sysfs_init(adev);
		if (ret) {
			return ret;
		}
	}

	ret = amdgpu_bo_create_kernel(adev, PSP_1_MEG, PSP_1_MEG,
				      amdgpu_sriov_vf(adev) ?
				      AMDGPU_GEM_DOMAIN_VRAM : AMDGPU_GEM_DOMAIN_GTT,
				      &psp->fw_pri_bo,
				      &psp->fw_pri_mc_addr,
				      &psp->fw_pri_buf);
	if (ret)
		return ret;

	ret = amdgpu_bo_create_kernel(adev, PSP_FENCE_BUFFER_SIZE, PAGE_SIZE,
				      AMDGPU_GEM_DOMAIN_VRAM,
				      &psp->fence_buf_bo,
				      &psp->fence_buf_mc_addr,
				      &psp->fence_buf);
	if (ret)
		goto failed1;

	ret = amdgpu_bo_create_kernel(adev, PSP_CMD_BUFFER_SIZE, PAGE_SIZE,
				      AMDGPU_GEM_DOMAIN_VRAM,
				      &psp->cmd_buf_bo, &psp->cmd_buf_mc_addr,
				      (void **)&psp->cmd_buf_mem);
	if (ret)
		goto failed2;

	return 0;

failed2:
	amdgpu_bo_free_kernel(&psp->fw_pri_bo,
			      &psp->fw_pri_mc_addr, &psp->fw_pri_buf);
failed1:
	amdgpu_bo_free_kernel(&psp->fence_buf_bo,
			      &psp->fence_buf_mc_addr, &psp->fence_buf);
	return ret;
}

static int psp_sw_fini(void *handle)
{
	struct amdgpu_device *adev = (struct amdgpu_device *)handle;
	struct psp_context *psp = &adev->psp;
	struct psp_gfx_cmd_resp *cmd = psp->cmd;

	psp_memory_training_fini(psp);

	amdgpu_ucode_release(&psp->sos_fw);
	amdgpu_ucode_release(&psp->asd_fw);
	amdgpu_ucode_release(&psp->ta_fw);
	amdgpu_ucode_release(&psp->cap_fw);
	amdgpu_ucode_release(&psp->toc_fw);

	if (adev->ip_versions[MP0_HWIP][0] == IP_VERSION(11, 0, 0) ||
	    adev->ip_versions[MP0_HWIP][0] == IP_VERSION(11, 0, 7))
		psp_sysfs_fini(adev);

	kfree(cmd);
	cmd = NULL;

	if (psp->km_ring.ring_mem)
		amdgpu_bo_free_kernel(&adev->firmware.rbuf,
				      &psp->km_ring.ring_mem_mc_addr,
				      (void **)&psp->km_ring.ring_mem);

	amdgpu_bo_free_kernel(&psp->fw_pri_bo,
			      &psp->fw_pri_mc_addr, &psp->fw_pri_buf);
	amdgpu_bo_free_kernel(&psp->fence_buf_bo,
			      &psp->fence_buf_mc_addr, &psp->fence_buf);
	amdgpu_bo_free_kernel(&psp->cmd_buf_bo, &psp->cmd_buf_mc_addr,
			      (void **)&psp->cmd_buf_mem);

	return 0;
}

int psp_wait_for(struct psp_context *psp, uint32_t reg_index,
		 uint32_t reg_val, uint32_t mask, bool check_changed)
{
	uint32_t val;
	int i;
	struct amdgpu_device *adev = psp->adev;

	if (psp->adev->no_hw_access)
		return 0;

	for (i = 0; i < adev->usec_timeout; i++) {
		val = RREG32(reg_index);
		if (check_changed) {
			if (val != reg_val)
				return 0;
		} else {
			if ((val & mask) == reg_val)
				return 0;
		}
		udelay(1);
	}

	return -ETIME;
}

static const char *psp_gfx_cmd_name(enum psp_gfx_cmd_id cmd_id)
{
	switch (cmd_id) {
	case GFX_CMD_ID_LOAD_TA:
		return "LOAD_TA";
	case GFX_CMD_ID_UNLOAD_TA:
		return "UNLOAD_TA";
	case GFX_CMD_ID_INVOKE_CMD:
		return "INVOKE_CMD";
	case GFX_CMD_ID_LOAD_ASD:
		return "LOAD_ASD";
	case GFX_CMD_ID_SETUP_TMR:
		return "SETUP_TMR";
	case GFX_CMD_ID_LOAD_IP_FW:
		return "LOAD_IP_FW";
	case GFX_CMD_ID_DESTROY_TMR:
		return "DESTROY_TMR";
	case GFX_CMD_ID_SAVE_RESTORE:
		return "SAVE_RESTORE_IP_FW";
	case GFX_CMD_ID_SETUP_VMR:
		return "SETUP_VMR";
	case GFX_CMD_ID_DESTROY_VMR:
		return "DESTROY_VMR";
	case GFX_CMD_ID_PROG_REG:
		return "PROG_REG";
	case GFX_CMD_ID_GET_FW_ATTESTATION:
		return "GET_FW_ATTESTATION";
	case GFX_CMD_ID_LOAD_TOC:
		return "ID_LOAD_TOC";
	case GFX_CMD_ID_AUTOLOAD_RLC:
		return "AUTOLOAD_RLC";
	case GFX_CMD_ID_BOOT_CFG:
		return "BOOT_CFG";
	default:
		return "UNKNOWN CMD";
	}
}

static int
psp_cmd_submit_buf(struct psp_context *psp,
		   struct amdgpu_firmware_info *ucode,
		   struct psp_gfx_cmd_resp *cmd, uint64_t fence_mc_addr)
{
	int ret;
	int index;
	int timeout = 20000;
	bool ras_intr = false;
	bool skip_unsupport = false;
	bool dev_entered;

	if (psp->adev->no_hw_access)
		return 0;

<<<<<<< HEAD
	dev_entered = drm_dev_enter(adev_to_drm(psp->adev), &idx);
	/*
	 * We allow sending PSP messages LOAD_ASD and UNLOAD_TA without acquiring
	 * a lock in drm_dev_enter during driver unload because we must call
	 * drm_dev_unplug as the beginning  of unload driver sequence . It is very
	 * crucial that userspace can't access device instances anymore.
	 */
	if (!dev_entered)
		WARN_ON(psp->cmd_buf_mem->cmd_id != GFX_CMD_ID_LOAD_ASD &&
			psp->cmd_buf_mem->cmd_id != GFX_CMD_ID_UNLOAD_TA &&
			psp->cmd_buf_mem->cmd_id != GFX_CMD_ID_INVOKE_CMD);

=======
>>>>>>> 8455cbb2
	memset(psp->cmd_buf_mem, 0, PSP_CMD_BUFFER_SIZE);

	memcpy(psp->cmd_buf_mem, cmd, sizeof(struct psp_gfx_cmd_resp));

	index = atomic_inc_return(&psp->fence_value);
	ret = psp_ring_cmd_submit(psp, psp->cmd_buf_mc_addr, fence_mc_addr, index);
	if (ret) {
		atomic_dec(&psp->fence_value);
		goto exit;
	}

	amdgpu_device_invalidate_hdp(psp->adev, NULL);
	while (*((unsigned int *)psp->fence_buf) != index) {
		if (--timeout == 0)
			break;
		/*
		 * Shouldn't wait for timeout when err_event_athub occurs,
		 * because gpu reset thread triggered and lock resource should
		 * be released for psp resume sequence.
		 */
		ras_intr = amdgpu_ras_intr_triggered();
		if (ras_intr)
			break;
		usleep_range(10, 100);
		amdgpu_device_invalidate_hdp(psp->adev, NULL);
	}

	/* We allow TEE_ERROR_NOT_SUPPORTED for VMR command and PSP_ERR_UNKNOWN_COMMAND in SRIOV */
	skip_unsupport = (psp->cmd_buf_mem->resp.status == TEE_ERROR_NOT_SUPPORTED ||
		psp->cmd_buf_mem->resp.status == PSP_ERR_UNKNOWN_COMMAND) && amdgpu_sriov_vf(psp->adev);

	memcpy((void*)&cmd->resp, (void*)&psp->cmd_buf_mem->resp, sizeof(struct psp_gfx_resp));

	/* In some cases, psp response status is not 0 even there is no
	 * problem while the command is submitted. Some version of PSP FW
	 * doesn't write 0 to that field.
	 * So here we would like to only print a warning instead of an error
	 * during psp initialization to avoid breaking hw_init and it doesn't
	 * return -EINVAL.
	 */
	if (!skip_unsupport && (psp->cmd_buf_mem->resp.status || !timeout) && !ras_intr) {
		if (ucode)
			DRM_WARN("failed to load ucode %s(0x%X) ",
				  amdgpu_ucode_name(ucode->ucode_id), ucode->ucode_id);
		DRM_WARN("psp gfx command %s(0x%X) failed and response status is (0x%X)\n",
			 psp_gfx_cmd_name(psp->cmd_buf_mem->cmd_id), psp->cmd_buf_mem->cmd_id,
			 psp->cmd_buf_mem->resp.status);
		/* If any firmware (including CAP) load fails under SRIOV, it should
		 * return failure to stop the VF from initializing.
		 * Also return failure in case of timeout
		 */
		if ((ucode && amdgpu_sriov_vf(psp->adev)) || !timeout) {
			ret = -EINVAL;
			goto exit;
		}
	}

	if (ucode) {
		ucode->tmr_mc_addr_lo = psp->cmd_buf_mem->resp.fw_addr_lo;
		ucode->tmr_mc_addr_hi = psp->cmd_buf_mem->resp.fw_addr_hi;
	}

exit:
<<<<<<< HEAD
	if (dev_entered)
		drm_dev_exit(idx);
=======
>>>>>>> 8455cbb2
	return ret;
}

static struct psp_gfx_cmd_resp *acquire_psp_cmd_buf(struct psp_context *psp)
{
	struct psp_gfx_cmd_resp *cmd = psp->cmd;

	mutex_lock(&psp->mutex);

	memset(cmd, 0, sizeof(struct psp_gfx_cmd_resp));

	return cmd;
}

static void release_psp_cmd_buf(struct psp_context *psp)
{
	mutex_unlock(&psp->mutex);
}

static void psp_prep_tmr_cmd_buf(struct psp_context *psp,
				 struct psp_gfx_cmd_resp *cmd,
				 uint64_t tmr_mc, struct amdgpu_bo *tmr_bo)
{
	struct amdgpu_device *adev = psp->adev;
	uint32_t size = amdgpu_bo_size(tmr_bo);
	uint64_t tmr_pa = amdgpu_gmc_vram_pa(adev, tmr_bo);

	if (amdgpu_sriov_vf(psp->adev))
		cmd->cmd_id = GFX_CMD_ID_SETUP_VMR;
	else
		cmd->cmd_id = GFX_CMD_ID_SETUP_TMR;
	cmd->cmd.cmd_setup_tmr.buf_phy_addr_lo = lower_32_bits(tmr_mc);
	cmd->cmd.cmd_setup_tmr.buf_phy_addr_hi = upper_32_bits(tmr_mc);
	cmd->cmd.cmd_setup_tmr.buf_size = size;
	cmd->cmd.cmd_setup_tmr.bitfield.virt_phy_addr = 1;
	cmd->cmd.cmd_setup_tmr.system_phy_addr_lo = lower_32_bits(tmr_pa);
	cmd->cmd.cmd_setup_tmr.system_phy_addr_hi = upper_32_bits(tmr_pa);
}

static void psp_prep_load_toc_cmd_buf(struct psp_gfx_cmd_resp *cmd,
				      uint64_t pri_buf_mc, uint32_t size)
{
	cmd->cmd_id = GFX_CMD_ID_LOAD_TOC;
	cmd->cmd.cmd_load_toc.toc_phy_addr_lo = lower_32_bits(pri_buf_mc);
	cmd->cmd.cmd_load_toc.toc_phy_addr_hi = upper_32_bits(pri_buf_mc);
	cmd->cmd.cmd_load_toc.toc_size = size;
}

/* Issue LOAD TOC cmd to PSP to part toc and calculate tmr size needed */
static int psp_load_toc(struct psp_context *psp,
			uint32_t *tmr_size)
{
	int ret;
	struct psp_gfx_cmd_resp *cmd = acquire_psp_cmd_buf(psp);

	/* Copy toc to psp firmware private buffer */
	psp_copy_fw(psp, psp->toc.start_addr, psp->toc.size_bytes);

	psp_prep_load_toc_cmd_buf(cmd, psp->fw_pri_mc_addr, psp->toc.size_bytes);

	ret = psp_cmd_submit_buf(psp, NULL, cmd,
				 psp->fence_buf_mc_addr);
	if (!ret)
		*tmr_size = psp->cmd_buf_mem->resp.tmr_size;

	release_psp_cmd_buf(psp);

	return ret;
}

/* Set up Trusted Memory Region */
static int psp_tmr_init(struct psp_context *psp)
{
	int ret = 0;
	int tmr_size;
	void *tmr_buf;
	void **pptr;

	/*
	 * According to HW engineer, they prefer the TMR address be "naturally
	 * aligned" , e.g. the start address be an integer divide of TMR size.
	 *
	 * Note: this memory need be reserved till the driver
	 * uninitializes.
	 */
	tmr_size = PSP_TMR_SIZE(psp->adev);

	/* For ASICs support RLC autoload, psp will parse the toc
	 * and calculate the total size of TMR needed */
	if (!amdgpu_sriov_vf(psp->adev) &&
	    psp->toc.start_addr &&
	    psp->toc.size_bytes &&
	    psp->fw_pri_buf) {
		ret = psp_load_toc(psp, &tmr_size);
		if (ret) {
			DRM_ERROR("Failed to load toc\n");
			return ret;
		}
	}

	if (!psp->tmr_bo) {
		pptr = amdgpu_sriov_vf(psp->adev) ? &tmr_buf : NULL;
		ret = amdgpu_bo_create_kernel(psp->adev, tmr_size,
					      PSP_TMR_ALIGNMENT,
					      AMDGPU_HAS_VRAM(psp->adev) ?
					      AMDGPU_GEM_DOMAIN_VRAM :
					      AMDGPU_GEM_DOMAIN_GTT,
					      &psp->tmr_bo, &psp->tmr_mc_addr,
					      pptr);
	}

	return ret;
}

static bool psp_skip_tmr(struct psp_context *psp)
{
	switch (psp->adev->ip_versions[MP0_HWIP][0]) {
	case IP_VERSION(11, 0, 9):
	case IP_VERSION(11, 0, 7):
	case IP_VERSION(13, 0, 2):
	case IP_VERSION(13, 0, 10):
		return true;
	default:
		return false;
	}
}

static int psp_tmr_load(struct psp_context *psp)
{
	int ret;
	struct psp_gfx_cmd_resp *cmd;

	/* For Navi12 and CHIP_SIENNA_CICHLID SRIOV, do not set up TMR.
	 * Already set up by host driver.
	 */
	if (amdgpu_sriov_vf(psp->adev) && psp_skip_tmr(psp))
		return 0;

	cmd = acquire_psp_cmd_buf(psp);

	psp_prep_tmr_cmd_buf(psp, cmd, psp->tmr_mc_addr, psp->tmr_bo);
	DRM_INFO("reserve 0x%lx from 0x%llx for PSP TMR\n",
		 amdgpu_bo_size(psp->tmr_bo), psp->tmr_mc_addr);

	ret = psp_cmd_submit_buf(psp, NULL, cmd,
				 psp->fence_buf_mc_addr);

	release_psp_cmd_buf(psp);

	return ret;
}

static void psp_prep_tmr_unload_cmd_buf(struct psp_context *psp,
				        struct psp_gfx_cmd_resp *cmd)
{
	if (amdgpu_sriov_vf(psp->adev))
		cmd->cmd_id = GFX_CMD_ID_DESTROY_VMR;
	else
		cmd->cmd_id = GFX_CMD_ID_DESTROY_TMR;
}

static int psp_tmr_unload(struct psp_context *psp)
{
	int ret;
	struct psp_gfx_cmd_resp *cmd = acquire_psp_cmd_buf(psp);

	psp_prep_tmr_unload_cmd_buf(psp, cmd);
	dev_dbg(psp->adev->dev, "free PSP TMR buffer\n");

	ret = psp_cmd_submit_buf(psp, NULL, cmd,
				 psp->fence_buf_mc_addr);

	release_psp_cmd_buf(psp);

	return ret;
}

static int psp_tmr_terminate(struct psp_context *psp)
{
	return psp_tmr_unload(psp);
}

int psp_get_fw_attestation_records_addr(struct psp_context *psp,
					uint64_t *output_ptr)
{
	int ret;
	struct psp_gfx_cmd_resp *cmd;

	if (!output_ptr)
		return -EINVAL;

	if (amdgpu_sriov_vf(psp->adev))
		return 0;

	cmd = acquire_psp_cmd_buf(psp);

	cmd->cmd_id = GFX_CMD_ID_GET_FW_ATTESTATION;

	ret = psp_cmd_submit_buf(psp, NULL, cmd,
				 psp->fence_buf_mc_addr);

	if (!ret) {
		*output_ptr = ((uint64_t)cmd->resp.uresp.fwar_db_info.fwar_db_addr_lo) +
			      ((uint64_t)cmd->resp.uresp.fwar_db_info.fwar_db_addr_hi << 32);
	}

	release_psp_cmd_buf(psp);

	return ret;
}

static int psp_boot_config_get(struct amdgpu_device *adev, uint32_t *boot_cfg)
{
	struct psp_context *psp = &adev->psp;
	struct psp_gfx_cmd_resp *cmd;
	int ret;

	if (amdgpu_sriov_vf(adev))
		return 0;

	cmd = acquire_psp_cmd_buf(psp);

	cmd->cmd_id = GFX_CMD_ID_BOOT_CFG;
	cmd->cmd.boot_cfg.sub_cmd = BOOTCFG_CMD_GET;

	ret = psp_cmd_submit_buf(psp, NULL, cmd, psp->fence_buf_mc_addr);
	if (!ret) {
		*boot_cfg =
			(cmd->resp.uresp.boot_cfg.boot_cfg & BOOT_CONFIG_GECC) ? 1 : 0;
	}

	release_psp_cmd_buf(psp);

	return ret;
}

static int psp_boot_config_set(struct amdgpu_device *adev, uint32_t boot_cfg)
{
	int ret;
	struct psp_context *psp = &adev->psp;
	struct psp_gfx_cmd_resp *cmd;

	if (amdgpu_sriov_vf(adev))
		return 0;

	cmd = acquire_psp_cmd_buf(psp);

	cmd->cmd_id = GFX_CMD_ID_BOOT_CFG;
	cmd->cmd.boot_cfg.sub_cmd = BOOTCFG_CMD_SET;
	cmd->cmd.boot_cfg.boot_config = boot_cfg;
	cmd->cmd.boot_cfg.boot_config_valid = boot_cfg;

	ret = psp_cmd_submit_buf(psp, NULL, cmd, psp->fence_buf_mc_addr);

	release_psp_cmd_buf(psp);

	return ret;
}

static int psp_rl_load(struct amdgpu_device *adev)
{
	int ret;
	struct psp_context *psp = &adev->psp;
	struct psp_gfx_cmd_resp *cmd;

	if (!is_psp_fw_valid(psp->rl))
		return 0;

	cmd = acquire_psp_cmd_buf(psp);

	memset(psp->fw_pri_buf, 0, PSP_1_MEG);
	memcpy(psp->fw_pri_buf, psp->rl.start_addr, psp->rl.size_bytes);

	cmd->cmd_id = GFX_CMD_ID_LOAD_IP_FW;
	cmd->cmd.cmd_load_ip_fw.fw_phy_addr_lo = lower_32_bits(psp->fw_pri_mc_addr);
	cmd->cmd.cmd_load_ip_fw.fw_phy_addr_hi = upper_32_bits(psp->fw_pri_mc_addr);
	cmd->cmd.cmd_load_ip_fw.fw_size = psp->rl.size_bytes;
	cmd->cmd.cmd_load_ip_fw.fw_type = GFX_FW_TYPE_REG_LIST;

	ret = psp_cmd_submit_buf(psp, NULL, cmd, psp->fence_buf_mc_addr);

	release_psp_cmd_buf(psp);

	return ret;
}

static int psp_asd_initialize(struct psp_context *psp)
{
	int ret;

	/* If PSP version doesn't match ASD version, asd loading will be failed.
	 * add workaround to bypass it for sriov now.
	 * TODO: add version check to make it common
	 */
	if (amdgpu_sriov_vf(psp->adev) || !psp->asd_context.bin_desc.size_bytes)
		return 0;

	psp->asd_context.mem_context.shared_mc_addr  = 0;
	psp->asd_context.mem_context.shared_mem_size = PSP_ASD_SHARED_MEM_SIZE;
	psp->asd_context.ta_load_type                = GFX_CMD_ID_LOAD_ASD;

	ret = psp_ta_load(psp, &psp->asd_context);
	if (!ret)
		psp->asd_context.initialized = true;

	return ret;
}

static void psp_prep_ta_unload_cmd_buf(struct psp_gfx_cmd_resp *cmd,
				       uint32_t session_id)
{
	cmd->cmd_id = GFX_CMD_ID_UNLOAD_TA;
	cmd->cmd.cmd_unload_ta.session_id = session_id;
}

int psp_ta_unload(struct psp_context *psp, struct ta_context *context)
{
	int ret;
	struct psp_gfx_cmd_resp *cmd = acquire_psp_cmd_buf(psp);

	psp_prep_ta_unload_cmd_buf(cmd, context->session_id);

	ret = psp_cmd_submit_buf(psp, NULL, cmd, psp->fence_buf_mc_addr);

	context->resp_status = cmd->resp.status;

	release_psp_cmd_buf(psp);

	return ret;
}

static int psp_asd_terminate(struct psp_context *psp)
{
	int ret;

	if (amdgpu_sriov_vf(psp->adev))
		return 0;

	if (!psp->asd_context.initialized)
		return 0;

	ret = psp_ta_unload(psp, &psp->asd_context);
	if (!ret)
		psp->asd_context.initialized = false;

	return ret;
}

static void psp_prep_reg_prog_cmd_buf(struct psp_gfx_cmd_resp *cmd,
		uint32_t id, uint32_t value)
{
	cmd->cmd_id = GFX_CMD_ID_PROG_REG;
	cmd->cmd.cmd_setup_reg_prog.reg_value = value;
	cmd->cmd.cmd_setup_reg_prog.reg_id = id;
}

int psp_reg_program(struct psp_context *psp, enum psp_reg_prog_id reg,
		uint32_t value)
{
	struct psp_gfx_cmd_resp *cmd;
	int ret = 0;

	if (reg >= PSP_REG_LAST)
		return -EINVAL;

	cmd = acquire_psp_cmd_buf(psp);

	psp_prep_reg_prog_cmd_buf(cmd, reg, value);
	ret = psp_cmd_submit_buf(psp, NULL, cmd, psp->fence_buf_mc_addr);
	if (ret)
		DRM_ERROR("PSP failed to program reg id %d", reg);

	release_psp_cmd_buf(psp);

	return ret;
}

static void psp_prep_ta_load_cmd_buf(struct psp_gfx_cmd_resp *cmd,
				     uint64_t ta_bin_mc,
				     struct ta_context *context)
{
	cmd->cmd_id				= context->ta_load_type;
	cmd->cmd.cmd_load_ta.app_phy_addr_lo 	= lower_32_bits(ta_bin_mc);
	cmd->cmd.cmd_load_ta.app_phy_addr_hi	= upper_32_bits(ta_bin_mc);
	cmd->cmd.cmd_load_ta.app_len		= context->bin_desc.size_bytes;

	cmd->cmd.cmd_load_ta.cmd_buf_phy_addr_lo =
		lower_32_bits(context->mem_context.shared_mc_addr);
	cmd->cmd.cmd_load_ta.cmd_buf_phy_addr_hi =
		upper_32_bits(context->mem_context.shared_mc_addr);
	cmd->cmd.cmd_load_ta.cmd_buf_len = context->mem_context.shared_mem_size;
}

int psp_ta_init_shared_buf(struct psp_context *psp,
				  struct ta_mem_context *mem_ctx)
{
	/*
	* Allocate 16k memory aligned to 4k from Frame Buffer (local
	* physical) for ta to host memory
	*/
	return amdgpu_bo_create_kernel(psp->adev, mem_ctx->shared_mem_size,
				      PAGE_SIZE, AMDGPU_GEM_DOMAIN_VRAM |
				      AMDGPU_GEM_DOMAIN_GTT,
				      &mem_ctx->shared_bo,
				      &mem_ctx->shared_mc_addr,
				      &mem_ctx->shared_buf);
}

static void psp_prep_ta_invoke_cmd_buf(struct psp_gfx_cmd_resp *cmd,
				       uint32_t ta_cmd_id,
				       uint32_t session_id)
{
	cmd->cmd_id				= GFX_CMD_ID_INVOKE_CMD;
	cmd->cmd.cmd_invoke_cmd.session_id	= session_id;
	cmd->cmd.cmd_invoke_cmd.ta_cmd_id	= ta_cmd_id;
}

int psp_ta_invoke(struct psp_context *psp,
		  uint32_t ta_cmd_id,
		  struct ta_context *context)
{
	int ret;
	struct psp_gfx_cmd_resp *cmd = acquire_psp_cmd_buf(psp);

	psp_prep_ta_invoke_cmd_buf(cmd, ta_cmd_id, context->session_id);

	ret = psp_cmd_submit_buf(psp, NULL, cmd,
				 psp->fence_buf_mc_addr);

	context->resp_status = cmd->resp.status;

	release_psp_cmd_buf(psp);

	return ret;
}

int psp_ta_load(struct psp_context *psp, struct ta_context *context)
{
	int ret;
	struct psp_gfx_cmd_resp *cmd;

	cmd = acquire_psp_cmd_buf(psp);

	psp_copy_fw(psp, context->bin_desc.start_addr,
		    context->bin_desc.size_bytes);

	psp_prep_ta_load_cmd_buf(cmd, psp->fw_pri_mc_addr, context);

	ret = psp_cmd_submit_buf(psp, NULL, cmd,
				 psp->fence_buf_mc_addr);

	context->resp_status = cmd->resp.status;

	if (!ret) {
		context->session_id = cmd->resp.session_id;
	}

	release_psp_cmd_buf(psp);

	return ret;
}

int psp_xgmi_invoke(struct psp_context *psp, uint32_t ta_cmd_id)
{
	return psp_ta_invoke(psp, ta_cmd_id, &psp->xgmi_context.context);
}

int psp_xgmi_terminate(struct psp_context *psp)
{
	int ret;
	struct amdgpu_device *adev = psp->adev;

	/* XGMI TA unload currently is not supported on Arcturus/Aldebaran A+A */
	if (adev->ip_versions[MP0_HWIP][0] == IP_VERSION(11, 0, 4) ||
	    (adev->ip_versions[MP0_HWIP][0] == IP_VERSION(13, 0, 2) &&
	     adev->gmc.xgmi.connected_to_cpu))
		return 0;

	if (!psp->xgmi_context.context.initialized)
		return 0;

	ret = psp_ta_unload(psp, &psp->xgmi_context.context);

	psp->xgmi_context.context.initialized = false;

	return ret;
}

int psp_xgmi_initialize(struct psp_context *psp, bool set_extended_data, bool load_ta)
{
	struct ta_xgmi_shared_memory *xgmi_cmd;
	int ret;

	if (!psp->ta_fw ||
	    !psp->xgmi_context.context.bin_desc.size_bytes ||
	    !psp->xgmi_context.context.bin_desc.start_addr)
		return -ENOENT;

	if (!load_ta)
		goto invoke;

	psp->xgmi_context.context.mem_context.shared_mem_size = PSP_XGMI_SHARED_MEM_SIZE;
	psp->xgmi_context.context.ta_load_type = GFX_CMD_ID_LOAD_TA;

	if (!psp->xgmi_context.context.mem_context.shared_buf) {
		ret = psp_ta_init_shared_buf(psp, &psp->xgmi_context.context.mem_context);
		if (ret)
			return ret;
	}

	/* Load XGMI TA */
	ret = psp_ta_load(psp, &psp->xgmi_context.context);
	if (!ret)
		psp->xgmi_context.context.initialized = true;
	else
		return ret;

invoke:
	/* Initialize XGMI session */
	xgmi_cmd = (struct ta_xgmi_shared_memory *)(psp->xgmi_context.context.mem_context.shared_buf);
	memset(xgmi_cmd, 0, sizeof(struct ta_xgmi_shared_memory));
	xgmi_cmd->flag_extend_link_record = set_extended_data;
	xgmi_cmd->cmd_id = TA_COMMAND_XGMI__INITIALIZE;

	ret = psp_xgmi_invoke(psp, xgmi_cmd->cmd_id);

	return ret;
}

int psp_xgmi_get_hive_id(struct psp_context *psp, uint64_t *hive_id)
{
	struct ta_xgmi_shared_memory *xgmi_cmd;
	int ret;

	xgmi_cmd = (struct ta_xgmi_shared_memory *)psp->xgmi_context.context.mem_context.shared_buf;
	memset(xgmi_cmd, 0, sizeof(struct ta_xgmi_shared_memory));

	xgmi_cmd->cmd_id = TA_COMMAND_XGMI__GET_HIVE_ID;

	/* Invoke xgmi ta to get hive id */
	ret = psp_xgmi_invoke(psp, xgmi_cmd->cmd_id);
	if (ret)
		return ret;

	*hive_id = xgmi_cmd->xgmi_out_message.get_hive_id.hive_id;

	return 0;
}

int psp_xgmi_get_node_id(struct psp_context *psp, uint64_t *node_id)
{
	struct ta_xgmi_shared_memory *xgmi_cmd;
	int ret;

	xgmi_cmd = (struct ta_xgmi_shared_memory *)psp->xgmi_context.context.mem_context.shared_buf;
	memset(xgmi_cmd, 0, sizeof(struct ta_xgmi_shared_memory));

	xgmi_cmd->cmd_id = TA_COMMAND_XGMI__GET_NODE_ID;

	/* Invoke xgmi ta to get the node id */
	ret = psp_xgmi_invoke(psp, xgmi_cmd->cmd_id);
	if (ret)
		return ret;

	*node_id = xgmi_cmd->xgmi_out_message.get_node_id.node_id;

	return 0;
}

static bool psp_xgmi_peer_link_info_supported(struct psp_context *psp)
{
	return psp->adev->ip_versions[MP0_HWIP][0] == IP_VERSION(13, 0, 2) &&
		psp->xgmi_context.context.bin_desc.fw_version >= 0x2000000b;
}

/*
 * Chips that support extended topology information require the driver to
 * reflect topology information in the opposite direction.  This is
 * because the TA has already exceeded its link record limit and if the
 * TA holds bi-directional information, the driver would have to do
 * multiple fetches instead of just two.
 */
static void psp_xgmi_reflect_topology_info(struct psp_context *psp,
					struct psp_xgmi_node_info node_info)
{
	struct amdgpu_device *mirror_adev;
	struct amdgpu_hive_info *hive;
	uint64_t src_node_id = psp->adev->gmc.xgmi.node_id;
	uint64_t dst_node_id = node_info.node_id;
	uint8_t dst_num_hops = node_info.num_hops;
	uint8_t dst_num_links = node_info.num_links;

	hive = amdgpu_get_xgmi_hive(psp->adev);
	list_for_each_entry(mirror_adev, &hive->device_list, gmc.xgmi.head) {
		struct psp_xgmi_topology_info *mirror_top_info;
		int j;

		if (mirror_adev->gmc.xgmi.node_id != dst_node_id)
			continue;

		mirror_top_info = &mirror_adev->psp.xgmi_context.top_info;
		for (j = 0; j < mirror_top_info->num_nodes; j++) {
			if (mirror_top_info->nodes[j].node_id != src_node_id)
				continue;

			mirror_top_info->nodes[j].num_hops = dst_num_hops;
			/*
			 * prevent 0 num_links value re-reflection since reflection
			 * criteria is based on num_hops (direct or indirect).
			 *
			 */
			if (dst_num_links)
				mirror_top_info->nodes[j].num_links = dst_num_links;

			break;
		}

		break;
	}

	amdgpu_put_xgmi_hive(hive);
}

int psp_xgmi_get_topology_info(struct psp_context *psp,
			       int number_devices,
			       struct psp_xgmi_topology_info *topology,
			       bool get_extended_data)
{
	struct ta_xgmi_shared_memory *xgmi_cmd;
	struct ta_xgmi_cmd_get_topology_info_input *topology_info_input;
	struct ta_xgmi_cmd_get_topology_info_output *topology_info_output;
	int i;
	int ret;

	if (!topology || topology->num_nodes > TA_XGMI__MAX_CONNECTED_NODES)
		return -EINVAL;

	xgmi_cmd = (struct ta_xgmi_shared_memory *)psp->xgmi_context.context.mem_context.shared_buf;
	memset(xgmi_cmd, 0, sizeof(struct ta_xgmi_shared_memory));
	xgmi_cmd->flag_extend_link_record = get_extended_data;

	/* Fill in the shared memory with topology information as input */
	topology_info_input = &xgmi_cmd->xgmi_in_message.get_topology_info;
	xgmi_cmd->cmd_id = TA_COMMAND_XGMI__GET_GET_TOPOLOGY_INFO;
	topology_info_input->num_nodes = number_devices;

	for (i = 0; i < topology_info_input->num_nodes; i++) {
		topology_info_input->nodes[i].node_id = topology->nodes[i].node_id;
		topology_info_input->nodes[i].num_hops = topology->nodes[i].num_hops;
		topology_info_input->nodes[i].is_sharing_enabled = topology->nodes[i].is_sharing_enabled;
		topology_info_input->nodes[i].sdma_engine = topology->nodes[i].sdma_engine;
	}

	/* Invoke xgmi ta to get the topology information */
	ret = psp_xgmi_invoke(psp, TA_COMMAND_XGMI__GET_GET_TOPOLOGY_INFO);
	if (ret)
		return ret;

	/* Read the output topology information from the shared memory */
	topology_info_output = &xgmi_cmd->xgmi_out_message.get_topology_info;
	topology->num_nodes = xgmi_cmd->xgmi_out_message.get_topology_info.num_nodes;
	for (i = 0; i < topology->num_nodes; i++) {
		/* extended data will either be 0 or equal to non-extended data */
		if (topology_info_output->nodes[i].num_hops)
			topology->nodes[i].num_hops = topology_info_output->nodes[i].num_hops;

		/* non-extended data gets everything here so no need to update */
		if (!get_extended_data) {
			topology->nodes[i].node_id = topology_info_output->nodes[i].node_id;
			topology->nodes[i].is_sharing_enabled =
					topology_info_output->nodes[i].is_sharing_enabled;
			topology->nodes[i].sdma_engine =
					topology_info_output->nodes[i].sdma_engine;
		}

	}

	/* Invoke xgmi ta again to get the link information */
	if (psp_xgmi_peer_link_info_supported(psp)) {
		struct ta_xgmi_cmd_get_peer_link_info_output *link_info_output;

		xgmi_cmd->cmd_id = TA_COMMAND_XGMI__GET_PEER_LINKS;

		ret = psp_xgmi_invoke(psp, TA_COMMAND_XGMI__GET_PEER_LINKS);

		if (ret)
			return ret;

		link_info_output = &xgmi_cmd->xgmi_out_message.get_link_info;
		for (i = 0; i < topology->num_nodes; i++) {
			/* accumulate num_links on extended data */
			topology->nodes[i].num_links = get_extended_data ?
					topology->nodes[i].num_links +
							link_info_output->nodes[i].num_links :
					link_info_output->nodes[i].num_links;

			/* reflect the topology information for bi-directionality */
			if (psp->xgmi_context.supports_extended_data &&
					get_extended_data && topology->nodes[i].num_hops)
				psp_xgmi_reflect_topology_info(psp, topology->nodes[i]);
		}
	}

	return 0;
}

int psp_xgmi_set_topology_info(struct psp_context *psp,
			       int number_devices,
			       struct psp_xgmi_topology_info *topology)
{
	struct ta_xgmi_shared_memory *xgmi_cmd;
	struct ta_xgmi_cmd_get_topology_info_input *topology_info_input;
	int i;

	if (!topology || topology->num_nodes > TA_XGMI__MAX_CONNECTED_NODES)
		return -EINVAL;

	xgmi_cmd = (struct ta_xgmi_shared_memory *)psp->xgmi_context.context.mem_context.shared_buf;
	memset(xgmi_cmd, 0, sizeof(struct ta_xgmi_shared_memory));

	topology_info_input = &xgmi_cmd->xgmi_in_message.get_topology_info;
	xgmi_cmd->cmd_id = TA_COMMAND_XGMI__SET_TOPOLOGY_INFO;
	topology_info_input->num_nodes = number_devices;

	for (i = 0; i < topology_info_input->num_nodes; i++) {
		topology_info_input->nodes[i].node_id = topology->nodes[i].node_id;
		topology_info_input->nodes[i].num_hops = topology->nodes[i].num_hops;
		topology_info_input->nodes[i].is_sharing_enabled = 1;
		topology_info_input->nodes[i].sdma_engine = topology->nodes[i].sdma_engine;
	}

	/* Invoke xgmi ta to set topology information */
	return psp_xgmi_invoke(psp, TA_COMMAND_XGMI__SET_TOPOLOGY_INFO);
}

// ras begin
static void psp_ras_ta_check_status(struct psp_context *psp)
{
	struct ta_ras_shared_memory *ras_cmd =
		(struct ta_ras_shared_memory *)psp->ras_context.context.mem_context.shared_buf;

	switch (ras_cmd->ras_status) {
	case TA_RAS_STATUS__ERROR_UNSUPPORTED_IP:
		dev_warn(psp->adev->dev,
				"RAS WARNING: cmd failed due to unsupported ip\n");
		break;
	case TA_RAS_STATUS__ERROR_UNSUPPORTED_ERROR_INJ:
		dev_warn(psp->adev->dev,
				"RAS WARNING: cmd failed due to unsupported error injection\n");
		break;
	case TA_RAS_STATUS__SUCCESS:
		break;
	case TA_RAS_STATUS__TEE_ERROR_ACCESS_DENIED:
		if (ras_cmd->cmd_id == TA_RAS_COMMAND__TRIGGER_ERROR)
			dev_warn(psp->adev->dev,
					"RAS WARNING: Inject error to critical region is not allowed\n");
		break;
	default:
		dev_warn(psp->adev->dev,
				"RAS WARNING: ras status = 0x%X\n", ras_cmd->ras_status);
		break;
	}
}

int psp_ras_invoke(struct psp_context *psp, uint32_t ta_cmd_id)
{
	struct ta_ras_shared_memory *ras_cmd;
	int ret;

	ras_cmd = (struct ta_ras_shared_memory *)psp->ras_context.context.mem_context.shared_buf;

	/*
	 * TODO: bypass the loading in sriov for now
	 */
	if (amdgpu_sriov_vf(psp->adev))
		return 0;

	ret = psp_ta_invoke(psp, ta_cmd_id, &psp->ras_context.context);

	if (amdgpu_ras_intr_triggered())
		return ret;

	if (ras_cmd->if_version > RAS_TA_HOST_IF_VER)
	{
		DRM_WARN("RAS: Unsupported Interface");
		return -EINVAL;
	}

	if (!ret) {
		if (ras_cmd->ras_out_message.flags.err_inject_switch_disable_flag) {
			dev_warn(psp->adev->dev, "ECC switch disabled\n");

			ras_cmd->ras_status = TA_RAS_STATUS__ERROR_RAS_NOT_AVAILABLE;
		}
		else if (ras_cmd->ras_out_message.flags.reg_access_failure_flag)
			dev_warn(psp->adev->dev,
				 "RAS internal register access blocked\n");

		psp_ras_ta_check_status(psp);
	}

	return ret;
}

int psp_ras_enable_features(struct psp_context *psp,
		union ta_ras_cmd_input *info, bool enable)
{
	struct ta_ras_shared_memory *ras_cmd;
	int ret;

	if (!psp->ras_context.context.initialized)
		return -EINVAL;

	ras_cmd = (struct ta_ras_shared_memory *)psp->ras_context.context.mem_context.shared_buf;
	memset(ras_cmd, 0, sizeof(struct ta_ras_shared_memory));

	if (enable)
		ras_cmd->cmd_id = TA_RAS_COMMAND__ENABLE_FEATURES;
	else
		ras_cmd->cmd_id = TA_RAS_COMMAND__DISABLE_FEATURES;

	ras_cmd->ras_in_message = *info;

	ret = psp_ras_invoke(psp, ras_cmd->cmd_id);
	if (ret)
		return -EINVAL;

	return 0;
}

int psp_ras_terminate(struct psp_context *psp)
{
	int ret;

	/*
	 * TODO: bypass the terminate in sriov for now
	 */
	if (amdgpu_sriov_vf(psp->adev))
		return 0;

	if (!psp->ras_context.context.initialized)
		return 0;

	ret = psp_ta_unload(psp, &psp->ras_context.context);

	psp->ras_context.context.initialized = false;

	return ret;
}

int psp_ras_initialize(struct psp_context *psp)
{
	int ret;
	uint32_t boot_cfg = 0xFF;
	struct amdgpu_device *adev = psp->adev;
	struct ta_ras_shared_memory *ras_cmd;

	/*
	 * TODO: bypass the initialize in sriov for now
	 */
	if (amdgpu_sriov_vf(adev))
		return 0;

	if (!adev->psp.ras_context.context.bin_desc.size_bytes ||
	    !adev->psp.ras_context.context.bin_desc.start_addr) {
		dev_info(adev->dev, "RAS: optional ras ta ucode is not available\n");
		return 0;
	}

	if (amdgpu_atomfirmware_dynamic_boot_config_supported(adev)) {
		/* query GECC enablement status from boot config
		 * boot_cfg: 1: GECC is enabled or 0: GECC is disabled
		 */
		ret = psp_boot_config_get(adev, &boot_cfg);
		if (ret)
			dev_warn(adev->dev, "PSP get boot config failed\n");

		if (!amdgpu_ras_is_supported(psp->adev, AMDGPU_RAS_BLOCK__UMC)) {
			if (!boot_cfg) {
				dev_info(adev->dev, "GECC is disabled\n");
			} else {
				/* disable GECC in next boot cycle if ras is
				 * disabled by module parameter amdgpu_ras_enable
				 * and/or amdgpu_ras_mask, or boot_config_get call
				 * is failed
				 */
				ret = psp_boot_config_set(adev, 0);
				if (ret)
					dev_warn(adev->dev, "PSP set boot config failed\n");
				else
					dev_warn(adev->dev, "GECC will be disabled in next boot cycle "
						 "if set amdgpu_ras_enable and/or amdgpu_ras_mask to 0x0\n");
			}
		} else {
			if (1 == boot_cfg) {
				dev_info(adev->dev, "GECC is enabled\n");
			} else {
				/* enable GECC in next boot cycle if it is disabled
				 * in boot config, or force enable GECC if failed to
				 * get boot configuration
				 */
				ret = psp_boot_config_set(adev, BOOT_CONFIG_GECC);
				if (ret)
					dev_warn(adev->dev, "PSP set boot config failed\n");
				else
					dev_warn(adev->dev, "GECC will be enabled in next boot cycle\n");
			}
		}
	}

	psp->ras_context.context.mem_context.shared_mem_size = PSP_RAS_SHARED_MEM_SIZE;
	psp->ras_context.context.ta_load_type = GFX_CMD_ID_LOAD_TA;

	if (!psp->ras_context.context.mem_context.shared_buf) {
		ret = psp_ta_init_shared_buf(psp, &psp->ras_context.context.mem_context);
		if (ret)
			return ret;
	}

	ras_cmd = (struct ta_ras_shared_memory *)psp->ras_context.context.mem_context.shared_buf;
	memset(ras_cmd, 0, sizeof(struct ta_ras_shared_memory));

	if (amdgpu_ras_is_poison_mode_supported(adev))
		ras_cmd->ras_in_message.init_flags.poison_mode_en = 1;
	if (!adev->gmc.xgmi.connected_to_cpu)
		ras_cmd->ras_in_message.init_flags.dgpu_mode = 1;

	ret = psp_ta_load(psp, &psp->ras_context.context);

	if (!ret && !ras_cmd->ras_status)
		psp->ras_context.context.initialized = true;
	else {
		if (ras_cmd->ras_status)
			dev_warn(psp->adev->dev, "RAS Init Status: 0x%X\n", ras_cmd->ras_status);

		/* fail to load RAS TA */
		psp->ras_context.context.initialized = false;
	}

	return ret;
}

int psp_ras_trigger_error(struct psp_context *psp,
			  struct ta_ras_trigger_error_input *info)
{
	struct ta_ras_shared_memory *ras_cmd;
	int ret;

	if (!psp->ras_context.context.initialized)
		return -EINVAL;

	ras_cmd = (struct ta_ras_shared_memory *)psp->ras_context.context.mem_context.shared_buf;
	memset(ras_cmd, 0, sizeof(struct ta_ras_shared_memory));

	ras_cmd->cmd_id = TA_RAS_COMMAND__TRIGGER_ERROR;
	ras_cmd->ras_in_message.trigger_error = *info;

	ret = psp_ras_invoke(psp, ras_cmd->cmd_id);
	if (ret)
		return -EINVAL;

	/* If err_event_athub occurs error inject was successful, however
	   return status from TA is no long reliable */
	if (amdgpu_ras_intr_triggered())
		return 0;

	if (ras_cmd->ras_status == TA_RAS_STATUS__TEE_ERROR_ACCESS_DENIED)
		return -EACCES;
	else if (ras_cmd->ras_status)
		return -EINVAL;

	return 0;
}
// ras end

// HDCP start
static int psp_hdcp_initialize(struct psp_context *psp)
{
	int ret;

	/*
	 * TODO: bypass the initialize in sriov for now
	 */
	if (amdgpu_sriov_vf(psp->adev))
		return 0;

	if (!psp->hdcp_context.context.bin_desc.size_bytes ||
	    !psp->hdcp_context.context.bin_desc.start_addr) {
		dev_info(psp->adev->dev, "HDCP: optional hdcp ta ucode is not available\n");
		return 0;
	}

	psp->hdcp_context.context.mem_context.shared_mem_size = PSP_HDCP_SHARED_MEM_SIZE;
	psp->hdcp_context.context.ta_load_type = GFX_CMD_ID_LOAD_TA;

	if (!psp->hdcp_context.context.mem_context.shared_buf) {
		ret = psp_ta_init_shared_buf(psp, &psp->hdcp_context.context.mem_context);
		if (ret)
			return ret;
	}

	ret = psp_ta_load(psp, &psp->hdcp_context.context);
	if (!ret) {
		psp->hdcp_context.context.initialized = true;
		mutex_init(&psp->hdcp_context.mutex);
	}

	return ret;
}

int psp_hdcp_invoke(struct psp_context *psp, uint32_t ta_cmd_id)
{
	/*
	 * TODO: bypass the loading in sriov for now
	 */
	if (amdgpu_sriov_vf(psp->adev))
		return 0;

	return psp_ta_invoke(psp, ta_cmd_id, &psp->hdcp_context.context);
}

static int psp_hdcp_terminate(struct psp_context *psp)
{
	int ret;

	/*
	 * TODO: bypass the terminate in sriov for now
	 */
	if (amdgpu_sriov_vf(psp->adev))
		return 0;

	if (!psp->hdcp_context.context.initialized)
		return 0;

	ret = psp_ta_unload(psp, &psp->hdcp_context.context);

	psp->hdcp_context.context.initialized = false;

	return ret;
}
// HDCP end

// DTM start
static int psp_dtm_initialize(struct psp_context *psp)
{
	int ret;

	/*
	 * TODO: bypass the initialize in sriov for now
	 */
	if (amdgpu_sriov_vf(psp->adev))
		return 0;

	if (!psp->dtm_context.context.bin_desc.size_bytes ||
	    !psp->dtm_context.context.bin_desc.start_addr) {
		dev_info(psp->adev->dev, "DTM: optional dtm ta ucode is not available\n");
		return 0;
	}

	psp->dtm_context.context.mem_context.shared_mem_size = PSP_DTM_SHARED_MEM_SIZE;
	psp->dtm_context.context.ta_load_type = GFX_CMD_ID_LOAD_TA;

	if (!psp->dtm_context.context.mem_context.shared_buf) {
		ret = psp_ta_init_shared_buf(psp, &psp->dtm_context.context.mem_context);
		if (ret)
			return ret;
	}

	ret = psp_ta_load(psp, &psp->dtm_context.context);
	if (!ret) {
		psp->dtm_context.context.initialized = true;
		mutex_init(&psp->dtm_context.mutex);
	}

	return ret;
}

int psp_dtm_invoke(struct psp_context *psp, uint32_t ta_cmd_id)
{
	/*
	 * TODO: bypass the loading in sriov for now
	 */
	if (amdgpu_sriov_vf(psp->adev))
		return 0;

	return psp_ta_invoke(psp, ta_cmd_id, &psp->dtm_context.context);
}

static int psp_dtm_terminate(struct psp_context *psp)
{
	int ret;

	/*
	 * TODO: bypass the terminate in sriov for now
	 */
	if (amdgpu_sriov_vf(psp->adev))
		return 0;

	if (!psp->dtm_context.context.initialized)
		return 0;

	ret = psp_ta_unload(psp, &psp->dtm_context.context);

	psp->dtm_context.context.initialized = false;

	return ret;
}
// DTM end

// RAP start
static int psp_rap_initialize(struct psp_context *psp)
{
	int ret;
	enum ta_rap_status status = TA_RAP_STATUS__SUCCESS;

	/*
	 * TODO: bypass the initialize in sriov for now
	 */
	if (amdgpu_sriov_vf(psp->adev))
		return 0;

	if (!psp->rap_context.context.bin_desc.size_bytes ||
	    !psp->rap_context.context.bin_desc.start_addr) {
		dev_info(psp->adev->dev, "RAP: optional rap ta ucode is not available\n");
		return 0;
	}

	psp->rap_context.context.mem_context.shared_mem_size = PSP_RAP_SHARED_MEM_SIZE;
	psp->rap_context.context.ta_load_type = GFX_CMD_ID_LOAD_TA;

	if (!psp->rap_context.context.mem_context.shared_buf) {
		ret = psp_ta_init_shared_buf(psp, &psp->rap_context.context.mem_context);
		if (ret)
			return ret;
	}

	ret = psp_ta_load(psp, &psp->rap_context.context);
	if (!ret) {
		psp->rap_context.context.initialized = true;
		mutex_init(&psp->rap_context.mutex);
	} else
		return ret;

	ret = psp_rap_invoke(psp, TA_CMD_RAP__INITIALIZE, &status);
	if (ret || status != TA_RAP_STATUS__SUCCESS) {
		psp_rap_terminate(psp);
		/* free rap shared memory */
		psp_ta_free_shared_buf(&psp->rap_context.context.mem_context);

		dev_warn(psp->adev->dev, "RAP TA initialize fail (%d) status %d.\n",
			 ret, status);

		return ret;
	}

	return 0;
}

static int psp_rap_terminate(struct psp_context *psp)
{
	int ret;

	if (!psp->rap_context.context.initialized)
		return 0;

	ret = psp_ta_unload(psp, &psp->rap_context.context);

	psp->rap_context.context.initialized = false;

	return ret;
}

int psp_rap_invoke(struct psp_context *psp, uint32_t ta_cmd_id, enum ta_rap_status *status)
{
	struct ta_rap_shared_memory *rap_cmd;
	int ret = 0;

	if (!psp->rap_context.context.initialized)
		return 0;

	if (ta_cmd_id != TA_CMD_RAP__INITIALIZE &&
	    ta_cmd_id != TA_CMD_RAP__VALIDATE_L0)
		return -EINVAL;

	mutex_lock(&psp->rap_context.mutex);

	rap_cmd = (struct ta_rap_shared_memory *)
		  psp->rap_context.context.mem_context.shared_buf;
	memset(rap_cmd, 0, sizeof(struct ta_rap_shared_memory));

	rap_cmd->cmd_id = ta_cmd_id;
	rap_cmd->validation_method_id = METHOD_A;

	ret = psp_ta_invoke(psp, rap_cmd->cmd_id, &psp->rap_context.context);
	if (ret)
		goto out_unlock;

	if (status)
		*status = rap_cmd->rap_status;

out_unlock:
	mutex_unlock(&psp->rap_context.mutex);

	return ret;
}
// RAP end

/* securedisplay start */
static int psp_securedisplay_initialize(struct psp_context *psp)
{
	int ret;
	struct ta_securedisplay_cmd *securedisplay_cmd;

	/*
	 * TODO: bypass the initialize in sriov for now
	 */
	if (amdgpu_sriov_vf(psp->adev))
		return 0;

	if (!psp->securedisplay_context.context.bin_desc.size_bytes ||
	    !psp->securedisplay_context.context.bin_desc.start_addr) {
		dev_info(psp->adev->dev, "SECUREDISPLAY: securedisplay ta ucode is not available\n");
		return 0;
	}

	psp->securedisplay_context.context.mem_context.shared_mem_size =
		PSP_SECUREDISPLAY_SHARED_MEM_SIZE;
	psp->securedisplay_context.context.ta_load_type = GFX_CMD_ID_LOAD_TA;

	if (!psp->securedisplay_context.context.initialized) {
		ret = psp_ta_init_shared_buf(psp,
					     &psp->securedisplay_context.context.mem_context);
		if (ret)
			return ret;
	}

	ret = psp_ta_load(psp, &psp->securedisplay_context.context);
	if (!ret) {
		psp->securedisplay_context.context.initialized = true;
		mutex_init(&psp->securedisplay_context.mutex);
	} else
		return ret;

	mutex_lock(&psp->securedisplay_context.mutex);

	psp_prep_securedisplay_cmd_buf(psp, &securedisplay_cmd,
			TA_SECUREDISPLAY_COMMAND__QUERY_TA);

	ret = psp_securedisplay_invoke(psp, TA_SECUREDISPLAY_COMMAND__QUERY_TA);

	mutex_unlock(&psp->securedisplay_context.mutex);

	if (ret) {
		psp_securedisplay_terminate(psp);
		/* free securedisplay shared memory */
		psp_ta_free_shared_buf(&psp->securedisplay_context.context.mem_context);
		dev_err(psp->adev->dev, "SECUREDISPLAY TA initialize fail.\n");
		return -EINVAL;
	}

	if (securedisplay_cmd->status != TA_SECUREDISPLAY_STATUS__SUCCESS) {
		psp_securedisplay_parse_resp_status(psp, securedisplay_cmd->status);
		dev_err(psp->adev->dev, "SECUREDISPLAY: query securedisplay TA failed. ret 0x%x\n",
			securedisplay_cmd->securedisplay_out_message.query_ta.query_cmd_ret);
	}

	return 0;
}

static int psp_securedisplay_terminate(struct psp_context *psp)
{
	int ret;

	/*
	 * TODO:bypass the terminate in sriov for now
	 */
	if (amdgpu_sriov_vf(psp->adev))
		return 0;

	if (!psp->securedisplay_context.context.initialized)
		return 0;

	ret = psp_ta_unload(psp, &psp->securedisplay_context.context);

	psp->securedisplay_context.context.initialized = false;

	return ret;
}

int psp_securedisplay_invoke(struct psp_context *psp, uint32_t ta_cmd_id)
{
	int ret;

	if (!psp->securedisplay_context.context.initialized)
		return -EINVAL;

	if (ta_cmd_id != TA_SECUREDISPLAY_COMMAND__QUERY_TA &&
	    ta_cmd_id != TA_SECUREDISPLAY_COMMAND__SEND_ROI_CRC)
		return -EINVAL;

	ret = psp_ta_invoke(psp, ta_cmd_id, &psp->securedisplay_context.context);

	return ret;
}
/* SECUREDISPLAY end */

static int psp_hw_start(struct psp_context *psp)
{
	struct amdgpu_device *adev = psp->adev;
	int ret;

	if (!amdgpu_sriov_vf(adev)) {
		if ((is_psp_fw_valid(psp->kdb)) &&
		    (psp->funcs->bootloader_load_kdb != NULL)) {
			ret = psp_bootloader_load_kdb(psp);
			if (ret) {
				DRM_ERROR("PSP load kdb failed!\n");
				return ret;
			}
		}

		if ((is_psp_fw_valid(psp->spl)) &&
		    (psp->funcs->bootloader_load_spl != NULL)) {
			ret = psp_bootloader_load_spl(psp);
			if (ret) {
				DRM_ERROR("PSP load spl failed!\n");
				return ret;
			}
		}

		if ((is_psp_fw_valid(psp->sys)) &&
		    (psp->funcs->bootloader_load_sysdrv != NULL)) {
			ret = psp_bootloader_load_sysdrv(psp);
			if (ret) {
				DRM_ERROR("PSP load sys drv failed!\n");
				return ret;
			}
		}

		if ((is_psp_fw_valid(psp->soc_drv)) &&
		    (psp->funcs->bootloader_load_soc_drv != NULL)) {
			ret = psp_bootloader_load_soc_drv(psp);
			if (ret) {
				DRM_ERROR("PSP load soc drv failed!\n");
				return ret;
			}
		}

		if ((is_psp_fw_valid(psp->intf_drv)) &&
		    (psp->funcs->bootloader_load_intf_drv != NULL)) {
			ret = psp_bootloader_load_intf_drv(psp);
			if (ret) {
				DRM_ERROR("PSP load intf drv failed!\n");
				return ret;
			}
		}

		if ((is_psp_fw_valid(psp->dbg_drv)) &&
		    (psp->funcs->bootloader_load_dbg_drv != NULL)) {
			ret = psp_bootloader_load_dbg_drv(psp);
			if (ret) {
				DRM_ERROR("PSP load dbg drv failed!\n");
				return ret;
			}
		}

		if ((is_psp_fw_valid(psp->ras_drv)) &&
		    (psp->funcs->bootloader_load_ras_drv != NULL)) {
			ret = psp_bootloader_load_ras_drv(psp);
			if (ret) {
				DRM_ERROR("PSP load ras_drv failed!\n");
				return ret;
			}
		}

		if ((is_psp_fw_valid(psp->sos)) &&
		    (psp->funcs->bootloader_load_sos != NULL)) {
			ret = psp_bootloader_load_sos(psp);
			if (ret) {
				DRM_ERROR("PSP load sos failed!\n");
				return ret;
			}
		}
	}

	ret = psp_ring_create(psp, PSP_RING_TYPE__KM);
	if (ret) {
		DRM_ERROR("PSP create ring failed!\n");
		return ret;
	}

	if (amdgpu_sriov_vf(adev) && amdgpu_in_reset(adev))
		goto skip_pin_bo;

	ret = psp_tmr_init(psp);
	if (ret) {
		DRM_ERROR("PSP tmr init failed!\n");
		return ret;
	}

skip_pin_bo:
	/*
	 * For ASICs with DF Cstate management centralized
	 * to PMFW, TMR setup should be performed after PMFW
	 * loaded and before other non-psp firmware loaded.
	 */
	if (psp->pmfw_centralized_cstate_management) {
		ret = psp_load_smu_fw(psp);
		if (ret)
			return ret;
	}

	ret = psp_tmr_load(psp);
	if (ret) {
		DRM_ERROR("PSP load tmr failed!\n");
		return ret;
	}

	return 0;
}

static int psp_get_fw_type(struct amdgpu_firmware_info *ucode,
			   enum psp_gfx_fw_type *type)
{
	switch (ucode->ucode_id) {
	case AMDGPU_UCODE_ID_CAP:
		*type = GFX_FW_TYPE_CAP;
		break;
	case AMDGPU_UCODE_ID_SDMA0:
		*type = GFX_FW_TYPE_SDMA0;
		break;
	case AMDGPU_UCODE_ID_SDMA1:
		*type = GFX_FW_TYPE_SDMA1;
		break;
	case AMDGPU_UCODE_ID_SDMA2:
		*type = GFX_FW_TYPE_SDMA2;
		break;
	case AMDGPU_UCODE_ID_SDMA3:
		*type = GFX_FW_TYPE_SDMA3;
		break;
	case AMDGPU_UCODE_ID_SDMA4:
		*type = GFX_FW_TYPE_SDMA4;
		break;
	case AMDGPU_UCODE_ID_SDMA5:
		*type = GFX_FW_TYPE_SDMA5;
		break;
	case AMDGPU_UCODE_ID_SDMA6:
		*type = GFX_FW_TYPE_SDMA6;
		break;
	case AMDGPU_UCODE_ID_SDMA7:
		*type = GFX_FW_TYPE_SDMA7;
		break;
	case AMDGPU_UCODE_ID_CP_MES:
		*type = GFX_FW_TYPE_CP_MES;
		break;
	case AMDGPU_UCODE_ID_CP_MES_DATA:
		*type = GFX_FW_TYPE_MES_STACK;
		break;
	case AMDGPU_UCODE_ID_CP_MES1:
		*type = GFX_FW_TYPE_CP_MES_KIQ;
		break;
	case AMDGPU_UCODE_ID_CP_MES1_DATA:
		*type = GFX_FW_TYPE_MES_KIQ_STACK;
		break;
	case AMDGPU_UCODE_ID_CP_CE:
		*type = GFX_FW_TYPE_CP_CE;
		break;
	case AMDGPU_UCODE_ID_CP_PFP:
		*type = GFX_FW_TYPE_CP_PFP;
		break;
	case AMDGPU_UCODE_ID_CP_ME:
		*type = GFX_FW_TYPE_CP_ME;
		break;
	case AMDGPU_UCODE_ID_CP_MEC1:
		*type = GFX_FW_TYPE_CP_MEC;
		break;
	case AMDGPU_UCODE_ID_CP_MEC1_JT:
		*type = GFX_FW_TYPE_CP_MEC_ME1;
		break;
	case AMDGPU_UCODE_ID_CP_MEC2:
		*type = GFX_FW_TYPE_CP_MEC;
		break;
	case AMDGPU_UCODE_ID_CP_MEC2_JT:
		*type = GFX_FW_TYPE_CP_MEC_ME2;
		break;
	case AMDGPU_UCODE_ID_RLC_P:
		*type = GFX_FW_TYPE_RLC_P;
		break;
	case AMDGPU_UCODE_ID_RLC_V:
		*type = GFX_FW_TYPE_RLC_V;
		break;
	case AMDGPU_UCODE_ID_RLC_G:
		*type = GFX_FW_TYPE_RLC_G;
		break;
	case AMDGPU_UCODE_ID_RLC_RESTORE_LIST_CNTL:
		*type = GFX_FW_TYPE_RLC_RESTORE_LIST_SRM_CNTL;
		break;
	case AMDGPU_UCODE_ID_RLC_RESTORE_LIST_GPM_MEM:
		*type = GFX_FW_TYPE_RLC_RESTORE_LIST_GPM_MEM;
		break;
	case AMDGPU_UCODE_ID_RLC_RESTORE_LIST_SRM_MEM:
		*type = GFX_FW_TYPE_RLC_RESTORE_LIST_SRM_MEM;
		break;
	case AMDGPU_UCODE_ID_RLC_IRAM:
		*type = GFX_FW_TYPE_RLC_IRAM;
		break;
	case AMDGPU_UCODE_ID_RLC_DRAM:
		*type = GFX_FW_TYPE_RLC_DRAM_BOOT;
		break;
	case AMDGPU_UCODE_ID_GLOBAL_TAP_DELAYS:
		*type = GFX_FW_TYPE_GLOBAL_TAP_DELAYS;
		break;
	case AMDGPU_UCODE_ID_SE0_TAP_DELAYS:
		*type = GFX_FW_TYPE_SE0_TAP_DELAYS;
		break;
	case AMDGPU_UCODE_ID_SE1_TAP_DELAYS:
		*type = GFX_FW_TYPE_SE1_TAP_DELAYS;
		break;
	case AMDGPU_UCODE_ID_SE2_TAP_DELAYS:
		*type = GFX_FW_TYPE_SE2_TAP_DELAYS;
		break;
	case AMDGPU_UCODE_ID_SE3_TAP_DELAYS:
		*type = GFX_FW_TYPE_SE3_TAP_DELAYS;
		break;
	case AMDGPU_UCODE_ID_SMC:
		*type = GFX_FW_TYPE_SMU;
		break;
	case AMDGPU_UCODE_ID_PPTABLE:
		*type = GFX_FW_TYPE_PPTABLE;
		break;
	case AMDGPU_UCODE_ID_UVD:
		*type = GFX_FW_TYPE_UVD;
		break;
	case AMDGPU_UCODE_ID_UVD1:
		*type = GFX_FW_TYPE_UVD1;
		break;
	case AMDGPU_UCODE_ID_VCE:
		*type = GFX_FW_TYPE_VCE;
		break;
	case AMDGPU_UCODE_ID_VCN:
		*type = GFX_FW_TYPE_VCN;
		break;
	case AMDGPU_UCODE_ID_VCN1:
		*type = GFX_FW_TYPE_VCN1;
		break;
	case AMDGPU_UCODE_ID_DMCU_ERAM:
		*type = GFX_FW_TYPE_DMCU_ERAM;
		break;
	case AMDGPU_UCODE_ID_DMCU_INTV:
		*type = GFX_FW_TYPE_DMCU_ISR;
		break;
	case AMDGPU_UCODE_ID_VCN0_RAM:
		*type = GFX_FW_TYPE_VCN0_RAM;
		break;
	case AMDGPU_UCODE_ID_VCN1_RAM:
		*type = GFX_FW_TYPE_VCN1_RAM;
		break;
	case AMDGPU_UCODE_ID_DMCUB:
		*type = GFX_FW_TYPE_DMUB;
		break;
	case AMDGPU_UCODE_ID_SDMA_UCODE_TH0:
		*type = GFX_FW_TYPE_SDMA_UCODE_TH0;
		break;
	case AMDGPU_UCODE_ID_SDMA_UCODE_TH1:
		*type = GFX_FW_TYPE_SDMA_UCODE_TH1;
		break;
	case AMDGPU_UCODE_ID_IMU_I:
		*type = GFX_FW_TYPE_IMU_I;
		break;
	case AMDGPU_UCODE_ID_IMU_D:
		*type = GFX_FW_TYPE_IMU_D;
		break;
	case AMDGPU_UCODE_ID_CP_RS64_PFP:
		*type = GFX_FW_TYPE_RS64_PFP;
		break;
	case AMDGPU_UCODE_ID_CP_RS64_ME:
		*type = GFX_FW_TYPE_RS64_ME;
		break;
	case AMDGPU_UCODE_ID_CP_RS64_MEC:
		*type = GFX_FW_TYPE_RS64_MEC;
		break;
	case AMDGPU_UCODE_ID_CP_RS64_PFP_P0_STACK:
		*type = GFX_FW_TYPE_RS64_PFP_P0_STACK;
		break;
	case AMDGPU_UCODE_ID_CP_RS64_PFP_P1_STACK:
		*type = GFX_FW_TYPE_RS64_PFP_P1_STACK;
		break;
	case AMDGPU_UCODE_ID_CP_RS64_ME_P0_STACK:
		*type = GFX_FW_TYPE_RS64_ME_P0_STACK;
		break;
	case AMDGPU_UCODE_ID_CP_RS64_ME_P1_STACK:
		*type = GFX_FW_TYPE_RS64_ME_P1_STACK;
		break;
	case AMDGPU_UCODE_ID_CP_RS64_MEC_P0_STACK:
		*type = GFX_FW_TYPE_RS64_MEC_P0_STACK;
		break;
	case AMDGPU_UCODE_ID_CP_RS64_MEC_P1_STACK:
		*type = GFX_FW_TYPE_RS64_MEC_P1_STACK;
		break;
	case AMDGPU_UCODE_ID_CP_RS64_MEC_P2_STACK:
		*type = GFX_FW_TYPE_RS64_MEC_P2_STACK;
		break;
	case AMDGPU_UCODE_ID_CP_RS64_MEC_P3_STACK:
		*type = GFX_FW_TYPE_RS64_MEC_P3_STACK;
		break;
	case AMDGPU_UCODE_ID_MAXIMUM:
	default:
		return -EINVAL;
	}

	return 0;
}

static void psp_print_fw_hdr(struct psp_context *psp,
			     struct amdgpu_firmware_info *ucode)
{
	struct amdgpu_device *adev = psp->adev;
	struct common_firmware_header *hdr;

	switch (ucode->ucode_id) {
	case AMDGPU_UCODE_ID_SDMA0:
	case AMDGPU_UCODE_ID_SDMA1:
	case AMDGPU_UCODE_ID_SDMA2:
	case AMDGPU_UCODE_ID_SDMA3:
	case AMDGPU_UCODE_ID_SDMA4:
	case AMDGPU_UCODE_ID_SDMA5:
	case AMDGPU_UCODE_ID_SDMA6:
	case AMDGPU_UCODE_ID_SDMA7:
		hdr = (struct common_firmware_header *)
			adev->sdma.instance[ucode->ucode_id - AMDGPU_UCODE_ID_SDMA0].fw->data;
		amdgpu_ucode_print_sdma_hdr(hdr);
		break;
	case AMDGPU_UCODE_ID_CP_CE:
		hdr = (struct common_firmware_header *)adev->gfx.ce_fw->data;
		amdgpu_ucode_print_gfx_hdr(hdr);
		break;
	case AMDGPU_UCODE_ID_CP_PFP:
		hdr = (struct common_firmware_header *)adev->gfx.pfp_fw->data;
		amdgpu_ucode_print_gfx_hdr(hdr);
		break;
	case AMDGPU_UCODE_ID_CP_ME:
		hdr = (struct common_firmware_header *)adev->gfx.me_fw->data;
		amdgpu_ucode_print_gfx_hdr(hdr);
		break;
	case AMDGPU_UCODE_ID_CP_MEC1:
		hdr = (struct common_firmware_header *)adev->gfx.mec_fw->data;
		amdgpu_ucode_print_gfx_hdr(hdr);
		break;
	case AMDGPU_UCODE_ID_RLC_G:
		hdr = (struct common_firmware_header *)adev->gfx.rlc_fw->data;
		amdgpu_ucode_print_rlc_hdr(hdr);
		break;
	case AMDGPU_UCODE_ID_SMC:
		hdr = (struct common_firmware_header *)adev->pm.fw->data;
		amdgpu_ucode_print_smc_hdr(hdr);
		break;
	default:
		break;
	}
}

static int psp_prep_load_ip_fw_cmd_buf(struct amdgpu_firmware_info *ucode,
				       struct psp_gfx_cmd_resp *cmd)
{
	int ret;
	uint64_t fw_mem_mc_addr = ucode->mc_addr;

	cmd->cmd_id = GFX_CMD_ID_LOAD_IP_FW;
	cmd->cmd.cmd_load_ip_fw.fw_phy_addr_lo = lower_32_bits(fw_mem_mc_addr);
	cmd->cmd.cmd_load_ip_fw.fw_phy_addr_hi = upper_32_bits(fw_mem_mc_addr);
	cmd->cmd.cmd_load_ip_fw.fw_size = ucode->ucode_size;

	ret = psp_get_fw_type(ucode, &cmd->cmd.cmd_load_ip_fw.fw_type);
	if (ret)
		DRM_ERROR("Unknown firmware type\n");

	return ret;
}

static int psp_execute_non_psp_fw_load(struct psp_context *psp,
			          struct amdgpu_firmware_info *ucode)
{
	int ret = 0;
	struct psp_gfx_cmd_resp *cmd = acquire_psp_cmd_buf(psp);

	ret = psp_prep_load_ip_fw_cmd_buf(ucode, cmd);
	if (!ret) {
		ret = psp_cmd_submit_buf(psp, ucode, cmd,
					 psp->fence_buf_mc_addr);
	}

	release_psp_cmd_buf(psp);

	return ret;
}

static int psp_load_smu_fw(struct psp_context *psp)
{
	int ret;
	struct amdgpu_device *adev = psp->adev;
	struct amdgpu_firmware_info *ucode =
			&adev->firmware.ucode[AMDGPU_UCODE_ID_SMC];
	struct amdgpu_ras *ras = psp->ras_context.ras;

	/*
	 * Skip SMU FW reloading in case of using BACO for runpm only,
	 * as SMU is always alive.
	 */
	if (adev->in_runpm && (adev->pm.rpm_mode == AMDGPU_RUNPM_BACO))
		return 0;

	if (!ucode->fw || amdgpu_sriov_vf(psp->adev))
		return 0;

	if ((amdgpu_in_reset(adev) &&
	     ras && adev->ras_enabled &&
	     (adev->ip_versions[MP0_HWIP][0] == IP_VERSION(11, 0, 4) ||
	      adev->ip_versions[MP0_HWIP][0] == IP_VERSION(11, 0, 2)))) {
		ret = amdgpu_dpm_set_mp1_state(adev, PP_MP1_STATE_UNLOAD);
		if (ret) {
			DRM_WARN("Failed to set MP1 state prepare for reload\n");
		}
	}

	ret = psp_execute_non_psp_fw_load(psp, ucode);

	if (ret)
		DRM_ERROR("PSP load smu failed!\n");

	return ret;
}

static bool fw_load_skip_check(struct psp_context *psp,
			       struct amdgpu_firmware_info *ucode)
{
	if (!ucode->fw || !ucode->ucode_size)
		return true;

	if (ucode->ucode_id == AMDGPU_UCODE_ID_SMC &&
	    (psp_smu_reload_quirk(psp) ||
	     psp->autoload_supported ||
	     psp->pmfw_centralized_cstate_management))
		return true;

	if (amdgpu_sriov_vf(psp->adev) &&
	    amdgpu_virt_fw_load_skip_check(psp->adev, ucode->ucode_id))
		return true;

	if (psp->autoload_supported &&
	    (ucode->ucode_id == AMDGPU_UCODE_ID_CP_MEC1_JT ||
	     ucode->ucode_id == AMDGPU_UCODE_ID_CP_MEC2_JT))
		/* skip mec JT when autoload is enabled */
		return true;

	return false;
}

int psp_load_fw_list(struct psp_context *psp,
		     struct amdgpu_firmware_info **ucode_list, int ucode_count)
{
	int ret = 0, i;
	struct amdgpu_firmware_info *ucode;

	for (i = 0; i < ucode_count; ++i) {
		ucode = ucode_list[i];
		psp_print_fw_hdr(psp, ucode);
		ret = psp_execute_non_psp_fw_load(psp, ucode);
		if (ret)
			return ret;
	}
	return ret;
}

static int psp_load_non_psp_fw(struct psp_context *psp)
{
	int i, ret;
	struct amdgpu_firmware_info *ucode;
	struct amdgpu_device *adev = psp->adev;

	if (psp->autoload_supported &&
	    !psp->pmfw_centralized_cstate_management) {
		ret = psp_load_smu_fw(psp);
		if (ret)
			return ret;
	}

	for (i = 0; i < adev->firmware.max_ucodes; i++) {
		ucode = &adev->firmware.ucode[i];

		if (ucode->ucode_id == AMDGPU_UCODE_ID_SMC &&
		    !fw_load_skip_check(psp, ucode)) {
			ret = psp_load_smu_fw(psp);
			if (ret)
				return ret;
			continue;
		}

		if (fw_load_skip_check(psp, ucode))
			continue;

		if (psp->autoload_supported &&
		    (adev->ip_versions[MP0_HWIP][0] == IP_VERSION(11, 0, 7) ||
		     adev->ip_versions[MP0_HWIP][0] == IP_VERSION(11, 0, 11) ||
		     adev->ip_versions[MP0_HWIP][0] == IP_VERSION(11, 0, 12)) &&
		    (ucode->ucode_id == AMDGPU_UCODE_ID_SDMA1 ||
		     ucode->ucode_id == AMDGPU_UCODE_ID_SDMA2 ||
		     ucode->ucode_id == AMDGPU_UCODE_ID_SDMA3))
			/* PSP only receive one SDMA fw for sienna_cichlid,
			 * as all four sdma fw are same */
			continue;

		psp_print_fw_hdr(psp, ucode);

		ret = psp_execute_non_psp_fw_load(psp, ucode);
		if (ret)
			return ret;

		/* Start rlc autoload after psp recieved all the gfx firmware */
		if (psp->autoload_supported && ucode->ucode_id == (amdgpu_sriov_vf(adev) ?
		    adev->virt.autoload_ucode_id : AMDGPU_UCODE_ID_RLC_G)) {
			ret = psp_rlc_autoload_start(psp);
			if (ret) {
				DRM_ERROR("Failed to start rlc autoload\n");
				return ret;
			}
		}
	}

	return 0;
}

static int psp_load_fw(struct amdgpu_device *adev)
{
	int ret;
	struct psp_context *psp = &adev->psp;

	if (amdgpu_sriov_vf(adev) && amdgpu_in_reset(adev)) {
		/* should not destroy ring, only stop */
		psp_ring_stop(psp, PSP_RING_TYPE__KM);
	} else {
		memset(psp->fence_buf, 0, PSP_FENCE_BUFFER_SIZE);

		ret = psp_ring_init(psp, PSP_RING_TYPE__KM);
		if (ret) {
			DRM_ERROR("PSP ring init failed!\n");
			goto failed;
		}
	}

	ret = psp_hw_start(psp);
	if (ret)
		goto failed;

	ret = psp_load_non_psp_fw(psp);
	if (ret)
		goto failed1;

	ret = psp_asd_initialize(psp);
	if (ret) {
		DRM_ERROR("PSP load asd failed!\n");
		goto failed1;
	}

	ret = psp_rl_load(adev);
	if (ret) {
		DRM_ERROR("PSP load RL failed!\n");
		goto failed1;
	}

	if (amdgpu_sriov_vf(adev) && amdgpu_in_reset(adev)) {
		if (adev->gmc.xgmi.num_physical_nodes > 1) {
			ret = psp_xgmi_initialize(psp, false, true);
			/* Warning the XGMI seesion initialize failure
			* Instead of stop driver initialization
			*/
			if (ret)
				dev_err(psp->adev->dev,
					"XGMI: Failed to initialize XGMI session\n");
		}
	}

	if (psp->ta_fw) {
		ret = psp_ras_initialize(psp);
		if (ret)
			dev_err(psp->adev->dev,
					"RAS: Failed to initialize RAS\n");

		ret = psp_hdcp_initialize(psp);
		if (ret)
			dev_err(psp->adev->dev,
				"HDCP: Failed to initialize HDCP\n");

		ret = psp_dtm_initialize(psp);
		if (ret)
			dev_err(psp->adev->dev,
				"DTM: Failed to initialize DTM\n");

		ret = psp_rap_initialize(psp);
		if (ret)
			dev_err(psp->adev->dev,
				"RAP: Failed to initialize RAP\n");

		ret = psp_securedisplay_initialize(psp);
		if (ret)
			dev_err(psp->adev->dev,
				"SECUREDISPLAY: Failed to initialize SECUREDISPLAY\n");
	}

	return 0;

failed1:
	psp_free_shared_bufs(psp);
failed:
	/*
	 * all cleanup jobs (xgmi terminate, ras terminate,
	 * ring destroy, cmd/fence/fw buffers destory,
	 * psp->cmd destory) are delayed to psp_hw_fini
	 */
	psp_ring_destroy(psp, PSP_RING_TYPE__KM);
	return ret;
}

static int psp_hw_init(void *handle)
{
	int ret;
	struct amdgpu_device *adev = (struct amdgpu_device *)handle;

	mutex_lock(&adev->firmware.mutex);
	/*
	 * This sequence is just used on hw_init only once, no need on
	 * resume.
	 */
	ret = amdgpu_ucode_init_bo(adev);
	if (ret)
		goto failed;

	ret = psp_load_fw(adev);
	if (ret) {
		DRM_ERROR("PSP firmware loading failed\n");
		goto failed;
	}

	mutex_unlock(&adev->firmware.mutex);
	return 0;

failed:
	adev->firmware.load_type = AMDGPU_FW_LOAD_DIRECT;
	mutex_unlock(&adev->firmware.mutex);
	return -EINVAL;
}

static int psp_hw_fini(void *handle)
{
	struct amdgpu_device *adev = (struct amdgpu_device *)handle;
	struct psp_context *psp = &adev->psp;

	if (psp->ta_fw) {
		psp_ras_terminate(psp);
		psp_securedisplay_terminate(psp);
		psp_rap_terminate(psp);
		psp_dtm_terminate(psp);
		psp_hdcp_terminate(psp);

		if (adev->gmc.xgmi.num_physical_nodes > 1)
			psp_xgmi_terminate(psp);
	}

	psp_asd_terminate(psp);
	psp_tmr_terminate(psp);

	psp_ring_destroy(psp, PSP_RING_TYPE__KM);

	psp_free_shared_bufs(psp);

	return 0;
}

static int psp_suspend(void *handle)
{
	int ret = 0;
	struct amdgpu_device *adev = (struct amdgpu_device *)handle;
	struct psp_context *psp = &adev->psp;

	if (adev->gmc.xgmi.num_physical_nodes > 1 &&
	    psp->xgmi_context.context.initialized) {
		ret = psp_xgmi_terminate(psp);
		if (ret) {
			DRM_ERROR("Failed to terminate xgmi ta\n");
			goto out;
		}
	}

	if (psp->ta_fw) {
		ret = psp_ras_terminate(psp);
		if (ret) {
			DRM_ERROR("Failed to terminate ras ta\n");
			goto out;
		}
		ret = psp_hdcp_terminate(psp);
		if (ret) {
			DRM_ERROR("Failed to terminate hdcp ta\n");
			goto out;
		}
		ret = psp_dtm_terminate(psp);
		if (ret) {
			DRM_ERROR("Failed to terminate dtm ta\n");
			goto out;
		}
		ret = psp_rap_terminate(psp);
		if (ret) {
			DRM_ERROR("Failed to terminate rap ta\n");
			goto out;
		}
		ret = psp_securedisplay_terminate(psp);
		if (ret) {
			DRM_ERROR("Failed to terminate securedisplay ta\n");
			goto out;
		}
	}

	ret = psp_asd_terminate(psp);
	if (ret) {
		DRM_ERROR("Failed to terminate asd\n");
		goto out;
	}

	ret = psp_tmr_terminate(psp);
	if (ret) {
		DRM_ERROR("Failed to terminate tmr\n");
		goto out;
	}

	ret = psp_ring_stop(psp, PSP_RING_TYPE__KM);
	if (ret) {
		DRM_ERROR("PSP ring stop failed\n");
	}

out:
	return ret;
}

static int psp_resume(void *handle)
{
	int ret;
	struct amdgpu_device *adev = (struct amdgpu_device *)handle;
	struct psp_context *psp = &adev->psp;

	DRM_INFO("PSP is resuming...\n");

	if (psp->mem_train_ctx.enable_mem_training) {
		ret = psp_mem_training(psp, PSP_MEM_TRAIN_RESUME);
		if (ret) {
			DRM_ERROR("Failed to process memory training!\n");
			return ret;
		}
	}

	mutex_lock(&adev->firmware.mutex);

	ret = psp_hw_start(psp);
	if (ret)
		goto failed;

	ret = psp_load_non_psp_fw(psp);
	if (ret)
		goto failed;

	ret = psp_asd_initialize(psp);
	if (ret) {
		DRM_ERROR("PSP load asd failed!\n");
		goto failed;
	}

	ret = psp_rl_load(adev);
	if (ret) {
		dev_err(adev->dev, "PSP load RL failed!\n");
		goto failed;
	}

	if (adev->gmc.xgmi.num_physical_nodes > 1) {
		ret = psp_xgmi_initialize(psp, false, true);
		/* Warning the XGMI seesion initialize failure
		 * Instead of stop driver initialization
		 */
		if (ret)
			dev_err(psp->adev->dev,
				"XGMI: Failed to initialize XGMI session\n");
	}

	if (psp->ta_fw) {
		ret = psp_ras_initialize(psp);
		if (ret)
			dev_err(psp->adev->dev,
					"RAS: Failed to initialize RAS\n");

		ret = psp_hdcp_initialize(psp);
		if (ret)
			dev_err(psp->adev->dev,
				"HDCP: Failed to initialize HDCP\n");

		ret = psp_dtm_initialize(psp);
		if (ret)
			dev_err(psp->adev->dev,
				"DTM: Failed to initialize DTM\n");

		ret = psp_rap_initialize(psp);
		if (ret)
			dev_err(psp->adev->dev,
				"RAP: Failed to initialize RAP\n");

		ret = psp_securedisplay_initialize(psp);
		if (ret)
			dev_err(psp->adev->dev,
				"SECUREDISPLAY: Failed to initialize SECUREDISPLAY\n");
	}

	mutex_unlock(&adev->firmware.mutex);

	return 0;

failed:
	DRM_ERROR("PSP resume failed\n");
	mutex_unlock(&adev->firmware.mutex);
	return ret;
}

int psp_gpu_reset(struct amdgpu_device *adev)
{
	int ret;

	if (adev->firmware.load_type != AMDGPU_FW_LOAD_PSP)
		return 0;

	mutex_lock(&adev->psp.mutex);
	ret = psp_mode1_reset(&adev->psp);
	mutex_unlock(&adev->psp.mutex);

	return ret;
}

int psp_rlc_autoload_start(struct psp_context *psp)
{
	int ret;
	struct psp_gfx_cmd_resp *cmd = acquire_psp_cmd_buf(psp);

	cmd->cmd_id = GFX_CMD_ID_AUTOLOAD_RLC;

	ret = psp_cmd_submit_buf(psp, NULL, cmd,
				 psp->fence_buf_mc_addr);

	release_psp_cmd_buf(psp);

	return ret;
}

int psp_update_vcn_sram(struct amdgpu_device *adev, int inst_idx,
			uint64_t cmd_gpu_addr, int cmd_size)
{
	struct amdgpu_firmware_info ucode = {0};

	ucode.ucode_id = inst_idx ? AMDGPU_UCODE_ID_VCN1_RAM :
		AMDGPU_UCODE_ID_VCN0_RAM;
	ucode.mc_addr = cmd_gpu_addr;
	ucode.ucode_size = cmd_size;

	return psp_execute_non_psp_fw_load(&adev->psp, &ucode);
}

int psp_ring_cmd_submit(struct psp_context *psp,
			uint64_t cmd_buf_mc_addr,
			uint64_t fence_mc_addr,
			int index)
{
	unsigned int psp_write_ptr_reg = 0;
	struct psp_gfx_rb_frame *write_frame;
	struct psp_ring *ring = &psp->km_ring;
	struct psp_gfx_rb_frame *ring_buffer_start = ring->ring_mem;
	struct psp_gfx_rb_frame *ring_buffer_end = ring_buffer_start +
		ring->ring_size / sizeof(struct psp_gfx_rb_frame) - 1;
	struct amdgpu_device *adev = psp->adev;
	uint32_t ring_size_dw = ring->ring_size / 4;
	uint32_t rb_frame_size_dw = sizeof(struct psp_gfx_rb_frame) / 4;

	/* KM (GPCOM) prepare write pointer */
	psp_write_ptr_reg = psp_ring_get_wptr(psp);

	/* Update KM RB frame pointer to new frame */
	/* write_frame ptr increments by size of rb_frame in bytes */
	/* psp_write_ptr_reg increments by size of rb_frame in DWORDs */
	if ((psp_write_ptr_reg % ring_size_dw) == 0)
		write_frame = ring_buffer_start;
	else
		write_frame = ring_buffer_start + (psp_write_ptr_reg / rb_frame_size_dw);
	/* Check invalid write_frame ptr address */
	if ((write_frame < ring_buffer_start) || (ring_buffer_end < write_frame)) {
		DRM_ERROR("ring_buffer_start = %p; ring_buffer_end = %p; write_frame = %p\n",
			  ring_buffer_start, ring_buffer_end, write_frame);
		DRM_ERROR("write_frame is pointing to address out of bounds\n");
		return -EINVAL;
	}

	/* Initialize KM RB frame */
	memset(write_frame, 0, sizeof(struct psp_gfx_rb_frame));

	/* Update KM RB frame */
	write_frame->cmd_buf_addr_hi = upper_32_bits(cmd_buf_mc_addr);
	write_frame->cmd_buf_addr_lo = lower_32_bits(cmd_buf_mc_addr);
	write_frame->fence_addr_hi = upper_32_bits(fence_mc_addr);
	write_frame->fence_addr_lo = lower_32_bits(fence_mc_addr);
	write_frame->fence_value = index;
	amdgpu_device_flush_hdp(adev, NULL);

	/* Update the write Pointer in DWORDs */
	psp_write_ptr_reg = (psp_write_ptr_reg + rb_frame_size_dw) % ring_size_dw;
	psp_ring_set_wptr(psp, psp_write_ptr_reg);
	return 0;
}

int psp_init_asd_microcode(struct psp_context *psp, const char *chip_name)
{
	struct amdgpu_device *adev = psp->adev;
	char fw_name[PSP_FW_NAME_LEN];
	const struct psp_firmware_header_v1_0 *asd_hdr;
	int err = 0;

	snprintf(fw_name, sizeof(fw_name), "amdgpu/%s_asd.bin", chip_name);
	err = amdgpu_ucode_request(adev, &adev->psp.asd_fw, fw_name);
	if (err)
		goto out;

	asd_hdr = (const struct psp_firmware_header_v1_0 *)adev->psp.asd_fw->data;
	adev->psp.asd_context.bin_desc.fw_version = le32_to_cpu(asd_hdr->header.ucode_version);
	adev->psp.asd_context.bin_desc.feature_version = le32_to_cpu(asd_hdr->sos.fw_version);
	adev->psp.asd_context.bin_desc.size_bytes = le32_to_cpu(asd_hdr->header.ucode_size_bytes);
	adev->psp.asd_context.bin_desc.start_addr = (uint8_t *)asd_hdr +
				le32_to_cpu(asd_hdr->header.ucode_array_offset_bytes);
	return 0;
out:
	amdgpu_ucode_release(&adev->psp.asd_fw);
	return err;
}

int psp_init_toc_microcode(struct psp_context *psp, const char *chip_name)
{
	struct amdgpu_device *adev = psp->adev;
	char fw_name[PSP_FW_NAME_LEN];
	const struct psp_firmware_header_v1_0 *toc_hdr;
	int err = 0;

	snprintf(fw_name, sizeof(fw_name), "amdgpu/%s_toc.bin", chip_name);
	err = amdgpu_ucode_request(adev, &adev->psp.toc_fw, fw_name);
	if (err)
		goto out;

	toc_hdr = (const struct psp_firmware_header_v1_0 *)adev->psp.toc_fw->data;
	adev->psp.toc.fw_version = le32_to_cpu(toc_hdr->header.ucode_version);
	adev->psp.toc.feature_version = le32_to_cpu(toc_hdr->sos.fw_version);
	adev->psp.toc.size_bytes = le32_to_cpu(toc_hdr->header.ucode_size_bytes);
	adev->psp.toc.start_addr = (uint8_t *)toc_hdr +
				le32_to_cpu(toc_hdr->header.ucode_array_offset_bytes);
	return 0;
out:
	amdgpu_ucode_release(&adev->psp.toc_fw);
	return err;
}

static int parse_sos_bin_descriptor(struct psp_context *psp,
				   const struct psp_fw_bin_desc *desc,
				   const struct psp_firmware_header_v2_0 *sos_hdr)
{
	uint8_t *ucode_start_addr  = NULL;

	if (!psp || !desc || !sos_hdr)
		return -EINVAL;

	ucode_start_addr  = (uint8_t *)sos_hdr +
			    le32_to_cpu(desc->offset_bytes) +
			    le32_to_cpu(sos_hdr->header.ucode_array_offset_bytes);

	switch (desc->fw_type) {
	case PSP_FW_TYPE_PSP_SOS:
		psp->sos.fw_version        = le32_to_cpu(desc->fw_version);
		psp->sos.feature_version   = le32_to_cpu(desc->fw_version);
		psp->sos.size_bytes        = le32_to_cpu(desc->size_bytes);
		psp->sos.start_addr 	   = ucode_start_addr;
		break;
	case PSP_FW_TYPE_PSP_SYS_DRV:
		psp->sys.fw_version        = le32_to_cpu(desc->fw_version);
		psp->sys.feature_version   = le32_to_cpu(desc->fw_version);
		psp->sys.size_bytes        = le32_to_cpu(desc->size_bytes);
		psp->sys.start_addr        = ucode_start_addr;
		break;
	case PSP_FW_TYPE_PSP_KDB:
		psp->kdb.fw_version        = le32_to_cpu(desc->fw_version);
		psp->kdb.feature_version   = le32_to_cpu(desc->fw_version);
		psp->kdb.size_bytes        = le32_to_cpu(desc->size_bytes);
		psp->kdb.start_addr        = ucode_start_addr;
		break;
	case PSP_FW_TYPE_PSP_TOC:
		psp->toc.fw_version        = le32_to_cpu(desc->fw_version);
		psp->toc.feature_version   = le32_to_cpu(desc->fw_version);
		psp->toc.size_bytes        = le32_to_cpu(desc->size_bytes);
		psp->toc.start_addr        = ucode_start_addr;
		break;
	case PSP_FW_TYPE_PSP_SPL:
		psp->spl.fw_version        = le32_to_cpu(desc->fw_version);
		psp->spl.feature_version   = le32_to_cpu(desc->fw_version);
		psp->spl.size_bytes        = le32_to_cpu(desc->size_bytes);
		psp->spl.start_addr        = ucode_start_addr;
		break;
	case PSP_FW_TYPE_PSP_RL:
		psp->rl.fw_version         = le32_to_cpu(desc->fw_version);
		psp->rl.feature_version    = le32_to_cpu(desc->fw_version);
		psp->rl.size_bytes         = le32_to_cpu(desc->size_bytes);
		psp->rl.start_addr         = ucode_start_addr;
		break;
	case PSP_FW_TYPE_PSP_SOC_DRV:
		psp->soc_drv.fw_version         = le32_to_cpu(desc->fw_version);
		psp->soc_drv.feature_version    = le32_to_cpu(desc->fw_version);
		psp->soc_drv.size_bytes         = le32_to_cpu(desc->size_bytes);
		psp->soc_drv.start_addr         = ucode_start_addr;
		break;
	case PSP_FW_TYPE_PSP_INTF_DRV:
		psp->intf_drv.fw_version        = le32_to_cpu(desc->fw_version);
		psp->intf_drv.feature_version   = le32_to_cpu(desc->fw_version);
		psp->intf_drv.size_bytes        = le32_to_cpu(desc->size_bytes);
		psp->intf_drv.start_addr        = ucode_start_addr;
		break;
	case PSP_FW_TYPE_PSP_DBG_DRV:
		psp->dbg_drv.fw_version         = le32_to_cpu(desc->fw_version);
		psp->dbg_drv.feature_version    = le32_to_cpu(desc->fw_version);
		psp->dbg_drv.size_bytes         = le32_to_cpu(desc->size_bytes);
		psp->dbg_drv.start_addr         = ucode_start_addr;
		break;
	case PSP_FW_TYPE_PSP_RAS_DRV:
		psp->ras_drv.fw_version         = le32_to_cpu(desc->fw_version);
		psp->ras_drv.feature_version    = le32_to_cpu(desc->fw_version);
		psp->ras_drv.size_bytes         = le32_to_cpu(desc->size_bytes);
		psp->ras_drv.start_addr         = ucode_start_addr;
		break;
	default:
		dev_warn(psp->adev->dev, "Unsupported PSP FW type: %d\n", desc->fw_type);
		break;
	}

	return 0;
}

static int psp_init_sos_base_fw(struct amdgpu_device *adev)
{
	const struct psp_firmware_header_v1_0 *sos_hdr;
	const struct psp_firmware_header_v1_3 *sos_hdr_v1_3;
	uint8_t *ucode_array_start_addr;

	sos_hdr = (const struct psp_firmware_header_v1_0 *)adev->psp.sos_fw->data;
	ucode_array_start_addr = (uint8_t *)sos_hdr +
		le32_to_cpu(sos_hdr->header.ucode_array_offset_bytes);

	if (adev->gmc.xgmi.connected_to_cpu ||
	    (adev->ip_versions[MP0_HWIP][0] != IP_VERSION(13, 0, 2))) {
		adev->psp.sos.fw_version = le32_to_cpu(sos_hdr->header.ucode_version);
		adev->psp.sos.feature_version = le32_to_cpu(sos_hdr->sos.fw_version);

		adev->psp.sys.size_bytes = le32_to_cpu(sos_hdr->sos.offset_bytes);
		adev->psp.sys.start_addr = ucode_array_start_addr;

		adev->psp.sos.size_bytes = le32_to_cpu(sos_hdr->sos.size_bytes);
		adev->psp.sos.start_addr = ucode_array_start_addr +
				le32_to_cpu(sos_hdr->sos.offset_bytes);
	} else {
		/* Load alternate PSP SOS FW */
		sos_hdr_v1_3 = (const struct psp_firmware_header_v1_3 *)adev->psp.sos_fw->data;

		adev->psp.sos.fw_version = le32_to_cpu(sos_hdr_v1_3->sos_aux.fw_version);
		adev->psp.sos.feature_version = le32_to_cpu(sos_hdr_v1_3->sos_aux.fw_version);

		adev->psp.sys.size_bytes = le32_to_cpu(sos_hdr_v1_3->sys_drv_aux.size_bytes);
		adev->psp.sys.start_addr = ucode_array_start_addr +
			le32_to_cpu(sos_hdr_v1_3->sys_drv_aux.offset_bytes);

		adev->psp.sos.size_bytes = le32_to_cpu(sos_hdr_v1_3->sos_aux.size_bytes);
		adev->psp.sos.start_addr = ucode_array_start_addr +
			le32_to_cpu(sos_hdr_v1_3->sos_aux.offset_bytes);
	}

	if ((adev->psp.sys.size_bytes == 0) || (adev->psp.sos.size_bytes == 0)) {
		dev_warn(adev->dev, "PSP SOS FW not available");
		return -EINVAL;
	}

	return 0;
}

int psp_init_sos_microcode(struct psp_context *psp, const char *chip_name)
{
	struct amdgpu_device *adev = psp->adev;
	char fw_name[PSP_FW_NAME_LEN];
	const struct psp_firmware_header_v1_0 *sos_hdr;
	const struct psp_firmware_header_v1_1 *sos_hdr_v1_1;
	const struct psp_firmware_header_v1_2 *sos_hdr_v1_2;
	const struct psp_firmware_header_v1_3 *sos_hdr_v1_3;
	const struct psp_firmware_header_v2_0 *sos_hdr_v2_0;
	int err = 0;
	uint8_t *ucode_array_start_addr;
	int fw_index = 0;

	snprintf(fw_name, sizeof(fw_name), "amdgpu/%s_sos.bin", chip_name);
	err = amdgpu_ucode_request(adev, &adev->psp.sos_fw, fw_name);
	if (err)
		goto out;

	sos_hdr = (const struct psp_firmware_header_v1_0 *)adev->psp.sos_fw->data;
	ucode_array_start_addr = (uint8_t *)sos_hdr +
		le32_to_cpu(sos_hdr->header.ucode_array_offset_bytes);
	amdgpu_ucode_print_psp_hdr(&sos_hdr->header);

	switch (sos_hdr->header.header_version_major) {
	case 1:
		err = psp_init_sos_base_fw(adev);
		if (err)
			goto out;

		if (sos_hdr->header.header_version_minor == 1) {
			sos_hdr_v1_1 = (const struct psp_firmware_header_v1_1 *)adev->psp.sos_fw->data;
			adev->psp.toc.size_bytes = le32_to_cpu(sos_hdr_v1_1->toc.size_bytes);
			adev->psp.toc.start_addr = (uint8_t *)adev->psp.sys.start_addr +
					le32_to_cpu(sos_hdr_v1_1->toc.offset_bytes);
			adev->psp.kdb.size_bytes = le32_to_cpu(sos_hdr_v1_1->kdb.size_bytes);
			adev->psp.kdb.start_addr = (uint8_t *)adev->psp.sys.start_addr +
					le32_to_cpu(sos_hdr_v1_1->kdb.offset_bytes);
		}
		if (sos_hdr->header.header_version_minor == 2) {
			sos_hdr_v1_2 = (const struct psp_firmware_header_v1_2 *)adev->psp.sos_fw->data;
			adev->psp.kdb.size_bytes = le32_to_cpu(sos_hdr_v1_2->kdb.size_bytes);
			adev->psp.kdb.start_addr = (uint8_t *)adev->psp.sys.start_addr +
						    le32_to_cpu(sos_hdr_v1_2->kdb.offset_bytes);
		}
		if (sos_hdr->header.header_version_minor == 3) {
			sos_hdr_v1_3 = (const struct psp_firmware_header_v1_3 *)adev->psp.sos_fw->data;
			adev->psp.toc.size_bytes = le32_to_cpu(sos_hdr_v1_3->v1_1.toc.size_bytes);
			adev->psp.toc.start_addr = ucode_array_start_addr +
				le32_to_cpu(sos_hdr_v1_3->v1_1.toc.offset_bytes);
			adev->psp.kdb.size_bytes = le32_to_cpu(sos_hdr_v1_3->v1_1.kdb.size_bytes);
			adev->psp.kdb.start_addr = ucode_array_start_addr +
				le32_to_cpu(sos_hdr_v1_3->v1_1.kdb.offset_bytes);
			adev->psp.spl.size_bytes = le32_to_cpu(sos_hdr_v1_3->spl.size_bytes);
			adev->psp.spl.start_addr = ucode_array_start_addr +
				le32_to_cpu(sos_hdr_v1_3->spl.offset_bytes);
			adev->psp.rl.size_bytes = le32_to_cpu(sos_hdr_v1_3->rl.size_bytes);
			adev->psp.rl.start_addr = ucode_array_start_addr +
				le32_to_cpu(sos_hdr_v1_3->rl.offset_bytes);
		}
		break;
	case 2:
		sos_hdr_v2_0 = (const struct psp_firmware_header_v2_0 *)adev->psp.sos_fw->data;

		if (le32_to_cpu(sos_hdr_v2_0->psp_fw_bin_count) >= UCODE_MAX_PSP_PACKAGING) {
			dev_err(adev->dev, "packed SOS count exceeds maximum limit\n");
			err = -EINVAL;
			goto out;
		}

		for (fw_index = 0; fw_index < le32_to_cpu(sos_hdr_v2_0->psp_fw_bin_count); fw_index++) {
			err = parse_sos_bin_descriptor(psp,
						       &sos_hdr_v2_0->psp_fw_bin[fw_index],
						       sos_hdr_v2_0);
			if (err)
				goto out;
		}
		break;
	default:
		dev_err(adev->dev,
			"unsupported psp sos firmware\n");
		err = -EINVAL;
		goto out;
	}

	return 0;
out:
	amdgpu_ucode_release(&adev->psp.sos_fw);

	return err;
}

static int parse_ta_bin_descriptor(struct psp_context *psp,
				   const struct psp_fw_bin_desc *desc,
				   const struct ta_firmware_header_v2_0 *ta_hdr)
{
	uint8_t *ucode_start_addr  = NULL;

	if (!psp || !desc || !ta_hdr)
		return -EINVAL;

	ucode_start_addr  = (uint8_t *)ta_hdr +
			    le32_to_cpu(desc->offset_bytes) +
			    le32_to_cpu(ta_hdr->header.ucode_array_offset_bytes);

	switch (desc->fw_type) {
	case TA_FW_TYPE_PSP_ASD:
		psp->asd_context.bin_desc.fw_version        = le32_to_cpu(desc->fw_version);
		psp->asd_context.bin_desc.feature_version   = le32_to_cpu(desc->fw_version);
		psp->asd_context.bin_desc.size_bytes        = le32_to_cpu(desc->size_bytes);
		psp->asd_context.bin_desc.start_addr        = ucode_start_addr;
		break;
	case TA_FW_TYPE_PSP_XGMI:
		psp->xgmi_context.context.bin_desc.fw_version       = le32_to_cpu(desc->fw_version);
		psp->xgmi_context.context.bin_desc.size_bytes       = le32_to_cpu(desc->size_bytes);
		psp->xgmi_context.context.bin_desc.start_addr       = ucode_start_addr;
		break;
	case TA_FW_TYPE_PSP_RAS:
		psp->ras_context.context.bin_desc.fw_version        = le32_to_cpu(desc->fw_version);
		psp->ras_context.context.bin_desc.size_bytes        = le32_to_cpu(desc->size_bytes);
		psp->ras_context.context.bin_desc.start_addr        = ucode_start_addr;
		break;
	case TA_FW_TYPE_PSP_HDCP:
		psp->hdcp_context.context.bin_desc.fw_version       = le32_to_cpu(desc->fw_version);
		psp->hdcp_context.context.bin_desc.size_bytes       = le32_to_cpu(desc->size_bytes);
		psp->hdcp_context.context.bin_desc.start_addr       = ucode_start_addr;
		break;
	case TA_FW_TYPE_PSP_DTM:
		psp->dtm_context.context.bin_desc.fw_version       = le32_to_cpu(desc->fw_version);
		psp->dtm_context.context.bin_desc.size_bytes       = le32_to_cpu(desc->size_bytes);
		psp->dtm_context.context.bin_desc.start_addr       = ucode_start_addr;
		break;
	case TA_FW_TYPE_PSP_RAP:
		psp->rap_context.context.bin_desc.fw_version       = le32_to_cpu(desc->fw_version);
		psp->rap_context.context.bin_desc.size_bytes       = le32_to_cpu(desc->size_bytes);
		psp->rap_context.context.bin_desc.start_addr       = ucode_start_addr;
		break;
	case TA_FW_TYPE_PSP_SECUREDISPLAY:
		psp->securedisplay_context.context.bin_desc.fw_version =
			le32_to_cpu(desc->fw_version);
		psp->securedisplay_context.context.bin_desc.size_bytes =
			le32_to_cpu(desc->size_bytes);
		psp->securedisplay_context.context.bin_desc.start_addr =
			ucode_start_addr;
		break;
	default:
		dev_warn(psp->adev->dev, "Unsupported TA type: %d\n", desc->fw_type);
		break;
	}

	return 0;
}

static int parse_ta_v1_microcode(struct psp_context *psp)
{
	const struct ta_firmware_header_v1_0 *ta_hdr;
	struct amdgpu_device *adev = psp->adev;

	ta_hdr = (const struct ta_firmware_header_v1_0 *) adev->psp.ta_fw->data;

	if (le16_to_cpu(ta_hdr->header.header_version_major) != 1)
		return -EINVAL;

	adev->psp.xgmi_context.context.bin_desc.fw_version =
		le32_to_cpu(ta_hdr->xgmi.fw_version);
	adev->psp.xgmi_context.context.bin_desc.size_bytes =
		le32_to_cpu(ta_hdr->xgmi.size_bytes);
	adev->psp.xgmi_context.context.bin_desc.start_addr =
		(uint8_t *)ta_hdr +
		le32_to_cpu(ta_hdr->header.ucode_array_offset_bytes);

	adev->psp.ras_context.context.bin_desc.fw_version =
		le32_to_cpu(ta_hdr->ras.fw_version);
	adev->psp.ras_context.context.bin_desc.size_bytes =
		le32_to_cpu(ta_hdr->ras.size_bytes);
	adev->psp.ras_context.context.bin_desc.start_addr =
		(uint8_t *)adev->psp.xgmi_context.context.bin_desc.start_addr +
		le32_to_cpu(ta_hdr->ras.offset_bytes);

	adev->psp.hdcp_context.context.bin_desc.fw_version =
		le32_to_cpu(ta_hdr->hdcp.fw_version);
	adev->psp.hdcp_context.context.bin_desc.size_bytes =
		le32_to_cpu(ta_hdr->hdcp.size_bytes);
	adev->psp.hdcp_context.context.bin_desc.start_addr =
		(uint8_t *)ta_hdr +
		le32_to_cpu(ta_hdr->header.ucode_array_offset_bytes);

	adev->psp.dtm_context.context.bin_desc.fw_version =
		le32_to_cpu(ta_hdr->dtm.fw_version);
	adev->psp.dtm_context.context.bin_desc.size_bytes =
		le32_to_cpu(ta_hdr->dtm.size_bytes);
	adev->psp.dtm_context.context.bin_desc.start_addr =
		(uint8_t *)adev->psp.hdcp_context.context.bin_desc.start_addr +
		le32_to_cpu(ta_hdr->dtm.offset_bytes);

	adev->psp.securedisplay_context.context.bin_desc.fw_version =
		le32_to_cpu(ta_hdr->securedisplay.fw_version);
	adev->psp.securedisplay_context.context.bin_desc.size_bytes =
		le32_to_cpu(ta_hdr->securedisplay.size_bytes);
	adev->psp.securedisplay_context.context.bin_desc.start_addr =
		(uint8_t *)adev->psp.hdcp_context.context.bin_desc.start_addr +
		le32_to_cpu(ta_hdr->securedisplay.offset_bytes);

	adev->psp.ta_fw_version = le32_to_cpu(ta_hdr->header.ucode_version);

	return 0;
}

static int parse_ta_v2_microcode(struct psp_context *psp)
{
	const struct ta_firmware_header_v2_0 *ta_hdr;
	struct amdgpu_device *adev = psp->adev;
	int err = 0;
	int ta_index = 0;

	ta_hdr = (const struct ta_firmware_header_v2_0 *)adev->psp.ta_fw->data;

	if (le16_to_cpu(ta_hdr->header.header_version_major) != 2)
		return -EINVAL;

	if (le32_to_cpu(ta_hdr->ta_fw_bin_count) >= UCODE_MAX_PSP_PACKAGING) {
		dev_err(adev->dev, "packed TA count exceeds maximum limit\n");
		return -EINVAL;
	}

	for (ta_index = 0; ta_index < le32_to_cpu(ta_hdr->ta_fw_bin_count); ta_index++) {
		err = parse_ta_bin_descriptor(psp,
					      &ta_hdr->ta_fw_bin[ta_index],
					      ta_hdr);
		if (err)
			return err;
	}

	return 0;
}

int psp_init_ta_microcode(struct psp_context *psp, const char *chip_name)
{
	const struct common_firmware_header *hdr;
	struct amdgpu_device *adev = psp->adev;
	char fw_name[PSP_FW_NAME_LEN];
	int err;

	snprintf(fw_name, sizeof(fw_name), "amdgpu/%s_ta.bin", chip_name);
	err = amdgpu_ucode_request(adev, &adev->psp.ta_fw, fw_name);
	if (err)
		return err;

	hdr = (const struct common_firmware_header *)adev->psp.ta_fw->data;
	switch (le16_to_cpu(hdr->header_version_major)) {
	case 1:
		err = parse_ta_v1_microcode(psp);
		break;
	case 2:
		err = parse_ta_v2_microcode(psp);
		break;
	default:
		dev_err(adev->dev, "unsupported TA header version\n");
		err = -EINVAL;
	}

	if (err)
		amdgpu_ucode_release(&adev->psp.ta_fw);

	return err;
}

int psp_init_cap_microcode(struct psp_context *psp, const char *chip_name)
{
	struct amdgpu_device *adev = psp->adev;
	char fw_name[PSP_FW_NAME_LEN];
	const struct psp_firmware_header_v1_0 *cap_hdr_v1_0;
	struct amdgpu_firmware_info *info = NULL;
	int err = 0;

	if (!amdgpu_sriov_vf(adev)) {
		dev_err(adev->dev, "cap microcode should only be loaded under SRIOV\n");
		return -EINVAL;
	}

	snprintf(fw_name, sizeof(fw_name), "amdgpu/%s_cap.bin", chip_name);
	err = amdgpu_ucode_request(adev, &adev->psp.cap_fw, fw_name);
	if (err) {
		if (err == -ENODEV) {
			dev_warn(adev->dev, "cap microcode does not exist, skip\n");
			err = 0;
			goto out;
		}
		dev_err(adev->dev, "fail to initialize cap microcode\n");
	}

	info = &adev->firmware.ucode[AMDGPU_UCODE_ID_CAP];
	info->ucode_id = AMDGPU_UCODE_ID_CAP;
	info->fw = adev->psp.cap_fw;
	cap_hdr_v1_0 = (const struct psp_firmware_header_v1_0 *)
		adev->psp.cap_fw->data;
	adev->firmware.fw_size += ALIGN(
			le32_to_cpu(cap_hdr_v1_0->header.ucode_size_bytes), PAGE_SIZE);
	adev->psp.cap_fw_version = le32_to_cpu(cap_hdr_v1_0->header.ucode_version);
	adev->psp.cap_feature_version = le32_to_cpu(cap_hdr_v1_0->sos.fw_version);
	adev->psp.cap_ucode_size = le32_to_cpu(cap_hdr_v1_0->header.ucode_size_bytes);

	return 0;

out:
	amdgpu_ucode_release(&adev->psp.cap_fw);
	return err;
}

static int psp_set_clockgating_state(void *handle,
				     enum amd_clockgating_state state)
{
	return 0;
}

static int psp_set_powergating_state(void *handle,
				     enum amd_powergating_state state)
{
	return 0;
}

static ssize_t psp_usbc_pd_fw_sysfs_read(struct device *dev,
					 struct device_attribute *attr,
					 char *buf)
{
	struct drm_device *ddev = dev_get_drvdata(dev);
	struct amdgpu_device *adev = drm_to_adev(ddev);
	uint32_t fw_ver;
	int ret;

	if (!adev->ip_blocks[AMD_IP_BLOCK_TYPE_PSP].status.late_initialized) {
		DRM_INFO("PSP block is not ready yet.");
		return -EBUSY;
	}

	mutex_lock(&adev->psp.mutex);
	ret = psp_read_usbc_pd_fw(&adev->psp, &fw_ver);
	mutex_unlock(&adev->psp.mutex);

	if (ret) {
		DRM_ERROR("Failed to read USBC PD FW, err = %d", ret);
		return ret;
	}

	return sysfs_emit(buf, "%x\n", fw_ver);
}

static ssize_t psp_usbc_pd_fw_sysfs_write(struct device *dev,
						       struct device_attribute *attr,
						       const char *buf,
						       size_t count)
{
	struct drm_device *ddev = dev_get_drvdata(dev);
	struct amdgpu_device *adev = drm_to_adev(ddev);
	int ret, idx;
	char fw_name[100];
	const struct firmware *usbc_pd_fw;
	struct amdgpu_bo *fw_buf_bo = NULL;
	uint64_t fw_pri_mc_addr;
	void *fw_pri_cpu_addr;

	if (!adev->ip_blocks[AMD_IP_BLOCK_TYPE_PSP].status.late_initialized) {
		DRM_INFO("PSP block is not ready yet.");
		return -EBUSY;
	}

	if (!drm_dev_enter(ddev, &idx))
		return -ENODEV;

	snprintf(fw_name, sizeof(fw_name), "amdgpu/%s", buf);
	ret = request_firmware(&usbc_pd_fw, fw_name, adev->dev);
	if (ret)
		goto fail;

	/* LFB address which is aligned to 1MB boundary per PSP request */
	ret = amdgpu_bo_create_kernel(adev, usbc_pd_fw->size, 0x100000,
				      AMDGPU_GEM_DOMAIN_VRAM |
				      AMDGPU_GEM_DOMAIN_GTT,
				      &fw_buf_bo, &fw_pri_mc_addr,
				      &fw_pri_cpu_addr);
	if (ret)
		goto rel_buf;

	memcpy_toio(fw_pri_cpu_addr, usbc_pd_fw->data, usbc_pd_fw->size);

	mutex_lock(&adev->psp.mutex);
	ret = psp_load_usbc_pd_fw(&adev->psp, fw_pri_mc_addr);
	mutex_unlock(&adev->psp.mutex);

	amdgpu_bo_free_kernel(&fw_buf_bo, &fw_pri_mc_addr, &fw_pri_cpu_addr);

rel_buf:
	release_firmware(usbc_pd_fw);
fail:
	if (ret) {
		DRM_ERROR("Failed to load USBC PD FW, err = %d", ret);
		count = ret;
	}

	drm_dev_exit(idx);
	return count;
}

void psp_copy_fw(struct psp_context *psp, uint8_t *start_addr, uint32_t bin_size)
{
	int idx;

	if (!drm_dev_enter(adev_to_drm(psp->adev), &idx))
		return;

	memset(psp->fw_pri_buf, 0, PSP_1_MEG);
	memcpy(psp->fw_pri_buf, start_addr, bin_size);

	drm_dev_exit(idx);
}

static DEVICE_ATTR(usbc_pd_fw, S_IRUGO | S_IWUSR,
		   psp_usbc_pd_fw_sysfs_read,
		   psp_usbc_pd_fw_sysfs_write);

int is_psp_fw_valid(struct psp_bin_desc bin)
{
	return bin.size_bytes;
}

static ssize_t amdgpu_psp_vbflash_write(struct file *filp, struct kobject *kobj,
					struct bin_attribute *bin_attr,
					char *buffer, loff_t pos, size_t count)
{
	struct device *dev = kobj_to_dev(kobj);
	struct drm_device *ddev = dev_get_drvdata(dev);
	struct amdgpu_device *adev = drm_to_adev(ddev);

	adev->psp.vbflash_done = false;

	/* Safeguard against memory drain */
	if (adev->psp.vbflash_image_size > AMD_VBIOS_FILE_MAX_SIZE_B) {
		dev_err(adev->dev, "File size cannot exceed %u", AMD_VBIOS_FILE_MAX_SIZE_B);
		kvfree(adev->psp.vbflash_tmp_buf);
		adev->psp.vbflash_tmp_buf = NULL;
		adev->psp.vbflash_image_size = 0;
		return -ENOMEM;
	}

	/* TODO Just allocate max for now and optimize to realloc later if needed */
	if (!adev->psp.vbflash_tmp_buf) {
		adev->psp.vbflash_tmp_buf = kvmalloc(AMD_VBIOS_FILE_MAX_SIZE_B, GFP_KERNEL);
		if (!adev->psp.vbflash_tmp_buf)
			return -ENOMEM;
	}

	mutex_lock(&adev->psp.mutex);
	memcpy(adev->psp.vbflash_tmp_buf + pos, buffer, count);
	adev->psp.vbflash_image_size += count;
	mutex_unlock(&adev->psp.mutex);

	dev_info(adev->dev, "VBIOS flash write PSP done");

	return count;
}

static ssize_t amdgpu_psp_vbflash_read(struct file *filp, struct kobject *kobj,
				       struct bin_attribute *bin_attr, char *buffer,
				       loff_t pos, size_t count)
{
	struct device *dev = kobj_to_dev(kobj);
	struct drm_device *ddev = dev_get_drvdata(dev);
	struct amdgpu_device *adev = drm_to_adev(ddev);
	struct amdgpu_bo *fw_buf_bo = NULL;
	uint64_t fw_pri_mc_addr;
	void *fw_pri_cpu_addr;
	int ret;

	dev_info(adev->dev, "VBIOS flash to PSP started");

	ret = amdgpu_bo_create_kernel(adev, adev->psp.vbflash_image_size,
					AMDGPU_GPU_PAGE_SIZE,
					AMDGPU_GEM_DOMAIN_VRAM,
					&fw_buf_bo,
					&fw_pri_mc_addr,
					&fw_pri_cpu_addr);
	if (ret)
		goto rel_buf;

	memcpy_toio(fw_pri_cpu_addr, adev->psp.vbflash_tmp_buf, adev->psp.vbflash_image_size);

	mutex_lock(&adev->psp.mutex);
	ret = psp_update_spirom(&adev->psp, fw_pri_mc_addr);
	mutex_unlock(&adev->psp.mutex);

	amdgpu_bo_free_kernel(&fw_buf_bo, &fw_pri_mc_addr, &fw_pri_cpu_addr);

rel_buf:
	kvfree(adev->psp.vbflash_tmp_buf);
	adev->psp.vbflash_tmp_buf = NULL;
	adev->psp.vbflash_image_size = 0;

	if (ret) {
		dev_err(adev->dev, "Failed to load VBIOS FW, err = %d", ret);
		return ret;
	}

	dev_info(adev->dev, "VBIOS flash to PSP done");
	return 0;
}

static ssize_t amdgpu_psp_vbflash_status(struct device *dev,
					 struct device_attribute *attr,
					 char *buf)
{
	struct drm_device *ddev = dev_get_drvdata(dev);
	struct amdgpu_device *adev = drm_to_adev(ddev);
	uint32_t vbflash_status;

	vbflash_status = psp_vbflash_status(&adev->psp);
	if (!adev->psp.vbflash_done)
		vbflash_status = 0;
	else if (adev->psp.vbflash_done && !(vbflash_status & 0x80000000))
		vbflash_status = 1;

	return sysfs_emit(buf, "0x%x\n", vbflash_status);
}

static const struct bin_attribute psp_vbflash_bin_attr = {
	.attr = {.name = "psp_vbflash", .mode = 0664},
	.size = 0,
	.write = amdgpu_psp_vbflash_write,
	.read = amdgpu_psp_vbflash_read,
};

static DEVICE_ATTR(psp_vbflash_status, 0444, amdgpu_psp_vbflash_status, NULL);

int amdgpu_psp_sysfs_init(struct amdgpu_device *adev)
{
	int ret = 0;
	struct psp_context *psp = &adev->psp;

	if (amdgpu_sriov_vf(adev))
		return -EINVAL;

	switch (adev->ip_versions[MP0_HWIP][0]) {
	case IP_VERSION(13, 0, 0):
	case IP_VERSION(13, 0, 7):
		if (!psp->adev) {
			psp->adev = adev;
			psp_v13_0_set_psp_funcs(psp);
		}
		ret = sysfs_create_bin_file(&adev->dev->kobj, &psp_vbflash_bin_attr);
		if (ret)
			dev_err(adev->dev, "Failed to create device file psp_vbflash");
		ret = device_create_file(adev->dev, &dev_attr_psp_vbflash_status);
		if (ret)
			dev_err(adev->dev, "Failed to create device file psp_vbflash_status");
		return ret;
	default:
		return 0;
	}
}

const struct amd_ip_funcs psp_ip_funcs = {
	.name = "psp",
	.early_init = psp_early_init,
	.late_init = NULL,
	.sw_init = psp_sw_init,
	.sw_fini = psp_sw_fini,
	.hw_init = psp_hw_init,
	.hw_fini = psp_hw_fini,
	.suspend = psp_suspend,
	.resume = psp_resume,
	.is_idle = NULL,
	.check_soft_reset = NULL,
	.wait_for_idle = NULL,
	.soft_reset = NULL,
	.set_clockgating_state = psp_set_clockgating_state,
	.set_powergating_state = psp_set_powergating_state,
};

static int psp_sysfs_init(struct amdgpu_device *adev)
{
	int ret = device_create_file(adev->dev, &dev_attr_usbc_pd_fw);

	if (ret)
		DRM_ERROR("Failed to create USBC PD FW control file!");

	return ret;
}

void amdgpu_psp_sysfs_fini(struct amdgpu_device *adev)
{
	sysfs_remove_bin_file(&adev->dev->kobj, &psp_vbflash_bin_attr);
	device_remove_file(adev->dev, &dev_attr_psp_vbflash_status);
}

static void psp_sysfs_fini(struct amdgpu_device *adev)
{
	device_remove_file(adev->dev, &dev_attr_usbc_pd_fw);
}

const struct amdgpu_ip_block_version psp_v3_1_ip_block =
{
	.type = AMD_IP_BLOCK_TYPE_PSP,
	.major = 3,
	.minor = 1,
	.rev = 0,
	.funcs = &psp_ip_funcs,
};

const struct amdgpu_ip_block_version psp_v10_0_ip_block =
{
	.type = AMD_IP_BLOCK_TYPE_PSP,
	.major = 10,
	.minor = 0,
	.rev = 0,
	.funcs = &psp_ip_funcs,
};

const struct amdgpu_ip_block_version psp_v11_0_ip_block =
{
	.type = AMD_IP_BLOCK_TYPE_PSP,
	.major = 11,
	.minor = 0,
	.rev = 0,
	.funcs = &psp_ip_funcs,
};

const struct amdgpu_ip_block_version psp_v11_0_8_ip_block = {
	.type = AMD_IP_BLOCK_TYPE_PSP,
	.major = 11,
	.minor = 0,
	.rev = 8,
	.funcs = &psp_ip_funcs,
};

const struct amdgpu_ip_block_version psp_v12_0_ip_block =
{
	.type = AMD_IP_BLOCK_TYPE_PSP,
	.major = 12,
	.minor = 0,
	.rev = 0,
	.funcs = &psp_ip_funcs,
};

const struct amdgpu_ip_block_version psp_v13_0_ip_block = {
	.type = AMD_IP_BLOCK_TYPE_PSP,
	.major = 13,
	.minor = 0,
	.rev = 0,
	.funcs = &psp_ip_funcs,
};

const struct amdgpu_ip_block_version psp_v13_0_4_ip_block = {
	.type = AMD_IP_BLOCK_TYPE_PSP,
	.major = 13,
	.minor = 0,
	.rev = 4,
	.funcs = &psp_ip_funcs,
};<|MERGE_RESOLUTION|>--- conflicted
+++ resolved
@@ -606,26 +606,10 @@
 	int timeout = 20000;
 	bool ras_intr = false;
 	bool skip_unsupport = false;
-	bool dev_entered;
 
 	if (psp->adev->no_hw_access)
 		return 0;
 
-<<<<<<< HEAD
-	dev_entered = drm_dev_enter(adev_to_drm(psp->adev), &idx);
-	/*
-	 * We allow sending PSP messages LOAD_ASD and UNLOAD_TA without acquiring
-	 * a lock in drm_dev_enter during driver unload because we must call
-	 * drm_dev_unplug as the beginning  of unload driver sequence . It is very
-	 * crucial that userspace can't access device instances anymore.
-	 */
-	if (!dev_entered)
-		WARN_ON(psp->cmd_buf_mem->cmd_id != GFX_CMD_ID_LOAD_ASD &&
-			psp->cmd_buf_mem->cmd_id != GFX_CMD_ID_UNLOAD_TA &&
-			psp->cmd_buf_mem->cmd_id != GFX_CMD_ID_INVOKE_CMD);
-
-=======
->>>>>>> 8455cbb2
 	memset(psp->cmd_buf_mem, 0, PSP_CMD_BUFFER_SIZE);
 
 	memcpy(psp->cmd_buf_mem, cmd, sizeof(struct psp_gfx_cmd_resp));
@@ -689,11 +673,6 @@
 	}
 
 exit:
-<<<<<<< HEAD
-	if (dev_entered)
-		drm_dev_exit(idx);
-=======
->>>>>>> 8455cbb2
 	return ret;
 }
 
