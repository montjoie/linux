--- conflicted
+++ resolved
@@ -1605,11 +1605,6 @@
 				     &(rq__)->sched.waiters_list, \
 				     wait_link)
 
-#define for_each_waiter(p__, rq__) \
-	list_for_each_entry_lockless(p__, \
-				     &(rq__)->sched.waiters_list, \
-				     wait_link)
-
 static void defer_request(struct i915_request *rq, struct list_head * const pl)
 {
 	LIST_HEAD(list);
@@ -1755,11 +1750,6 @@
 
 	set_timer_ms(&engine->execlists.preempt,
 		     active_preempt_timeout(engine, rq));
-}
-
-static inline void clear_ports(struct i915_request **ports, int count)
-{
-	memset_p((void **)ports, NULL, count);
 }
 
 static inline void clear_ports(struct i915_request **ports, int count)
@@ -2123,11 +2113,7 @@
 		clear_ports(port + 1, last_port - port);
 
 		execlists_submit_ports(engine);
-<<<<<<< HEAD
-		set_preempt_timeout(engine);
-=======
 		set_preempt_timeout(engine, *active);
->>>>>>> 778fbf41
 	} else {
 skip_submit:
 		ring_set_paused(engine, 0);
