--- conflicted
+++ resolved
@@ -8780,10 +8780,7 @@
 				return;
 			}
 			/* fall through */
-<<<<<<< HEAD
-
-=======
->>>>>>> 5a559dd1
+
 		default:
 			/* Try to recover from this error */
 			if (phba->sli_rev == LPFC_SLI_REV4)
