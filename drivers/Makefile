--- conflicted
+++ resolved
@@ -179,8 +179,5 @@
 obj-$(CONFIG_NVMEM)		+= nvmem/
 obj-$(CONFIG_FPGA)		+= fpga/
 obj-$(CONFIG_FSI)		+= fsi/
-<<<<<<< HEAD
-obj-$(CONFIG_TEE)		+= tee/
-=======
 obj-$(CONFIG_MULTIPLEXER)	+= mux/
->>>>>>> 3a64ea95
+obj-$(CONFIG_TEE)		+= tee/