--- conflicted
+++ resolved
@@ -10,8 +10,6 @@
 #define __HAVE_ARCH_MEMCPY
 extern void *memcpy(void *, const void *, __kernel_size_t);
 
-<<<<<<< HEAD
-=======
 #define __HAVE_ARCH_MEMMOVE
 extern void *memmove(void *, const void *, __kernel_size_t);
 
@@ -24,5 +22,4 @@
 #define __HAVE_ARCH_STRLEN
 extern __kernel_size_t strlen(const char *);
 
->>>>>>> 9f98b314
 #endif /* __ABI_CSKY_STRING_H */