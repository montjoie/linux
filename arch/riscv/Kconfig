# SPDX-License-Identifier: GPL-2.0-only
#
# For a description of the syntax of this configuration file,
# see Documentation/kbuild/kconfig-language.rst.
#

config 64BIT
	bool

config 32BIT
	bool

config RISCV
	def_bool y
	select ACPI_GENERIC_GSI if ACPI
	select ACPI_REDUCED_HARDWARE_ONLY if ACPI
	select ARCH_DMA_DEFAULT_COHERENT
	select ARCH_ENABLE_HUGEPAGE_MIGRATION if HUGETLB_PAGE && MIGRATION
	select ARCH_ENABLE_SPLIT_PMD_PTLOCK if PGTABLE_LEVELS > 2
	select ARCH_ENABLE_THP_MIGRATION if TRANSPARENT_HUGEPAGE
	select ARCH_HAS_BINFMT_FLAT
	select ARCH_HAS_CURRENT_STACK_POINTER
	select ARCH_HAS_DEBUG_VIRTUAL if MMU
	select ARCH_HAS_DEBUG_VM_PGTABLE
	select ARCH_HAS_DEBUG_WX
	select ARCH_HAS_FAST_MULTIPLIER
	select ARCH_HAS_FORTIFY_SOURCE
	select ARCH_HAS_GCOV_PROFILE_ALL
	select ARCH_HAS_GIGANTIC_PAGE
	select ARCH_HAS_KCOV
	select ARCH_HAS_MEMBARRIER_CALLBACKS
	select ARCH_HAS_MEMBARRIER_SYNC_CORE
	select ARCH_HAS_MMIOWB
	select ARCH_HAS_NON_OVERLAPPING_ADDRESS_SPACE
	select ARCH_HAS_PMEM_API
	select ARCH_HAS_PREPARE_SYNC_CORE_CMD
	select ARCH_HAS_PTE_SPECIAL
	select ARCH_HAS_SET_DIRECT_MAP if MMU
	select ARCH_HAS_SET_MEMORY if MMU
	select ARCH_HAS_STRICT_KERNEL_RWX if MMU && !XIP_KERNEL
	select ARCH_HAS_STRICT_MODULE_RWX if MMU && !XIP_KERNEL
	select ARCH_HAS_SYNC_CORE_BEFORE_USERMODE
	select ARCH_HAS_SYSCALL_WRAPPER
	select ARCH_HAS_TICK_BROADCAST if GENERIC_CLOCKEVENTS_BROADCAST
	select ARCH_HAS_UBSAN
	select ARCH_HAS_VDSO_DATA
	select ARCH_KEEP_MEMBLOCK if ACPI
	select ARCH_OPTIONAL_KERNEL_RWX if ARCH_HAS_STRICT_KERNEL_RWX
	select ARCH_OPTIONAL_KERNEL_RWX_DEFAULT
	select ARCH_STACKWALK
	select ARCH_SUPPORTS_ATOMIC_RMW
	select ARCH_SUPPORTS_CFI_CLANG
	select ARCH_SUPPORTS_DEBUG_PAGEALLOC if MMU
	select ARCH_SUPPORTS_HUGETLBFS if MMU
	# LLD >= 14: https://github.com/llvm/llvm-project/issues/50505
	select ARCH_SUPPORTS_LTO_CLANG if LLD_VERSION >= 140000
	select ARCH_SUPPORTS_LTO_CLANG_THIN if LLD_VERSION >= 140000
	select ARCH_SUPPORTS_PAGE_TABLE_CHECK if MMU
	select ARCH_SUPPORTS_PER_VMA_LOCK if MMU
	select ARCH_SUPPORTS_SHADOW_CALL_STACK if HAVE_SHADOW_CALL_STACK
	select ARCH_USE_CMPXCHG_LOCKREF if 64BIT
	select ARCH_USE_MEMTEST
	select ARCH_USE_QUEUED_RWLOCKS
	select ARCH_USES_CFI_TRAPS if CFI_CLANG
	select ARCH_WANT_BATCHED_UNMAP_TLB_FLUSH if MMU
	select ARCH_WANT_DEFAULT_TOPDOWN_MMAP_LAYOUT if MMU
	select ARCH_WANT_FRAME_POINTERS
	select ARCH_WANT_GENERAL_HUGETLB if !RISCV_ISA_SVNAPOT
	select ARCH_WANT_HUGE_PMD_SHARE if 64BIT
	select ARCH_WANT_LD_ORPHAN_WARN if !XIP_KERNEL
	select ARCH_WANT_OPTIMIZE_HUGETLB_VMEMMAP
	select ARCH_WANTS_NO_INSTR
	select ARCH_WANTS_THP_SWAP if HAVE_ARCH_TRANSPARENT_HUGEPAGE
	select BINFMT_FLAT_NO_DATA_START_OFFSET if !MMU
	select BUILDTIME_TABLE_SORT if MMU
	select CLINT_TIMER if RISCV_M_MODE
	select CLONE_BACKWARDS
	select COMMON_CLK
	select CPU_PM if CPU_IDLE || HIBERNATION || SUSPEND
	select EDAC_SUPPORT
	select FRAME_POINTER if PERF_EVENTS || (FUNCTION_TRACER && !DYNAMIC_FTRACE)
	select FTRACE_MCOUNT_USE_PATCHABLE_FUNCTION_ENTRY if DYNAMIC_FTRACE
	select GENERIC_ARCH_TOPOLOGY
	select GENERIC_ATOMIC64 if !64BIT
	select GENERIC_CLOCKEVENTS_BROADCAST if SMP
	select GENERIC_CPU_DEVICES
	select GENERIC_EARLY_IOREMAP
	select GENERIC_ENTRY
	select GENERIC_GETTIMEOFDAY if HAVE_GENERIC_VDSO
	select GENERIC_IDLE_POLL_SETUP
	select GENERIC_IOREMAP if MMU
	select GENERIC_IRQ_IPI if SMP
	select GENERIC_IRQ_IPI_MUX if SMP
	select GENERIC_IRQ_MULTI_HANDLER
	select GENERIC_IRQ_SHOW
	select GENERIC_IRQ_SHOW_LEVEL
	select GENERIC_LIB_DEVMEM_IS_ALLOWED
	select GENERIC_PCI_IOMAP
	select GENERIC_PTDUMP if MMU
	select GENERIC_SCHED_CLOCK
	select GENERIC_SMP_IDLE_THREAD
	select GENERIC_TIME_VSYSCALL if MMU && 64BIT
	select GENERIC_VDSO_TIME_NS if HAVE_GENERIC_VDSO
	select HARDIRQS_SW_RESEND
	select HAS_IOPORT if MMU
	select HAVE_ARCH_AUDITSYSCALL
	select HAVE_ARCH_HUGE_VMALLOC if HAVE_ARCH_HUGE_VMAP
	select HAVE_ARCH_HUGE_VMAP if MMU && 64BIT && !XIP_KERNEL
	select HAVE_ARCH_JUMP_LABEL if !XIP_KERNEL
	select HAVE_ARCH_JUMP_LABEL_RELATIVE if !XIP_KERNEL
	select HAVE_ARCH_KASAN if MMU && 64BIT
	select HAVE_ARCH_KASAN_VMALLOC if MMU && 64BIT
	select HAVE_ARCH_KFENCE if MMU && 64BIT
	select HAVE_ARCH_KGDB if !XIP_KERNEL
	select HAVE_ARCH_KGDB_QXFER_PKT
	select HAVE_ARCH_MMAP_RND_BITS if MMU
	select HAVE_ARCH_MMAP_RND_COMPAT_BITS if COMPAT
	select HAVE_ARCH_RANDOMIZE_KSTACK_OFFSET
	select HAVE_ARCH_SECCOMP_FILTER
	select HAVE_ARCH_THREAD_STRUCT_WHITELIST
	select HAVE_ARCH_TRACEHOOK
	select HAVE_ARCH_TRANSPARENT_HUGEPAGE if 64BIT && MMU
	select HAVE_ARCH_USERFAULTFD_MINOR if 64BIT && USERFAULTFD
	select HAVE_ARCH_VMAP_STACK if MMU && 64BIT
	select HAVE_ASM_MODVERSIONS
	select HAVE_CONTEXT_TRACKING_USER
	select HAVE_DEBUG_KMEMLEAK
	select HAVE_DMA_CONTIGUOUS if MMU
	select HAVE_DYNAMIC_FTRACE if !XIP_KERNEL && MMU && (CLANG_SUPPORTS_DYNAMIC_FTRACE || GCC_SUPPORTS_DYNAMIC_FTRACE)
	select HAVE_DYNAMIC_FTRACE_WITH_DIRECT_CALLS
	select HAVE_DYNAMIC_FTRACE_WITH_REGS if HAVE_DYNAMIC_FTRACE
	select HAVE_FTRACE_MCOUNT_RECORD if !XIP_KERNEL
	select HAVE_FUNCTION_GRAPH_TRACER
	select HAVE_FUNCTION_GRAPH_RETVAL if HAVE_FUNCTION_GRAPH_TRACER
	select HAVE_FUNCTION_TRACER if !XIP_KERNEL && !PREEMPTION
	select HAVE_EBPF_JIT if MMU
<<<<<<< HEAD
	select HAVE_GUP_FAST if MMU
=======
	select HAVE_FAST_GUP if MMU
>>>>>>> 92cce919
	select HAVE_FUNCTION_ARG_ACCESS_API
	select HAVE_FUNCTION_ERROR_INJECTION
	select HAVE_GCC_PLUGINS
	select HAVE_GENERIC_VDSO if MMU && 64BIT
	select HAVE_IRQ_TIME_ACCOUNTING
	select HAVE_KPROBES if !XIP_KERNEL
	select HAVE_KPROBES_ON_FTRACE if !XIP_KERNEL
	select HAVE_KRETPROBES if !XIP_KERNEL
	# https://github.com/ClangBuiltLinux/linux/issues/1881
	select HAVE_LD_DEAD_CODE_DATA_ELIMINATION if !LD_IS_LLD
	select HAVE_MOVE_PMD
	select HAVE_MOVE_PUD
	select HAVE_PAGE_SIZE_4KB
	select HAVE_PCI
	select HAVE_PERF_EVENTS
	select HAVE_PERF_REGS
	select HAVE_PERF_USER_STACK_DUMP
	select HAVE_POSIX_CPU_TIMERS_TASK_WORK
	select HAVE_PREEMPT_DYNAMIC_KEY if !XIP_KERNEL
	select HAVE_REGS_AND_STACK_ACCESS_API
	select HAVE_RETHOOK if !XIP_KERNEL
	select HAVE_RSEQ
	select HAVE_RUST if 64BIT
	select HAVE_SAMPLE_FTRACE_DIRECT
	select HAVE_SAMPLE_FTRACE_DIRECT_MULTI
	select HAVE_STACKPROTECTOR
	select HAVE_SYSCALL_TRACEPOINTS
	select HOTPLUG_CORE_SYNC_DEAD if HOTPLUG_CPU
	select IRQ_DOMAIN
	select IRQ_FORCED_THREADING
	select KASAN_VMALLOC if KASAN
	select LOCK_MM_AND_FIND_VMA
	select MMU_GATHER_RCU_TABLE_FREE if SMP && MMU
	select MODULES_USE_ELF_RELA if MODULES
	select MODULE_SECTIONS if MODULES
	select OF
	select OF_EARLY_FLATTREE
	select OF_IRQ
	select PCI_DOMAINS_GENERIC if PCI
	select PCI_MSI if PCI
	select RISCV_ALTERNATIVE if !XIP_KERNEL
	select RISCV_APLIC
	select RISCV_IMSIC
	select RISCV_INTC
	select RISCV_TIMER if RISCV_SBI
	select SIFIVE_PLIC
	select SPARSE_IRQ
	select SYSCTL_EXCEPTION_TRACE
	select THREAD_INFO_IN_TASK
	select TRACE_IRQFLAGS_SUPPORT
	select UACCESS_MEMCPY if !MMU
	select ZONE_DMA32 if 64BIT

config CLANG_SUPPORTS_DYNAMIC_FTRACE
	def_bool CC_IS_CLANG
	# https://github.com/ClangBuiltLinux/linux/issues/1817
	depends on AS_IS_GNU || (AS_IS_LLVM && (LD_IS_LLD || LD_VERSION >= 23600))

config GCC_SUPPORTS_DYNAMIC_FTRACE
	def_bool CC_IS_GCC
	depends on $(cc-option,-fpatchable-function-entry=8)

config HAVE_SHADOW_CALL_STACK
	def_bool $(cc-option,-fsanitize=shadow-call-stack)
	# https://github.com/riscv-non-isa/riscv-elf-psabi-doc/commit/a484e843e6eeb51f0cb7b8819e50da6d2444d769
	depends on $(ld-option,--no-relax-gp)

config RISCV_USE_LINKER_RELAXATION
	def_bool y
	# https://github.com/llvm/llvm-project/commit/6611d58f5bbcbec77262d392e2923e1d680f6985
	depends on !LD_IS_LLD || LLD_VERSION >= 150000

# https://github.com/llvm/llvm-project/commit/bbc0f99f3bc96f1db16f649fc21dd18e5b0918f6
config ARCH_HAS_BROKEN_DWARF5
	def_bool y
	depends on RISCV_USE_LINKER_RELAXATION
	# https://github.com/llvm/llvm-project/commit/1df5ea29b43690b6622db2cad7b745607ca4de6a
	depends on AS_IS_LLVM && AS_VERSION < 180000
	# https://github.com/llvm/llvm-project/commit/7ffabb61a5569444b5ac9322e22e5471cc5e4a77
	depends on LD_IS_LLD && LLD_VERSION < 180000

config ARCH_MMAP_RND_BITS_MIN
	default 18 if 64BIT
	default 8

config ARCH_MMAP_RND_COMPAT_BITS_MIN
	default 8

# max bits determined by the following formula:
#  VA_BITS - PAGE_SHIFT - 3
config ARCH_MMAP_RND_BITS_MAX
	default 24 if 64BIT # SV39 based
	default 17

config ARCH_MMAP_RND_COMPAT_BITS_MAX
	default 17

# set if we run in machine mode, cleared if we run in supervisor mode
config RISCV_M_MODE
	bool "Build a kernel that runs in machine mode"
	depends on !MMU
	default y
	help
	  Select this option if you want to run the kernel in M-mode,
	  without the assistance of any other firmware.

# set if we are running in S-mode and can use SBI calls
config RISCV_SBI
	bool
	depends on !RISCV_M_MODE
	default y

config MMU
	bool "MMU-based Paged Memory Management Support"
	default y
	help
	  Select if you want MMU-based virtualised addressing space
	  support by paged memory management. If unsure, say 'Y'.

config PAGE_OFFSET
	hex
	default 0x80000000 if !MMU && RISCV_M_MODE
	default 0x80200000 if !MMU
	default 0xc0000000 if 32BIT
	default 0xff60000000000000 if 64BIT

config KASAN_SHADOW_OFFSET
	hex
	depends on KASAN_GENERIC
	default 0xdfffffff00000000 if 64BIT
	default 0xffffffff if 32BIT

config ARCH_FLATMEM_ENABLE
	def_bool !NUMA

config ARCH_SPARSEMEM_ENABLE
	def_bool y
	depends on MMU
	select SPARSEMEM_STATIC if 32BIT && SPARSEMEM
	select SPARSEMEM_VMEMMAP_ENABLE if 64BIT

config ARCH_SELECT_MEMORY_MODEL
	def_bool ARCH_SPARSEMEM_ENABLE

config ARCH_SUPPORTS_UPROBES
	def_bool y

config STACKTRACE_SUPPORT
	def_bool y

config GENERIC_BUG
	def_bool y
	depends on BUG
	select GENERIC_BUG_RELATIVE_POINTERS if 64BIT

config GENERIC_BUG_RELATIVE_POINTERS
	bool

config GENERIC_CALIBRATE_DELAY
	def_bool y

config GENERIC_CSUM
	def_bool y

config GENERIC_HWEIGHT
	def_bool y

config FIX_EARLYCON_MEM
	def_bool MMU

config PGTABLE_LEVELS
	int
	default 5 if 64BIT
	default 2

config LOCKDEP_SUPPORT
	def_bool y

config RISCV_DMA_NONCOHERENT
	bool
	select ARCH_HAS_DMA_PREP_COHERENT
	select ARCH_HAS_SETUP_DMA_OPS
	select ARCH_HAS_SYNC_DMA_FOR_CPU
	select ARCH_HAS_SYNC_DMA_FOR_DEVICE
	select DMA_BOUNCE_UNALIGNED_KMALLOC if SWIOTLB

config RISCV_NONSTANDARD_CACHE_OPS
	bool
	help
	  This enables function pointer support for non-standard noncoherent
	  systems to handle cache management.

config AS_HAS_INSN
	def_bool $(as-instr,.insn r 51$(comma) 0$(comma) 0$(comma) t0$(comma) t0$(comma) zero)

config AS_HAS_OPTION_ARCH
	# https://github.com/llvm/llvm-project/commit/9e8ed3403c191ab9c4903e8eeb8f732ff8a43cb4
	def_bool y
	depends on $(as-instr, .option arch$(comma) +m)

source "arch/riscv/Kconfig.socs"
source "arch/riscv/Kconfig.errata"

menu "Platform type"

config NONPORTABLE
	bool "Allow configurations that result in non-portable kernels"
	help
	  RISC-V kernel binaries are compatible between all known systems
	  whenever possible, but there are some use cases that can only be
	  satisfied by configurations that result in kernel binaries that are
	  not portable between systems.

	  Selecting N does not guarantee kernels will be portable to all known
	  systems.  Selecting any of the options guarded by NONPORTABLE will
	  result in kernel binaries that are unlikely to be portable between
	  systems.

	  If unsure, say N.

choice
	prompt "Base ISA"
	default ARCH_RV64I
	help
	  This selects the base ISA that this kernel will target and must match
	  the target platform.

config ARCH_RV32I
	bool "RV32I"
	depends on NONPORTABLE
	select 32BIT
	select GENERIC_LIB_ASHLDI3
	select GENERIC_LIB_ASHRDI3
	select GENERIC_LIB_LSHRDI3
	select GENERIC_LIB_UCMPDI2

config ARCH_RV64I
	bool "RV64I"
	select 64BIT
	select ARCH_SUPPORTS_INT128 if CC_HAS_INT128
	select SWIOTLB if MMU

endchoice

# We must be able to map all physical memory into the kernel, but the compiler
# is still a bit more efficient when generating code if it's setup in a manner
# such that it can only map 2GiB of memory.
choice
	prompt "Kernel Code Model"
	default CMODEL_MEDLOW if 32BIT
	default CMODEL_MEDANY if 64BIT

	config CMODEL_MEDLOW
		bool "medium low code model"
	config CMODEL_MEDANY
		bool "medium any code model"
endchoice

config MODULE_SECTIONS
	bool
	select HAVE_MOD_ARCH_SPECIFIC

config SMP
	bool "Symmetric Multi-Processing"
	help
	  This enables support for systems with more than one CPU.  If
	  you say N here, the kernel will run on single and
	  multiprocessor machines, but will use only one CPU of a
	  multiprocessor machine. If you say Y here, the kernel will run
	  on many, but not all, single processor machines. On a single
	  processor machine, the kernel will run faster if you say N
	  here.

	  If you don't know what to do here, say N.

config SCHED_MC
	bool "Multi-core scheduler support"
	depends on SMP
	help
	  Multi-core scheduler support improves the CPU scheduler's decision
	  making when dealing with multi-core CPU chips at a cost of slightly
	  increased overhead in some places. If unsure say N here.

config NR_CPUS
	int "Maximum number of CPUs (2-512)"
	depends on SMP
	range 2 512 if !RISCV_SBI_V01
	range 2 32 if RISCV_SBI_V01 && 32BIT
	range 2 64 if RISCV_SBI_V01 && 64BIT
	default "32" if 32BIT
	default "64" if 64BIT

config HOTPLUG_CPU
	bool "Support for hot-pluggable CPUs"
	depends on SMP
	select GENERIC_IRQ_MIGRATION
	help

	  Say Y here to experiment with turning CPUs off and on.  CPUs
	  can be controlled through /sys/devices/system/cpu.

	  Say N if you want to disable CPU hotplug.

choice
	prompt "CPU Tuning"
	default TUNE_GENERIC

config TUNE_GENERIC
	bool "generic"

endchoice

# Common NUMA Features
config NUMA
	bool "NUMA Memory Allocation and Scheduler Support"
	depends on SMP && MMU
	select ARCH_SUPPORTS_NUMA_BALANCING
	select GENERIC_ARCH_NUMA
	select HAVE_SETUP_PER_CPU_AREA
	select NEED_PER_CPU_EMBED_FIRST_CHUNK
	select NEED_PER_CPU_PAGE_FIRST_CHUNK
	select OF_NUMA
	select USE_PERCPU_NUMA_NODE_ID
	help
	  Enable NUMA (Non-Uniform Memory Access) support.

	  The kernel will try to allocate memory used by a CPU on the
	  local memory of the CPU and add some more NUMA awareness to the kernel.

config NODES_SHIFT
	int "Maximum NUMA Nodes (as a power of 2)"
	range 1 10
	default "2"
	depends on NUMA
	help
	  Specify the maximum number of NUMA Nodes available on the target
	  system.  Increases memory reserved to accommodate various tables.

config RISCV_ALTERNATIVE
	bool
	depends on !XIP_KERNEL
	help
	  This Kconfig allows the kernel to automatically patch the
	  erratum or cpufeature required by the execution platform at run
	  time. The code patching overhead is minimal, as it's only done
	  once at boot and once on each module load.

config RISCV_ALTERNATIVE_EARLY
	bool
	depends on RISCV_ALTERNATIVE
	help
	  Allows early patching of the kernel for special errata

config RISCV_ISA_C
	bool "Emit compressed instructions when building Linux"
	default y
	help
	  Adds "C" to the ISA subsets that the toolchain is allowed to emit
	  when building Linux, which results in compressed instructions in the
	  Linux binary.

	  If you don't know what to do here, say Y.

config RISCV_ISA_SVNAPOT
	bool "Svnapot extension support for supervisor mode NAPOT pages"
	depends on 64BIT && MMU
	depends on RISCV_ALTERNATIVE
	default y
	help
	  Allow kernel to detect the Svnapot ISA-extension dynamically at boot
	  time and enable its usage.

	  The Svnapot extension is used to mark contiguous PTEs as a range
	  of contiguous virtual-to-physical translations for a naturally
	  aligned power-of-2 (NAPOT) granularity larger than the base 4KB page
	  size. When HUGETLBFS is also selected this option unconditionally
	  allocates some memory for each NAPOT page size supported by the kernel.
	  When optimizing for low memory consumption and for platforms without
	  the Svnapot extension, it may be better to say N here.

	  If you don't know what to do here, say Y.

config RISCV_ISA_SVPBMT
	bool "Svpbmt extension support for supervisor mode page-based memory types"
	depends on 64BIT && MMU
	depends on RISCV_ALTERNATIVE
	default y
	help
	   Adds support to dynamically detect the presence of the Svpbmt
	   ISA-extension (Supervisor-mode: page-based memory types) and
	   enable its usage.

	   The memory type for a page contains a combination of attributes
	   that indicate the cacheability, idempotency, and ordering
	   properties for access to that page.

	   The Svpbmt extension is only available on 64-bit cpus.

	   If you don't know what to do here, say Y.

config TOOLCHAIN_HAS_V
	bool
	default y
	depends on !64BIT || $(cc-option,-mabi=lp64 -march=rv64iv)
	depends on !32BIT || $(cc-option,-mabi=ilp32 -march=rv32iv)
	depends on LLD_VERSION >= 140000 || LD_VERSION >= 23800
	depends on AS_HAS_OPTION_ARCH

config RISCV_ISA_V
	bool "VECTOR extension support"
	depends on TOOLCHAIN_HAS_V
	depends on FPU
	select DYNAMIC_SIGFRAME
	default y
	help
	  Say N here if you want to disable all vector related procedure
	  in the kernel.

	  If you don't know what to do here, say Y.

config RISCV_ISA_V_DEFAULT_ENABLE
	bool "Enable userspace Vector by default"
	depends on RISCV_ISA_V
	default y
	help
	  Say Y here if you want to enable Vector in userspace by default.
	  Otherwise, userspace has to make explicit prctl() call to enable
	  Vector, or enable it via the sysctl interface.

	  If you don't know what to do here, say Y.

config RISCV_ISA_V_UCOPY_THRESHOLD
	int "Threshold size for vectorized user copies"
	depends on RISCV_ISA_V
	default 768
	help
	  Prefer using vectorized copy_to_user()/copy_from_user() when the
	  workload size exceeds this value.

config RISCV_ISA_V_PREEMPTIVE
	bool "Run kernel-mode Vector with kernel preemption"
	depends on PREEMPTION
	depends on RISCV_ISA_V
	default y
	help
	  Usually, in-kernel SIMD routines are run with preemption disabled.
	  Functions which envoke long running SIMD thus must yield core's
	  vector unit to prevent blocking other tasks for too long.

	  This config allows kernel to run SIMD without explicitly disable
	  preemption. Enabling this config will result in higher memory
	  consumption due to the allocation of per-task's kernel Vector context.

config TOOLCHAIN_HAS_ZBB
	bool
	default y
	depends on !64BIT || $(cc-option,-mabi=lp64 -march=rv64ima_zbb)
	depends on !32BIT || $(cc-option,-mabi=ilp32 -march=rv32ima_zbb)
	depends on LLD_VERSION >= 150000 || LD_VERSION >= 23900
	depends on AS_HAS_OPTION_ARCH

# This symbol indicates that the toolchain supports all v1.0 vector crypto
# extensions, including Zvk*, Zvbb, and Zvbc.  LLVM added all of these at once.
# binutils added all except Zvkb, then added Zvkb.  So we just check for Zvkb.
config TOOLCHAIN_HAS_VECTOR_CRYPTO
	def_bool $(as-instr, .option arch$(comma) +v$(comma) +zvkb)
	depends on AS_HAS_OPTION_ARCH

config RISCV_ISA_ZBB
	bool "Zbb extension support for bit manipulation instructions"
	depends on TOOLCHAIN_HAS_ZBB
	depends on RISCV_ALTERNATIVE
	default y
	help
	   Adds support to dynamically detect the presence of the ZBB
	   extension (basic bit manipulation) and enable its usage.

	   The Zbb extension provides instructions to accelerate a number
	   of bit-specific operations (count bit population, sign extending,
	   bitrotation, etc).

	   If you don't know what to do here, say Y.

config RISCV_ISA_ZICBOM
	bool "Zicbom extension support for non-coherent DMA operation"
	depends on MMU
	depends on RISCV_ALTERNATIVE
	default y
	select RISCV_DMA_NONCOHERENT
	select DMA_DIRECT_REMAP
	help
	   Adds support to dynamically detect the presence of the ZICBOM
	   extension (Cache Block Management Operations) and enable its
	   usage.

	   The Zicbom extension can be used to handle for example
	   non-coherent DMA support on devices that need it.

	   If you don't know what to do here, say Y.

config RISCV_ISA_ZICBOZ
	bool "Zicboz extension support for faster zeroing of memory"
	depends on RISCV_ALTERNATIVE
	default y
	help
	   Enable the use of the Zicboz extension (cbo.zero instruction)
	   when available.

	   The Zicboz extension is used for faster zeroing of memory.

	   If you don't know what to do here, say Y.

config TOOLCHAIN_HAS_ZIHINTPAUSE
	bool
	default y
	depends on !64BIT || $(cc-option,-mabi=lp64 -march=rv64ima_zihintpause)
	depends on !32BIT || $(cc-option,-mabi=ilp32 -march=rv32ima_zihintpause)
	depends on LLD_VERSION >= 150000 || LD_VERSION >= 23600

config TOOLCHAIN_NEEDS_EXPLICIT_ZICSR_ZIFENCEI
	def_bool y
	# https://sourceware.org/git/?p=binutils-gdb.git;a=commit;h=aed44286efa8ae8717a77d94b51ac3614e2ca6dc
	# https://gcc.gnu.org/git/?p=gcc.git;a=commit;h=98416dbb0a62579d4a7a4a76bab51b5b52fec2cd
	depends on AS_IS_GNU && AS_VERSION >= 23600
	help
	  Binutils-2.38 and GCC-12.1.0 bumped the default ISA spec to the newer
	  20191213 version, which moves some instructions from the I extension to
	  the Zicsr and Zifencei extensions. This requires explicitly specifying
	  Zicsr and Zifencei when binutils >= 2.38 or GCC >= 12.1.0. Zicsr
	  and Zifencei are supported in binutils from version 2.36 onwards.
	  To make life easier, and avoid forcing toolchains that default to a
	  newer ISA spec to version 2.2, relax the check to binutils >= 2.36.
	  For clang < 17 or GCC < 11.3.0, for which this is not possible or need
	  special treatment, this is dealt with in TOOLCHAIN_NEEDS_OLD_ISA_SPEC.

config TOOLCHAIN_NEEDS_OLD_ISA_SPEC
	def_bool y
	depends on TOOLCHAIN_NEEDS_EXPLICIT_ZICSR_ZIFENCEI
	# https://github.com/llvm/llvm-project/commit/22e199e6afb1263c943c0c0d4498694e15bf8a16
	# https://gcc.gnu.org/git/?p=gcc.git;a=commit;h=d29f5d6ab513c52fd872f532c492e35ae9fd6671
	depends on (CC_IS_CLANG && CLANG_VERSION < 170000) || (CC_IS_GCC && GCC_VERSION < 110300)
	help
	  Certain versions of clang and GCC do not support zicsr and zifencei via
	  -march. This option causes an older ISA spec compatible with these older
	  versions of clang and GCC to be passed to GAS, which has the same result
	  as passing zicsr and zifencei to -march.

config FPU
	bool "FPU support"
	default y
	help
	  Say N here if you want to disable all floating-point related procedure
	  in the kernel.

	  If you don't know what to do here, say Y.

config IRQ_STACKS
	bool "Independent irq & softirq stacks" if EXPERT
	default y
	select HAVE_IRQ_EXIT_ON_IRQ_STACK
	select HAVE_SOFTIRQ_ON_OWN_STACK
	help
	  Add independent irq & softirq stacks for percpu to prevent kernel stack
	  overflows. We may save some memory footprint by disabling IRQ_STACKS.

config THREAD_SIZE_ORDER
	int "Kernel stack size (in power-of-two numbers of page size)" if VMAP_STACK && EXPERT
	range 0 4
	default 1 if 32BIT && !KASAN
	default 3 if 64BIT && KASAN
	default 2
	help
	  Specify the Pages of thread stack size (from 4KB to 64KB), which also
	  affects irq stack size, which is equal to thread stack size.

config RISCV_MISALIGNED
	bool
	select SYSCTL_ARCH_UNALIGN_ALLOW
	help
	  Embed support for emulating misaligned loads and stores.

choice
	prompt "Unaligned Accesses Support"
	default RISCV_PROBE_UNALIGNED_ACCESS
	help
	  This determines the level of support for unaligned accesses. This
	  information is used by the kernel to perform optimizations. It is also
	  exposed to user space via the hwprobe syscall. The hardware will be
	  probed at boot by default.

config RISCV_PROBE_UNALIGNED_ACCESS
	bool "Probe for hardware unaligned access support"
	select RISCV_MISALIGNED
	help
	  During boot, the kernel will run a series of tests to determine the
	  speed of unaligned accesses. This probing will dynamically determine
	  the speed of unaligned accesses on the underlying system. If unaligned
	  memory accesses trap into the kernel as they are not supported by the
	  system, the kernel will emulate the unaligned accesses to preserve the
	  UABI.

config RISCV_EMULATED_UNALIGNED_ACCESS
	bool "Emulate unaligned access where system support is missing"
	select RISCV_MISALIGNED
	help
	  If unaligned memory accesses trap into the kernel as they are not
	  supported by the system, the kernel will emulate the unaligned
	  accesses to preserve the UABI. When the underlying system does support
	  unaligned accesses, the unaligned accesses are assumed to be slow.

config RISCV_SLOW_UNALIGNED_ACCESS
	bool "Assume the system supports slow unaligned memory accesses"
	depends on NONPORTABLE
	help
	  Assume that the system supports slow unaligned memory accesses. The
	  kernel and userspace programs may not be able to run at all on systems
	  that do not support unaligned memory accesses.

config RISCV_EFFICIENT_UNALIGNED_ACCESS
	bool "Assume the system supports fast unaligned memory accesses"
	depends on NONPORTABLE
	select DCACHE_WORD_ACCESS if MMU
	select HAVE_EFFICIENT_UNALIGNED_ACCESS
	help
	  Assume that the system supports fast unaligned memory accesses. When
	  enabled, this option improves the performance of the kernel on such
	  systems. However, the kernel and userspace programs will run much more
	  slowly, or will not be able to run at all, on systems that do not
	  support efficient unaligned memory accesses.

endchoice

endmenu # "Platform type"

menu "Kernel features"

source "kernel/Kconfig.hz"

config RISCV_SBI_V01
	bool "SBI v0.1 support"
	depends on RISCV_SBI
	help
	  This config allows kernel to use SBI v0.1 APIs. This will be
	  deprecated in future once legacy M-mode software are no longer in use.

config RISCV_BOOT_SPINWAIT
	bool "Spinwait booting method"
	depends on SMP
	default y if RISCV_SBI_V01 || RISCV_M_MODE
	help
	  This enables support for booting Linux via spinwait method. In the
	  spinwait method, all cores randomly jump to Linux. One of the cores
	  gets chosen via lottery and all other keep spinning on a percpu
	  variable. This method cannot support CPU hotplug and sparse hartid
	  scheme. It should be only enabled for M-mode Linux or platforms relying
	  on older firmware without SBI HSM extension. All other platforms should
	  rely on ordered booting via SBI HSM extension which gets chosen
	  dynamically at runtime if the firmware supports it.

	  Since spinwait is incompatible with sparse hart IDs, it requires
	  NR_CPUS be large enough to contain the physical hart ID of the first
	  hart to enter Linux.

	  If unsure what to do here, say N.

config ARCH_SUPPORTS_KEXEC
	def_bool y

config ARCH_SELECTS_KEXEC
	def_bool y
	depends on KEXEC
	select HOTPLUG_CPU if SMP

config ARCH_SUPPORTS_KEXEC_FILE
	def_bool 64BIT

config ARCH_SELECTS_KEXEC_FILE
	def_bool y
	depends on KEXEC_FILE
	select HAVE_IMA_KEXEC if IMA
	select KEXEC_ELF

config ARCH_SUPPORTS_KEXEC_PURGATORY
	def_bool ARCH_SUPPORTS_KEXEC_FILE

config ARCH_SUPPORTS_CRASH_DUMP
	def_bool y

config ARCH_HAS_GENERIC_CRASHKERNEL_RESERVATION
	def_bool CRASH_RESERVE

config COMPAT
	bool "Kernel support for 32-bit U-mode"
	default 64BIT
	depends on 64BIT && MMU
	help
	  This option enables support for a 32-bit U-mode running under a 64-bit
	  kernel at S-mode. riscv32-specific components such as system calls,
	  the user helper functions (vdso), signal rt_frame functions and the
	  ptrace interface are handled appropriately by the kernel.

	  If you want to execute 32-bit userspace applications, say Y.

config PARAVIRT
	bool "Enable paravirtualization code"
	depends on RISCV_SBI
	help
	  This changes the kernel so it can modify itself when it is run
	  under a hypervisor, potentially improving performance significantly
	  over full virtualization.

config PARAVIRT_TIME_ACCOUNTING
	bool "Paravirtual steal time accounting"
	depends on PARAVIRT
	help
	  Select this option to enable fine granularity task steal time
	  accounting. Time spent executing other tasks in parallel with
	  the current vCPU is discounted from the vCPU power. To account for
	  that, there can be a small performance impact.

	  If in doubt, say N here.

config RELOCATABLE
	bool "Build a relocatable kernel"
	depends on MMU && 64BIT && !XIP_KERNEL
	help
          This builds a kernel as a Position Independent Executable (PIE),
          which retains all relocation metadata required to relocate the
          kernel binary at runtime to a different virtual address than the
          address it was linked at.
          Since RISCV uses the RELA relocation format, this requires a
          relocation pass at runtime even if the kernel is loaded at the
          same address it was linked at.

          If unsure, say N.

config RANDOMIZE_BASE
        bool "Randomize the address of the kernel image"
        select RELOCATABLE
        depends on MMU && 64BIT && !XIP_KERNEL
        help
          Randomizes the virtual address at which the kernel image is
          loaded, as a security feature that deters exploit attempts
          relying on knowledge of the location of kernel internals.

          It is the bootloader's job to provide entropy, by passing a
          random u64 value in /chosen/kaslr-seed at kernel entry.

          When booting via the UEFI stub, it will invoke the firmware's
          EFI_RNG_PROTOCOL implementation (if available) to supply entropy
          to the kernel proper. In addition, it will randomise the physical
          location of the kernel Image as well.

          If unsure, say N.

endmenu # "Kernel features"

menu "Boot options"

config CMDLINE
	string "Built-in kernel command line"
	help
	  For most platforms, the arguments for the kernel's command line
	  are provided at run-time, during boot. However, there are cases
	  where either no arguments are being provided or the provided
	  arguments are insufficient or even invalid.

	  When that occurs, it is possible to define a built-in command
	  line here and choose how the kernel should use it later on.

choice
	prompt "Built-in command line usage" if CMDLINE != ""
	default CMDLINE_FALLBACK
	help
	  Choose how the kernel will handle the provided built-in command
	  line.

config CMDLINE_FALLBACK
	bool "Use bootloader kernel arguments if available"
	help
	  Use the built-in command line as fallback in case we get nothing
	  during boot. This is the default behaviour.

config CMDLINE_EXTEND
	bool "Extend bootloader kernel arguments"
	help
	  The command-line arguments provided during boot will be
	  appended to the built-in command line. This is useful in
	  cases where the provided arguments are insufficient and
	  you don't want to or cannot modify them.

config CMDLINE_FORCE
	bool "Always use the default kernel command string"
	help
	  Always use the built-in command line, even if we get one during
	  boot. This is useful in case you need to override the provided
	  command line on systems where you don't have or want control
	  over it.

endchoice

config EFI_STUB
	bool

config EFI
	bool "UEFI runtime support"
	depends on OF && !XIP_KERNEL
	depends on MMU
	default y
	select ARCH_SUPPORTS_ACPI if 64BIT
	select EFI_GENERIC_STUB
	select EFI_PARAMS_FROM_FDT
	select EFI_RUNTIME_WRAPPERS
	select EFI_STUB
	select LIBFDT
	select RISCV_ISA_C
	select UCS2_STRING
	help
	  This option provides support for runtime services provided
	  by UEFI firmware (such as non-volatile variables, realtime
	  clock, and platform reset). A UEFI stub is also provided to
	  allow the kernel to be booted as an EFI application. This
	  is only useful on systems that have UEFI firmware.

config CC_HAVE_STACKPROTECTOR_TLS
	def_bool $(cc-option,-mstack-protector-guard=tls -mstack-protector-guard-reg=tp -mstack-protector-guard-offset=0)

config STACKPROTECTOR_PER_TASK
	def_bool y
	depends on !RANDSTRUCT
	depends on STACKPROTECTOR && CC_HAVE_STACKPROTECTOR_TLS

config PHYS_RAM_BASE_FIXED
	bool "Explicitly specified physical RAM address"
	depends on NONPORTABLE
	default n

config PHYS_RAM_BASE
	hex "Platform Physical RAM address"
	depends on PHYS_RAM_BASE_FIXED
	default "0x80000000"
	help
	  This is the physical address of RAM in the system. It has to be
	  explicitly specified to run early relocations of read-write data
	  from flash to RAM.

config XIP_KERNEL
	bool "Kernel Execute-In-Place from ROM"
	depends on MMU && SPARSEMEM && NONPORTABLE
	# This prevents XIP from being enabled by all{yes,mod}config, which
	# fail to build since XIP doesn't support large kernels.
	depends on !COMPILE_TEST
	select PHYS_RAM_BASE_FIXED
	help
	  Execute-In-Place allows the kernel to run from non-volatile storage
	  directly addressable by the CPU, such as NOR flash. This saves RAM
	  space since the text section of the kernel is not loaded from flash
	  to RAM.  Read-write sections, such as the data section and stack,
	  are still copied to RAM.  The XIP kernel is not compressed since
	  it has to run directly from flash, so it will take more space to
	  store it.  The flash address used to link the kernel object files,
	  and for storing it, is configuration dependent. Therefore, if you
	  say Y here, you must know the proper physical address where to
	  store the kernel image depending on your own flash memory usage.

	  Also note that the make target becomes "make xipImage" rather than
	  "make zImage" or "make Image".  The final kernel binary to put in
	  ROM memory will be arch/riscv/boot/xipImage.

	  SPARSEMEM is required because the kernel text and rodata that are
	  flash resident are not backed by memmap, then any attempt to get
	  a struct page on those regions will trigger a fault.

	  If unsure, say N.

config XIP_PHYS_ADDR
	hex "XIP Kernel Physical Location"
	depends on XIP_KERNEL
	default "0x21000000"
	help
	  This is the physical address in your flash memory the kernel will
	  be linked for and stored to.  This address is dependent on your
	  own flash usage.

config RISCV_ISA_FALLBACK
	bool "Permit falling back to parsing riscv,isa for extension support by default"
	default y
	help
	  Parsing the "riscv,isa" devicetree property has been deprecated and
	  replaced by a list of explicitly defined strings. For compatibility
	  with existing platforms, the kernel will fall back to parsing the
	  "riscv,isa" property if the replacements are not found.

	  Selecting N here will result in a kernel that does not use the
	  fallback, unless the commandline "riscv_isa_fallback" parameter is
	  present.

	  Please see the dt-binding, located at
	  Documentation/devicetree/bindings/riscv/extensions.yaml for details
	  on the replacement properties, "riscv,isa-base" and
	  "riscv,isa-extensions".

config BUILTIN_DTB
	bool "Built-in device tree"
	depends on OF && NONPORTABLE
	help
	  Build a device tree into the Linux image.
	  This option should be selected if no bootloader is being used.
	  If unsure, say N.


config BUILTIN_DTB_SOURCE
	string "Built-in device tree source"
	depends on BUILTIN_DTB
	help
	  DTS file path (without suffix, relative to arch/riscv/boot/dts)
	  for the DTS file that will be used to produce the DTB linked into the
	  kernel.

endmenu # "Boot options"

config PORTABLE
	bool
	default !NONPORTABLE
	select EFI
	select MMU
	select OF

config ARCH_PROC_KCORE_TEXT
	def_bool y

menu "Power management options"

source "kernel/power/Kconfig"

config ARCH_HIBERNATION_POSSIBLE
	def_bool y

config ARCH_HIBERNATION_HEADER
	def_bool HIBERNATION

config ARCH_SUSPEND_POSSIBLE
	def_bool y

endmenu # "Power management options"

menu "CPU Power Management"

source "drivers/cpuidle/Kconfig"

source "drivers/cpufreq/Kconfig"

endmenu # "CPU Power Management"

source "arch/riscv/kvm/Kconfig"

source "drivers/acpi/Kconfig"<|MERGE_RESOLUTION|>--- conflicted
+++ resolved
@@ -134,11 +134,7 @@
 	select HAVE_FUNCTION_GRAPH_RETVAL if HAVE_FUNCTION_GRAPH_TRACER
 	select HAVE_FUNCTION_TRACER if !XIP_KERNEL && !PREEMPTION
 	select HAVE_EBPF_JIT if MMU
-<<<<<<< HEAD
 	select HAVE_GUP_FAST if MMU
-=======
-	select HAVE_FAST_GUP if MMU
->>>>>>> 92cce919
 	select HAVE_FUNCTION_ARG_ACCESS_API
 	select HAVE_FUNCTION_ERROR_INJECTION
 	select HAVE_GCC_PLUGINS
