/*
 *  IOMMU helpers in MMU context.
 *
 *  Copyright (C) 2015 IBM Corp. <aik@ozlabs.ru>
 *
 *  This program is free software; you can redistribute it and/or
 *  modify it under the terms of the GNU General Public License
 *  as published by the Free Software Foundation; either version
 *  2 of the License, or (at your option) any later version.
 *
 */

#include <linux/sched/signal.h>
#include <linux/slab.h>
#include <linux/rculist.h>
#include <linux/vmalloc.h>
#include <linux/mutex.h>
#include <linux/migrate.h>
#include <linux/hugetlb.h>
#include <linux/swap.h>
#include <asm/mmu_context.h>
#include <asm/pte-walk.h>

static DEFINE_MUTEX(mem_list_mutex);

struct mm_iommu_table_group_mem_t {
	struct list_head next;
	struct rcu_head rcu;
	unsigned long used;
	atomic64_t mapped;
	unsigned int pageshift;
	u64 ua;			/* userspace address */
	u64 entries;		/* number of entries in hpas[] */
	u64 *hpas;		/* vmalloc'ed */
};

static long mm_iommu_adjust_locked_vm(struct mm_struct *mm,
		unsigned long npages, bool incr)
{
	long ret = 0, locked, lock_limit;

	if (!npages)
		return 0;

	down_write(&mm->mmap_sem);

	if (incr) {
		locked = mm->locked_vm + npages;
		lock_limit = rlimit(RLIMIT_MEMLOCK) >> PAGE_SHIFT;
		if (locked > lock_limit && !capable(CAP_IPC_LOCK))
			ret = -ENOMEM;
		else
			mm->locked_vm += npages;
	} else {
		if (WARN_ON_ONCE(npages > mm->locked_vm))
			npages = mm->locked_vm;
		mm->locked_vm -= npages;
	}

	pr_debug("[%d] RLIMIT_MEMLOCK HASH64 %c%ld %ld/%ld\n",
			current ? current->pid : 0,
			incr ? '+' : '-',
			npages << PAGE_SHIFT,
			mm->locked_vm << PAGE_SHIFT,
			rlimit(RLIMIT_MEMLOCK));
	up_write(&mm->mmap_sem);

	return ret;
}

bool mm_iommu_preregistered(struct mm_struct *mm)
{
	return !list_empty(&mm->context.iommu_group_mem_list);
}
EXPORT_SYMBOL_GPL(mm_iommu_preregistered);

/*
 * Taken from alloc_migrate_target with changes to remove CMA allocations
 */
struct page *new_iommu_non_cma_page(struct page *page, unsigned long private)
{
	gfp_t gfp_mask = GFP_USER;
	struct page *new_page;

	if (PageCompound(page))
		return NULL;

	if (PageHighMem(page))
		gfp_mask |= __GFP_HIGHMEM;

	/*
	 * We don't want the allocation to force an OOM if possibe
	 */
	new_page = alloc_page(gfp_mask | __GFP_NORETRY | __GFP_NOWARN);
	return new_page;
}

static int mm_iommu_move_page_from_cma(struct page *page)
{
	int ret = 0;
	LIST_HEAD(cma_migrate_pages);

	/* Ignore huge pages for now */
	if (PageCompound(page))
		return -EBUSY;

	lru_add_drain();
	ret = isolate_lru_page(page);
	if (ret)
		return ret;

	list_add(&page->lru, &cma_migrate_pages);
	put_page(page); /* Drop the gup reference */

	ret = migrate_pages(&cma_migrate_pages, new_iommu_non_cma_page,
				NULL, 0, MIGRATE_SYNC, MR_CONTIG_RANGE);
	if (ret) {
		if (!list_empty(&cma_migrate_pages))
			putback_movable_pages(&cma_migrate_pages);
	}

	return 0;
}

long mm_iommu_get(struct mm_struct *mm, unsigned long ua, unsigned long entries,
		struct mm_iommu_table_group_mem_t **pmem)
{
	struct mm_iommu_table_group_mem_t *mem;
	long i, j, ret = 0, locked_entries = 0;
	unsigned int pageshift;
	unsigned long flags;
	struct page *page = NULL;

	mutex_lock(&mem_list_mutex);

	list_for_each_entry_rcu(mem, &mm->context.iommu_group_mem_list,
			next) {
		if ((mem->ua == ua) && (mem->entries == entries)) {
			++mem->used;
			*pmem = mem;
			goto unlock_exit;
		}

		/* Overlap? */
		if ((mem->ua < (ua + (entries << PAGE_SHIFT))) &&
				(ua < (mem->ua +
				       (mem->entries << PAGE_SHIFT)))) {
			ret = -EINVAL;
			goto unlock_exit;
		}

	}

	ret = mm_iommu_adjust_locked_vm(mm, entries, true);
	if (ret)
		goto unlock_exit;

	locked_entries = entries;

	mem = kzalloc(sizeof(*mem), GFP_KERNEL);
	if (!mem) {
		ret = -ENOMEM;
		goto unlock_exit;
	}

<<<<<<< HEAD
=======
	/*
	 * For a starting point for a maximum page size calculation
	 * we use @ua and @entries natural alignment to allow IOMMU pages
	 * smaller than huge pages but still bigger than PAGE_SIZE.
	 */
	mem->pageshift = __ffs(ua | (entries << PAGE_SHIFT));
>>>>>>> 2fb7b719
	mem->hpas = vzalloc(array_size(entries, sizeof(mem->hpas[0])));
	if (!mem->hpas) {
		kfree(mem);
		ret = -ENOMEM;
		goto unlock_exit;
	}

	for (i = 0; i < entries; ++i) {
		if (1 != get_user_pages_fast(ua + (i << PAGE_SHIFT),
					1/* pages */, 1/* iswrite */, &page)) {
			ret = -EFAULT;
			for (j = 0; j < i; ++j)
				put_page(pfn_to_page(mem->hpas[j] >>
						PAGE_SHIFT));
			vfree(mem->hpas);
			kfree(mem);
			goto unlock_exit;
		}
		/*
		 * If we get a page from the CMA zone, since we are going to
		 * be pinning these entries, we might as well move them out
		 * of the CMA zone if possible. NOTE: faulting in + migration
		 * can be expensive. Batching can be considered later
		 */
		if (is_migrate_cma_page(page)) {
			if (mm_iommu_move_page_from_cma(page))
				goto populate;
			if (1 != get_user_pages_fast(ua + (i << PAGE_SHIFT),
						1/* pages */, 1/* iswrite */,
						&page)) {
				ret = -EFAULT;
				for (j = 0; j < i; ++j)
					put_page(pfn_to_page(mem->hpas[j] >>
								PAGE_SHIFT));
				vfree(mem->hpas);
				kfree(mem);
				goto unlock_exit;
			}
		}
populate:
		pageshift = PAGE_SHIFT;
		if (PageCompound(page)) {
			pte_t *pte;
			struct page *head = compound_head(page);
			unsigned int compshift = compound_order(head);

			local_irq_save(flags); /* disables as well */
			pte = find_linux_pte(mm->pgd, ua, NULL, &pageshift);
			local_irq_restore(flags);

			/* Double check it is still the same pinned page */
			if (pte && pte_page(*pte) == head &&
					pageshift == compshift)
				pageshift = max_t(unsigned int, pageshift,
						PAGE_SHIFT);
		}
		mem->pageshift = min(mem->pageshift, pageshift);
		mem->hpas[i] = page_to_pfn(page) << PAGE_SHIFT;
	}

	atomic64_set(&mem->mapped, 1);
	mem->used = 1;
	mem->ua = ua;
	mem->entries = entries;
	*pmem = mem;

	list_add_rcu(&mem->next, &mm->context.iommu_group_mem_list);

unlock_exit:
	if (locked_entries && ret)
		mm_iommu_adjust_locked_vm(mm, locked_entries, false);

	mutex_unlock(&mem_list_mutex);

	return ret;
}
EXPORT_SYMBOL_GPL(mm_iommu_get);

static void mm_iommu_unpin(struct mm_iommu_table_group_mem_t *mem)
{
	long i;
	struct page *page = NULL;

	for (i = 0; i < mem->entries; ++i) {
		if (!mem->hpas[i])
			continue;

		page = pfn_to_page(mem->hpas[i] >> PAGE_SHIFT);
		if (!page)
			continue;

		put_page(page);
		mem->hpas[i] = 0;
	}
}

static void mm_iommu_do_free(struct mm_iommu_table_group_mem_t *mem)
{

	mm_iommu_unpin(mem);
	vfree(mem->hpas);
	kfree(mem);
}

static void mm_iommu_free(struct rcu_head *head)
{
	struct mm_iommu_table_group_mem_t *mem = container_of(head,
			struct mm_iommu_table_group_mem_t, rcu);

	mm_iommu_do_free(mem);
}

static void mm_iommu_release(struct mm_iommu_table_group_mem_t *mem)
{
	list_del_rcu(&mem->next);
	call_rcu(&mem->rcu, mm_iommu_free);
}

long mm_iommu_put(struct mm_struct *mm, struct mm_iommu_table_group_mem_t *mem)
{
	long ret = 0;

	mutex_lock(&mem_list_mutex);

	if (mem->used == 0) {
		ret = -ENOENT;
		goto unlock_exit;
	}

	--mem->used;
	/* There are still users, exit */
	if (mem->used)
		goto unlock_exit;

	/* Are there still mappings? */
	if (atomic_cmpxchg(&mem->mapped, 1, 0) != 1) {
		++mem->used;
		ret = -EBUSY;
		goto unlock_exit;
	}

	/* @mapped became 0 so now mappings are disabled, release the region */
	mm_iommu_release(mem);

	mm_iommu_adjust_locked_vm(mm, mem->entries, false);

unlock_exit:
	mutex_unlock(&mem_list_mutex);

	return ret;
}
EXPORT_SYMBOL_GPL(mm_iommu_put);

struct mm_iommu_table_group_mem_t *mm_iommu_lookup(struct mm_struct *mm,
		unsigned long ua, unsigned long size)
{
	struct mm_iommu_table_group_mem_t *mem, *ret = NULL;

	list_for_each_entry_rcu(mem, &mm->context.iommu_group_mem_list, next) {
		if ((mem->ua <= ua) &&
				(ua + size <= mem->ua +
				 (mem->entries << PAGE_SHIFT))) {
			ret = mem;
			break;
		}
	}

	return ret;
}
EXPORT_SYMBOL_GPL(mm_iommu_lookup);

struct mm_iommu_table_group_mem_t *mm_iommu_lookup_rm(struct mm_struct *mm,
		unsigned long ua, unsigned long size)
{
	struct mm_iommu_table_group_mem_t *mem, *ret = NULL;

	list_for_each_entry_lockless(mem, &mm->context.iommu_group_mem_list,
			next) {
		if ((mem->ua <= ua) &&
				(ua + size <= mem->ua +
				 (mem->entries << PAGE_SHIFT))) {
			ret = mem;
			break;
		}
	}

	return ret;
}
EXPORT_SYMBOL_GPL(mm_iommu_lookup_rm);

struct mm_iommu_table_group_mem_t *mm_iommu_find(struct mm_struct *mm,
		unsigned long ua, unsigned long entries)
{
	struct mm_iommu_table_group_mem_t *mem, *ret = NULL;

	list_for_each_entry_rcu(mem, &mm->context.iommu_group_mem_list, next) {
		if ((mem->ua == ua) && (mem->entries == entries)) {
			ret = mem;
			break;
		}
	}

	return ret;
}
EXPORT_SYMBOL_GPL(mm_iommu_find);

long mm_iommu_ua_to_hpa(struct mm_iommu_table_group_mem_t *mem,
		unsigned long ua, unsigned int pageshift, unsigned long *hpa)
{
	const long entry = (ua - mem->ua) >> PAGE_SHIFT;
	u64 *va = &mem->hpas[entry];

	if (entry >= mem->entries)
		return -EFAULT;

	if (pageshift > mem->pageshift)
		return -EFAULT;

	*hpa = *va | (ua & ~PAGE_MASK);

	return 0;
}
EXPORT_SYMBOL_GPL(mm_iommu_ua_to_hpa);

long mm_iommu_ua_to_hpa_rm(struct mm_iommu_table_group_mem_t *mem,
		unsigned long ua, unsigned int pageshift, unsigned long *hpa)
{
	const long entry = (ua - mem->ua) >> PAGE_SHIFT;
	void *va = &mem->hpas[entry];
	unsigned long *pa;

	if (entry >= mem->entries)
		return -EFAULT;

	if (pageshift > mem->pageshift)
		return -EFAULT;

	pa = (void *) vmalloc_to_phys(va);
	if (!pa)
		return -EFAULT;

	*hpa = *pa | (ua & ~PAGE_MASK);

	return 0;
}
EXPORT_SYMBOL_GPL(mm_iommu_ua_to_hpa_rm);

long mm_iommu_mapped_inc(struct mm_iommu_table_group_mem_t *mem)
{
	if (atomic64_inc_not_zero(&mem->mapped))
		return 0;

	/* Last mm_iommu_put() has been called, no more mappings allowed() */
	return -ENXIO;
}
EXPORT_SYMBOL_GPL(mm_iommu_mapped_inc);

void mm_iommu_mapped_dec(struct mm_iommu_table_group_mem_t *mem)
{
	atomic64_add_unless(&mem->mapped, -1, 1);
}
EXPORT_SYMBOL_GPL(mm_iommu_mapped_dec);

void mm_iommu_init(struct mm_struct *mm)
{
	INIT_LIST_HEAD_RCU(&mm->context.iommu_group_mem_list);
}<|MERGE_RESOLUTION|>--- conflicted
+++ resolved
@@ -163,15 +163,12 @@
 		goto unlock_exit;
 	}
 
-<<<<<<< HEAD
-=======
 	/*
 	 * For a starting point for a maximum page size calculation
 	 * we use @ua and @entries natural alignment to allow IOMMU pages
 	 * smaller than huge pages but still bigger than PAGE_SIZE.
 	 */
 	mem->pageshift = __ffs(ua | (entries << PAGE_SHIFT));
->>>>>>> 2fb7b719
 	mem->hpas = vzalloc(array_size(entries, sizeof(mem->hpas[0])));
 	if (!mem->hpas) {
 		kfree(mem);
