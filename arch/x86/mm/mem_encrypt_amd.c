// SPDX-License-Identifier: GPL-2.0-only
/*
 * AMD Memory Encryption Support
 *
 * Copyright (C) 2016 Advanced Micro Devices, Inc.
 *
 * Author: Tom Lendacky <thomas.lendacky@amd.com>
 */

#define DISABLE_BRANCH_PROFILING

#include <linux/linkage.h>
#include <linux/init.h>
#include <linux/mm.h>
#include <linux/dma-direct.h>
#include <linux/swiotlb.h>
#include <linux/mem_encrypt.h>
#include <linux/device.h>
#include <linux/kernel.h>
#include <linux/bitops.h>
#include <linux/dma-mapping.h>
#include <linux/virtio_config.h>
#include <linux/virtio_anchor.h>
#include <linux/cc_platform.h>

#include <asm/tlbflush.h>
#include <asm/fixmap.h>
#include <asm/setup.h>
#include <asm/mem_encrypt.h>
#include <asm/bootparam.h>
#include <asm/set_memory.h>
#include <asm/cacheflush.h>
#include <asm/processor-flags.h>
#include <asm/msr.h>
#include <asm/cmdline.h>
#include <asm/sev.h>

#include "mm_internal.h"

/*
 * Since SME related variables are set early in the boot process they must
 * reside in the .data section so as not to be zeroed out when the .bss
 * section is later cleared.
 */
u64 sme_me_mask __section(".data") = 0;
u64 sev_status __section(".data") = 0;
u64 sev_check_data __section(".data") = 0;
EXPORT_SYMBOL(sme_me_mask);

/* Buffer used for early in-place encryption by BSP, no locking needed */
static char sme_early_buffer[PAGE_SIZE] __initdata __aligned(PAGE_SIZE);

/*
 * SNP-specific routine which needs to additionally change the page state from
 * private to shared before copying the data from the source to destination and
 * restore after the copy.
 */
static inline void __init snp_memcpy(void *dst, void *src, size_t sz,
				     unsigned long paddr, bool decrypt)
{
	unsigned long npages = PAGE_ALIGN(sz) >> PAGE_SHIFT;

	if (decrypt) {
		/*
		 * @paddr needs to be accessed decrypted, mark the page shared in
		 * the RMP table before copying it.
		 */
		early_snp_set_memory_shared((unsigned long)__va(paddr), paddr, npages);

		memcpy(dst, src, sz);

		/* Restore the page state after the memcpy. */
		early_snp_set_memory_private((unsigned long)__va(paddr), paddr, npages);
	} else {
		/*
		 * @paddr need to be accessed encrypted, no need for the page state
		 * change.
		 */
		memcpy(dst, src, sz);
	}
}

/*
 * This routine does not change the underlying encryption setting of the
 * page(s) that map this memory. It assumes that eventually the memory is
 * meant to be accessed as either encrypted or decrypted but the contents
 * are currently not in the desired state.
 *
 * This routine follows the steps outlined in the AMD64 Architecture
 * Programmer's Manual Volume 2, Section 7.10.8 Encrypt-in-Place.
 */
static void __init __sme_early_enc_dec(resource_size_t paddr,
				       unsigned long size, bool enc)
{
	void *src, *dst;
	size_t len;

	if (!sme_me_mask)
		return;

	wbinvd();

	/*
	 * There are limited number of early mapping slots, so map (at most)
	 * one page at time.
	 */
	while (size) {
		len = min_t(size_t, sizeof(sme_early_buffer), size);

		/*
		 * Create mappings for the current and desired format of
		 * the memory. Use a write-protected mapping for the source.
		 */
		src = enc ? early_memremap_decrypted_wp(paddr, len) :
			    early_memremap_encrypted_wp(paddr, len);

		dst = enc ? early_memremap_encrypted(paddr, len) :
			    early_memremap_decrypted(paddr, len);

		/*
		 * If a mapping can't be obtained to perform the operation,
		 * then eventual access of that area in the desired mode
		 * will cause a crash.
		 */
		BUG_ON(!src || !dst);

		/*
		 * Use a temporary buffer, of cache-line multiple size, to
		 * avoid data corruption as documented in the APM.
		 */
		if (cc_platform_has(CC_ATTR_GUEST_SEV_SNP)) {
			snp_memcpy(sme_early_buffer, src, len, paddr, enc);
			snp_memcpy(dst, sme_early_buffer, len, paddr, !enc);
		} else {
			memcpy(sme_early_buffer, src, len);
			memcpy(dst, sme_early_buffer, len);
		}

		early_memunmap(dst, len);
		early_memunmap(src, len);

		paddr += len;
		size -= len;
	}
}

void __init sme_early_encrypt(resource_size_t paddr, unsigned long size)
{
	__sme_early_enc_dec(paddr, size, true);
}

void __init sme_early_decrypt(resource_size_t paddr, unsigned long size)
{
	__sme_early_enc_dec(paddr, size, false);
}

static void __init __sme_early_map_unmap_mem(void *vaddr, unsigned long size,
					     bool map)
{
	unsigned long paddr = (unsigned long)vaddr - __PAGE_OFFSET;
	pmdval_t pmd_flags, pmd;

	/* Use early_pmd_flags but remove the encryption mask */
	pmd_flags = __sme_clr(early_pmd_flags);

	do {
		pmd = map ? (paddr & PMD_MASK) + pmd_flags : 0;
		__early_make_pgtable((unsigned long)vaddr, pmd);

		vaddr += PMD_SIZE;
		paddr += PMD_SIZE;
		size = (size <= PMD_SIZE) ? 0 : size - PMD_SIZE;
	} while (size);

	flush_tlb_local();
}

void __init sme_unmap_bootdata(char *real_mode_data)
{
	struct boot_params *boot_data;
	unsigned long cmdline_paddr;

	if (!cc_platform_has(CC_ATTR_HOST_MEM_ENCRYPT))
		return;

	/* Get the command line address before unmapping the real_mode_data */
	boot_data = (struct boot_params *)real_mode_data;
	cmdline_paddr = boot_data->hdr.cmd_line_ptr | ((u64)boot_data->ext_cmd_line_ptr << 32);

	__sme_early_map_unmap_mem(real_mode_data, sizeof(boot_params), false);

	if (!cmdline_paddr)
		return;

	__sme_early_map_unmap_mem(__va(cmdline_paddr), COMMAND_LINE_SIZE, false);
}

void __init sme_map_bootdata(char *real_mode_data)
{
	struct boot_params *boot_data;
	unsigned long cmdline_paddr;

	if (!cc_platform_has(CC_ATTR_HOST_MEM_ENCRYPT))
		return;

	__sme_early_map_unmap_mem(real_mode_data, sizeof(boot_params), true);

	/* Get the command line address after mapping the real_mode_data */
	boot_data = (struct boot_params *)real_mode_data;
	cmdline_paddr = boot_data->hdr.cmd_line_ptr | ((u64)boot_data->ext_cmd_line_ptr << 32);

	if (!cmdline_paddr)
		return;

	__sme_early_map_unmap_mem(__va(cmdline_paddr), COMMAND_LINE_SIZE, true);
}

void __init sev_setup_arch(void)
{
	phys_addr_t total_mem = memblock_phys_mem_size();
	unsigned long size;

	if (!cc_platform_has(CC_ATTR_GUEST_MEM_ENCRYPT))
		return;

	/*
	 * For SEV, all DMA has to occur via shared/unencrypted pages.
	 * SEV uses SWIOTLB to make this happen without changing device
	 * drivers. However, depending on the workload being run, the
	 * default 64MB of SWIOTLB may not be enough and SWIOTLB may
	 * run out of buffers for DMA, resulting in I/O errors and/or
	 * performance degradation especially with high I/O workloads.
	 *
	 * Adjust the default size of SWIOTLB for SEV guests using
	 * a percentage of guest memory for SWIOTLB buffers.
	 * Also, as the SWIOTLB bounce buffer memory is allocated
	 * from low memory, ensure that the adjusted size is within
	 * the limits of low available memory.
	 *
	 * The percentage of guest memory used here for SWIOTLB buffers
	 * is more of an approximation of the static adjustment which
	 * 64MB for <1G, and ~128M to 256M for 1G-to-4G, i.e., the 6%
	 */
	size = total_mem * 6 / 100;
	size = clamp_val(size, IO_TLB_DEFAULT_SIZE, SZ_1G);
	swiotlb_adjust_size(size);

	/* Set restricted memory access for virtio. */
	virtio_set_mem_acc_cb(virtio_require_restricted_mem_acc);
}

static unsigned long pg_level_to_pfn(int level, pte_t *kpte, pgprot_t *ret_prot)
{
	unsigned long pfn = 0;
	pgprot_t prot;

	switch (level) {
	case PG_LEVEL_4K:
		pfn = pte_pfn(*kpte);
		prot = pte_pgprot(*kpte);
		break;
	case PG_LEVEL_2M:
		pfn = pmd_pfn(*(pmd_t *)kpte);
		prot = pmd_pgprot(*(pmd_t *)kpte);
		break;
	case PG_LEVEL_1G:
		pfn = pud_pfn(*(pud_t *)kpte);
		prot = pud_pgprot(*(pud_t *)kpte);
		break;
	default:
		WARN_ONCE(1, "Invalid level for kpte\n");
		return 0;
	}

	if (ret_prot)
		*ret_prot = prot;

	return pfn;
}

static bool amd_enc_tlb_flush_required(bool enc)
{
	return true;
}

static bool amd_enc_cache_flush_required(void)
{
	return !cpu_feature_enabled(X86_FEATURE_SME_COHERENT);
}

static void enc_dec_hypercall(unsigned long vaddr, int npages, bool enc)
{
#ifdef CONFIG_PARAVIRT
	unsigned long sz = npages << PAGE_SHIFT;
	unsigned long vaddr_end = vaddr + sz;

	while (vaddr < vaddr_end) {
		int psize, pmask, level;
		unsigned long pfn;
		pte_t *kpte;

		kpte = lookup_address(vaddr, &level);
		if (!kpte || pte_none(*kpte)) {
			WARN_ONCE(1, "kpte lookup for vaddr\n");
			return;
		}

		pfn = pg_level_to_pfn(level, kpte, NULL);
		if (!pfn)
			continue;

		psize = page_level_size(level);
		pmask = page_level_mask(level);

		notify_page_enc_status_changed(pfn, psize >> PAGE_SHIFT, enc);

		vaddr = (vaddr & pmask) + psize;
	}
#endif
}

static void amd_enc_status_change_prepare(unsigned long vaddr, int npages, bool enc)
{
	/*
	 * To maintain the security guarantees of SEV-SNP guests, make sure
	 * to invalidate the memory before encryption attribute is cleared.
	 */
	if (cc_platform_has(CC_ATTR_GUEST_SEV_SNP) && !enc)
		snp_set_memory_shared(vaddr, npages);
}

/* Return true unconditionally: return value doesn't matter for the SEV side */
static bool amd_enc_status_change_finish(unsigned long vaddr, int npages, bool enc)
{
	/*
	 * After memory is mapped encrypted in the page table, validate it
	 * so that it is consistent with the page table updates.
	 */
	if (cc_platform_has(CC_ATTR_GUEST_SEV_SNP) && enc)
		snp_set_memory_private(vaddr, npages);

	if (!cc_platform_has(CC_ATTR_HOST_MEM_ENCRYPT))
		enc_dec_hypercall(vaddr, npages, enc);

	return true;
}

static void __init __set_clr_pte_enc(pte_t *kpte, int level, bool enc)
{
	pgprot_t old_prot, new_prot;
	unsigned long pfn, pa, size;
	pte_t new_pte;

	pfn = pg_level_to_pfn(level, kpte, &old_prot);
	if (!pfn)
		return;

	new_prot = old_prot;
	if (enc)
		pgprot_val(new_prot) |= _PAGE_ENC;
	else
		pgprot_val(new_prot) &= ~_PAGE_ENC;

	/* If prot is same then do nothing. */
	if (pgprot_val(old_prot) == pgprot_val(new_prot))
		return;

	pa = pfn << PAGE_SHIFT;
	size = page_level_size(level);

	/*
	 * We are going to perform in-place en-/decryption and change the
	 * physical page attribute from C=1 to C=0 or vice versa. Flush the
	 * caches to ensure that data gets accessed with the correct C-bit.
	 */
	clflush_cache_range(__va(pa), size);

	/* Encrypt/decrypt the contents in-place */
	if (enc) {
		sme_early_encrypt(pa, size);
	} else {
		sme_early_decrypt(pa, size);

		/*
		 * ON SNP, the page state in the RMP table must happen
		 * before the page table updates.
		 */
		early_snp_set_memory_shared((unsigned long)__va(pa), pa, 1);
	}

	/* Change the page encryption mask. */
	new_pte = pfn_pte(pfn, new_prot);
	set_pte_atomic(kpte, new_pte);

	/*
	 * If page is set encrypted in the page table, then update the RMP table to
	 * add this page as private.
	 */
	if (enc)
		early_snp_set_memory_private((unsigned long)__va(pa), pa, 1);
}

static int __init early_set_memory_enc_dec(unsigned long vaddr,
					   unsigned long size, bool enc)
{
	unsigned long vaddr_end, vaddr_next, start;
	unsigned long psize, pmask;
	int split_page_size_mask;
	int level, ret;
	pte_t *kpte;

	start = vaddr;
	vaddr_next = vaddr;
	vaddr_end = vaddr + size;

	for (; vaddr < vaddr_end; vaddr = vaddr_next) {
		kpte = lookup_address(vaddr, &level);
		if (!kpte || pte_none(*kpte)) {
			ret = 1;
			goto out;
		}

		if (level == PG_LEVEL_4K) {
			__set_clr_pte_enc(kpte, level, enc);
			vaddr_next = (vaddr & PAGE_MASK) + PAGE_SIZE;
			continue;
		}

		psize = page_level_size(level);
		pmask = page_level_mask(level);

		/*
		 * Check whether we can change the large page in one go.
		 * We request a split when the address is not aligned and
		 * the number of pages to set/clear encryption bit is smaller
		 * than the number of pages in the large page.
		 */
		if (vaddr == (vaddr & pmask) &&
		    ((vaddr_end - vaddr) >= psize)) {
			__set_clr_pte_enc(kpte, level, enc);
			vaddr_next = (vaddr & pmask) + psize;
			continue;
		}

		/*
		 * The virtual address is part of a larger page, create the next
		 * level page table mapping (4K or 2M). If it is part of a 2M
		 * page then we request a split of the large page into 4K
		 * chunks. A 1GB large page is split into 2M pages, resp.
		 */
		if (level == PG_LEVEL_2M)
			split_page_size_mask = 0;
		else
			split_page_size_mask = 1 << PG_LEVEL_2M;

		/*
		 * kernel_physical_mapping_change() does not flush the TLBs, so
		 * a TLB flush is required after we exit from the for loop.
		 */
		kernel_physical_mapping_change(__pa(vaddr & pmask),
					       __pa((vaddr_end & pmask) + psize),
					       split_page_size_mask);
	}

	ret = 0;

	early_set_mem_enc_dec_hypercall(start, PAGE_ALIGN(size) >> PAGE_SHIFT, enc);
out:
	__flush_tlb_all();
	return ret;
}

int __init early_set_memory_decrypted(unsigned long vaddr, unsigned long size)
{
	return early_set_memory_enc_dec(vaddr, size, false);
}

int __init early_set_memory_encrypted(unsigned long vaddr, unsigned long size)
{
	return early_set_memory_enc_dec(vaddr, size, true);
}

void __init early_set_mem_enc_dec_hypercall(unsigned long vaddr, int npages, bool enc)
{
	enc_dec_hypercall(vaddr, npages, enc);
}

void __init sme_early_init(void)
{
	if (!sme_me_mask)
		return;

	early_pmd_flags = __sme_set(early_pmd_flags);

	__supported_pte_mask = __sme_set(__supported_pte_mask);

	/* Update the protection map with memory encryption mask */
<<<<<<< HEAD
	for (i = 0; i < ARRAY_SIZE(protection_map); i++)
		protection_map[i] = pgprot_encrypted(protection_map[i]);
=======
	add_encrypt_protection_map();
>>>>>>> 7365df19

	x86_platform.guest.enc_status_change_prepare = amd_enc_status_change_prepare;
	x86_platform.guest.enc_status_change_finish  = amd_enc_status_change_finish;
	x86_platform.guest.enc_tlb_flush_required    = amd_enc_tlb_flush_required;
	x86_platform.guest.enc_cache_flush_required  = amd_enc_cache_flush_required;
}

void __init mem_encrypt_free_decrypted_mem(void)
{
	unsigned long vaddr, vaddr_end, npages;
	int r;

	vaddr = (unsigned long)__start_bss_decrypted_unused;
	vaddr_end = (unsigned long)__end_bss_decrypted;
	npages = (vaddr_end - vaddr) >> PAGE_SHIFT;

	/*
	 * The unused memory range was mapped decrypted, change the encryption
	 * attribute from decrypted to encrypted before freeing it.
	 */
	if (cc_platform_has(CC_ATTR_MEM_ENCRYPT)) {
		r = set_memory_encrypted(vaddr, npages);
		if (r) {
			pr_warn("failed to free unused decrypted pages\n");
			return;
		}
	}

	free_init_pages("unused decrypted", vaddr, vaddr_end);
}<|MERGE_RESOLUTION|>--- conflicted
+++ resolved
@@ -495,12 +495,7 @@
 	__supported_pte_mask = __sme_set(__supported_pte_mask);
 
 	/* Update the protection map with memory encryption mask */
-<<<<<<< HEAD
-	for (i = 0; i < ARRAY_SIZE(protection_map); i++)
-		protection_map[i] = pgprot_encrypted(protection_map[i]);
-=======
 	add_encrypt_protection_map();
->>>>>>> 7365df19
 
 	x86_platform.guest.enc_status_change_prepare = amd_enc_status_change_prepare;
 	x86_platform.guest.enc_status_change_finish  = amd_enc_status_change_finish;
