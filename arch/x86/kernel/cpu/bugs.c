// SPDX-License-Identifier: GPL-2.0
/*
 *  Copyright (C) 1994  Linus Torvalds
 *
 *  Cyrix stuff, June 1998 by:
 *	- Rafael R. Reilova (moved everything from head.S),
 *        <rreilova@ececs.uc.edu>
 *	- Channing Corn (tests & fixes),
 *	- Andrew D. Balsa (code cleanup).
 */
#include <linux/init.h>
#include <linux/utsname.h>
#include <linux/cpu.h>
#include <linux/module.h>
#include <linux/nospec.h>
#include <linux/prctl.h>

#include <asm/spec-ctrl.h>
#include <asm/cmdline.h>
#include <asm/bugs.h>
#include <asm/processor.h>
#include <asm/processor-flags.h>
#include <asm/fpu/internal.h>
#include <asm/msr.h>
#include <asm/paravirt.h>
#include <asm/alternative.h>
#include <asm/pgtable.h>
#include <asm/set_memory.h>
#include <asm/intel-family.h>
#include <asm/hypervisor.h>

static void __init spectre_v2_select_mitigation(void);
static void __init ssb_select_mitigation(void);

/*
 * Our boot-time value of the SPEC_CTRL MSR. We read it once so that any
 * writes to SPEC_CTRL contain whatever reserved bits have been set.
 */
u64 __ro_after_init x86_spec_ctrl_base;
EXPORT_SYMBOL_GPL(x86_spec_ctrl_base);

/*
 * The vendor and possibly platform specific bits which can be modified in
 * x86_spec_ctrl_base.
 */
static u64 __ro_after_init x86_spec_ctrl_mask = SPEC_CTRL_IBRS;

/*
 * AMD specific MSR info for Speculative Store Bypass control.
 * x86_amd_ls_cfg_ssbd_mask is initialized in identify_boot_cpu().
 */
u64 __ro_after_init x86_amd_ls_cfg_base;
u64 __ro_after_init x86_amd_ls_cfg_ssbd_mask;

void __init check_bugs(void)
{
	identify_boot_cpu();

	if (!IS_ENABLED(CONFIG_SMP)) {
		pr_info("CPU: ");
		print_cpu_info(&boot_cpu_data);
	}

	/*
	 * Read the SPEC_CTRL MSR to account for reserved bits which may
	 * have unknown values. AMD64_LS_CFG MSR is cached in the early AMD
	 * init code as it is not enumerated and depends on the family.
	 */
	if (boot_cpu_has(X86_FEATURE_MSR_SPEC_CTRL))
		rdmsrl(MSR_IA32_SPEC_CTRL, x86_spec_ctrl_base);

	/* Allow STIBP in MSR_SPEC_CTRL if supported */
	if (boot_cpu_has(X86_FEATURE_STIBP))
		x86_spec_ctrl_mask |= SPEC_CTRL_STIBP;

	/* Select the proper spectre mitigation before patching alternatives */
	spectre_v2_select_mitigation();

	/*
	 * Select proper mitigation for any exposure to the Speculative Store
	 * Bypass vulnerability.
	 */
	ssb_select_mitigation();

#ifdef CONFIG_X86_32
	/*
	 * Check whether we are able to run this kernel safely on SMP.
	 *
	 * - i386 is no longer supported.
	 * - In order to run on anything without a TSC, we need to be
	 *   compiled for a i486.
	 */
	if (boot_cpu_data.x86 < 4)
		panic("Kernel requires i486+ for 'invlpg' and other features");

	init_utsname()->machine[1] =
		'0' + (boot_cpu_data.x86 > 6 ? 6 : boot_cpu_data.x86);
	alternative_instructions();

	fpu__init_check_bugs();
#else /* CONFIG_X86_64 */
	alternative_instructions();

	/*
	 * Make sure the first 2MB area is not mapped by huge pages
	 * There are typically fixed size MTRRs in there and overlapping
	 * MTRRs into large pages causes slow downs.
	 *
	 * Right now we don't do that with gbpages because there seems
	 * very little benefit for that case.
	 */
	if (!direct_gbpages)
		set_memory_4k((unsigned long)__va(0), 1);
#endif
}

/* The kernel command line selection */
enum spectre_v2_mitigation_cmd {
	SPECTRE_V2_CMD_NONE,
	SPECTRE_V2_CMD_AUTO,
	SPECTRE_V2_CMD_FORCE,
	SPECTRE_V2_CMD_RETPOLINE,
	SPECTRE_V2_CMD_RETPOLINE_GENERIC,
	SPECTRE_V2_CMD_RETPOLINE_AMD,
};

static const char *spectre_v2_strings[] = {
	[SPECTRE_V2_NONE]			= "Vulnerable",
	[SPECTRE_V2_RETPOLINE_MINIMAL]		= "Vulnerable: Minimal generic ASM retpoline",
	[SPECTRE_V2_RETPOLINE_MINIMAL_AMD]	= "Vulnerable: Minimal AMD ASM retpoline",
	[SPECTRE_V2_RETPOLINE_GENERIC]		= "Mitigation: Full generic retpoline",
	[SPECTRE_V2_RETPOLINE_AMD]		= "Mitigation: Full AMD retpoline",
};

#undef pr_fmt
#define pr_fmt(fmt)     "Spectre V2 : " fmt

static enum spectre_v2_mitigation spectre_v2_enabled __ro_after_init =
	SPECTRE_V2_NONE;

void
x86_virt_spec_ctrl(u64 guest_spec_ctrl, u64 guest_virt_spec_ctrl, bool setguest)
{
	u64 msrval, guestval, hostval = x86_spec_ctrl_base;
	struct thread_info *ti = current_thread_info();

	/* Is MSR_SPEC_CTRL implemented ? */
	if (static_cpu_has(X86_FEATURE_MSR_SPEC_CTRL)) {
		/*
		 * Restrict guest_spec_ctrl to supported values. Clear the
		 * modifiable bits in the host base value and or the
		 * modifiable bits from the guest value.
		 */
		guestval = hostval & ~x86_spec_ctrl_mask;
		guestval |= guest_spec_ctrl & x86_spec_ctrl_mask;

		/* SSBD controlled in MSR_SPEC_CTRL */
		if (static_cpu_has(X86_FEATURE_SPEC_CTRL_SSBD) ||
		    static_cpu_has(X86_FEATURE_AMD_SSBD))
			hostval |= ssbd_tif_to_spec_ctrl(ti->flags);

		if (hostval != guestval) {
			msrval = setguest ? guestval : hostval;
			wrmsrl(MSR_IA32_SPEC_CTRL, msrval);
		}
	}

	/*
	 * If SSBD is not handled in MSR_SPEC_CTRL on AMD, update
	 * MSR_AMD64_L2_CFG or MSR_VIRT_SPEC_CTRL if supported.
	 */
	if (!static_cpu_has(X86_FEATURE_LS_CFG_SSBD) &&
	    !static_cpu_has(X86_FEATURE_VIRT_SSBD))
		return;

	/*
	 * If the host has SSBD mitigation enabled, force it in the host's
	 * virtual MSR value. If its not permanently enabled, evaluate
	 * current's TIF_SSBD thread flag.
	 */
	if (static_cpu_has(X86_FEATURE_SPEC_STORE_BYPASS_DISABLE))
		hostval = SPEC_CTRL_SSBD;
	else
		hostval = ssbd_tif_to_spec_ctrl(ti->flags);

	/* Sanitize the guest value */
	guestval = guest_virt_spec_ctrl & SPEC_CTRL_SSBD;

	if (hostval != guestval) {
		unsigned long tif;

		tif = setguest ? ssbd_spec_ctrl_to_tif(guestval) :
				 ssbd_spec_ctrl_to_tif(hostval);

		speculative_store_bypass_update(tif);
	}
}
EXPORT_SYMBOL_GPL(x86_virt_spec_ctrl);

static void x86_amd_ssb_disable(void)
{
	u64 msrval = x86_amd_ls_cfg_base | x86_amd_ls_cfg_ssbd_mask;

	if (boot_cpu_has(X86_FEATURE_VIRT_SSBD))
		wrmsrl(MSR_AMD64_VIRT_SPEC_CTRL, SPEC_CTRL_SSBD);
	else if (boot_cpu_has(X86_FEATURE_LS_CFG_SSBD))
		wrmsrl(MSR_AMD64_LS_CFG, msrval);
}

#ifdef RETPOLINE
static bool spectre_v2_bad_module;

bool retpoline_module_ok(bool has_retpoline)
{
	if (spectre_v2_enabled == SPECTRE_V2_NONE || has_retpoline)
		return true;

	pr_err("System may be vulnerable to spectre v2\n");
	spectre_v2_bad_module = true;
	return false;
}

static inline const char *spectre_v2_module_string(void)
{
	return spectre_v2_bad_module ? " - vulnerable module loaded" : "";
}
#else
static inline const char *spectre_v2_module_string(void) { return ""; }
#endif

static void __init spec2_print_if_insecure(const char *reason)
{
	if (boot_cpu_has_bug(X86_BUG_SPECTRE_V2))
		pr_info("%s selected on command line.\n", reason);
}

static void __init spec2_print_if_secure(const char *reason)
{
	if (!boot_cpu_has_bug(X86_BUG_SPECTRE_V2))
		pr_info("%s selected on command line.\n", reason);
}

static inline bool retp_compiler(void)
{
	return __is_defined(RETPOLINE);
}

static inline bool match_option(const char *arg, int arglen, const char *opt)
{
	int len = strlen(opt);

	return len == arglen && !strncmp(arg, opt, len);
}

static const struct {
	const char *option;
	enum spectre_v2_mitigation_cmd cmd;
	bool secure;
} mitigation_options[] = {
	{ "off",               SPECTRE_V2_CMD_NONE,              false },
	{ "on",                SPECTRE_V2_CMD_FORCE,             true },
	{ "retpoline",         SPECTRE_V2_CMD_RETPOLINE,         false },
	{ "retpoline,amd",     SPECTRE_V2_CMD_RETPOLINE_AMD,     false },
	{ "retpoline,generic", SPECTRE_V2_CMD_RETPOLINE_GENERIC, false },
	{ "auto",              SPECTRE_V2_CMD_AUTO,              false },
};

static enum spectre_v2_mitigation_cmd __init spectre_v2_parse_cmdline(void)
{
	char arg[20];
	int ret, i;
	enum spectre_v2_mitigation_cmd cmd = SPECTRE_V2_CMD_AUTO;

	if (cmdline_find_option_bool(boot_command_line, "nospectre_v2"))
		return SPECTRE_V2_CMD_NONE;
	else {
		ret = cmdline_find_option(boot_command_line, "spectre_v2", arg, sizeof(arg));
		if (ret < 0)
			return SPECTRE_V2_CMD_AUTO;

		for (i = 0; i < ARRAY_SIZE(mitigation_options); i++) {
			if (!match_option(arg, ret, mitigation_options[i].option))
				continue;
			cmd = mitigation_options[i].cmd;
			break;
		}

		if (i >= ARRAY_SIZE(mitigation_options)) {
			pr_err("unknown option (%s). Switching to AUTO select\n", arg);
			return SPECTRE_V2_CMD_AUTO;
		}
	}

	if ((cmd == SPECTRE_V2_CMD_RETPOLINE ||
	     cmd == SPECTRE_V2_CMD_RETPOLINE_AMD ||
	     cmd == SPECTRE_V2_CMD_RETPOLINE_GENERIC) &&
	    !IS_ENABLED(CONFIG_RETPOLINE)) {
		pr_err("%s selected but not compiled in. Switching to AUTO select\n", mitigation_options[i].option);
		return SPECTRE_V2_CMD_AUTO;
	}

	if (cmd == SPECTRE_V2_CMD_RETPOLINE_AMD &&
	    boot_cpu_data.x86_vendor != X86_VENDOR_AMD) {
		pr_err("retpoline,amd selected but CPU is not AMD. Switching to AUTO select\n");
		return SPECTRE_V2_CMD_AUTO;
	}

	if (mitigation_options[i].secure)
		spec2_print_if_secure(mitigation_options[i].option);
	else
		spec2_print_if_insecure(mitigation_options[i].option);

	return cmd;
}

/* Check for Skylake-like CPUs (for RSB handling) */
static bool __init is_skylake_era(void)
{
	if (boot_cpu_data.x86_vendor == X86_VENDOR_INTEL &&
	    boot_cpu_data.x86 == 6) {
		switch (boot_cpu_data.x86_model) {
		case INTEL_FAM6_SKYLAKE_MOBILE:
		case INTEL_FAM6_SKYLAKE_DESKTOP:
		case INTEL_FAM6_SKYLAKE_X:
		case INTEL_FAM6_KABYLAKE_MOBILE:
		case INTEL_FAM6_KABYLAKE_DESKTOP:
			return true;
		}
	}
	return false;
}

static void __init spectre_v2_select_mitigation(void)
{
	enum spectre_v2_mitigation_cmd cmd = spectre_v2_parse_cmdline();
	enum spectre_v2_mitigation mode = SPECTRE_V2_NONE;

	/*
	 * If the CPU is not affected and the command line mode is NONE or AUTO
	 * then nothing to do.
	 */
	if (!boot_cpu_has_bug(X86_BUG_SPECTRE_V2) &&
	    (cmd == SPECTRE_V2_CMD_NONE || cmd == SPECTRE_V2_CMD_AUTO))
		return;

	switch (cmd) {
	case SPECTRE_V2_CMD_NONE:
		return;

	case SPECTRE_V2_CMD_FORCE:
	case SPECTRE_V2_CMD_AUTO:
		if (IS_ENABLED(CONFIG_RETPOLINE))
			goto retpoline_auto;
		break;
	case SPECTRE_V2_CMD_RETPOLINE_AMD:
		if (IS_ENABLED(CONFIG_RETPOLINE))
			goto retpoline_amd;
		break;
	case SPECTRE_V2_CMD_RETPOLINE_GENERIC:
		if (IS_ENABLED(CONFIG_RETPOLINE))
			goto retpoline_generic;
		break;
	case SPECTRE_V2_CMD_RETPOLINE:
		if (IS_ENABLED(CONFIG_RETPOLINE))
			goto retpoline_auto;
		break;
	}
	pr_err("Spectre mitigation: kernel not compiled with retpoline; no mitigation available!");
	return;

retpoline_auto:
	if (boot_cpu_data.x86_vendor == X86_VENDOR_AMD) {
	retpoline_amd:
		if (!boot_cpu_has(X86_FEATURE_LFENCE_RDTSC)) {
			pr_err("Spectre mitigation: LFENCE not serializing, switching to generic retpoline\n");
			goto retpoline_generic;
		}
		mode = retp_compiler() ? SPECTRE_V2_RETPOLINE_AMD :
					 SPECTRE_V2_RETPOLINE_MINIMAL_AMD;
		setup_force_cpu_cap(X86_FEATURE_RETPOLINE_AMD);
		setup_force_cpu_cap(X86_FEATURE_RETPOLINE);
	} else {
	retpoline_generic:
		mode = retp_compiler() ? SPECTRE_V2_RETPOLINE_GENERIC :
					 SPECTRE_V2_RETPOLINE_MINIMAL;
		setup_force_cpu_cap(X86_FEATURE_RETPOLINE);
	}

	spectre_v2_enabled = mode;
	pr_info("%s\n", spectre_v2_strings[mode]);

	/*
	 * If neither SMEP nor PTI are available, there is a risk of
	 * hitting userspace addresses in the RSB after a context switch
	 * from a shallow call stack to a deeper one. To prevent this fill
	 * the entire RSB, even when using IBRS.
	 *
	 * Skylake era CPUs have a separate issue with *underflow* of the
	 * RSB, when they will predict 'ret' targets from the generic BTB.
	 * The proper mitigation for this is IBRS. If IBRS is not supported
	 * or deactivated in favour of retpolines the RSB fill on context
	 * switch is required.
	 */
	if ((!boot_cpu_has(X86_FEATURE_PTI) &&
	     !boot_cpu_has(X86_FEATURE_SMEP)) || is_skylake_era()) {
		setup_force_cpu_cap(X86_FEATURE_RSB_CTXSW);
		pr_info("Spectre v2 mitigation: Filling RSB on context switch\n");
	}

	/* Initialize Indirect Branch Prediction Barrier if supported */
	if (boot_cpu_has(X86_FEATURE_IBPB)) {
		setup_force_cpu_cap(X86_FEATURE_USE_IBPB);
		pr_info("Spectre v2 mitigation: Enabling Indirect Branch Prediction Barrier\n");
	}

	/*
	 * Retpoline means the kernel is safe because it has no indirect
	 * branches. But firmware isn't, so use IBRS to protect that.
	 */
	if (boot_cpu_has(X86_FEATURE_IBRS)) {
		setup_force_cpu_cap(X86_FEATURE_USE_IBRS_FW);
		pr_info("Enabling Restricted Speculation for firmware calls\n");
	}
}

#undef pr_fmt
#define pr_fmt(fmt)	"Speculative Store Bypass: " fmt

static enum ssb_mitigation ssb_mode __ro_after_init = SPEC_STORE_BYPASS_NONE;

/* The kernel command line selection */
enum ssb_mitigation_cmd {
	SPEC_STORE_BYPASS_CMD_NONE,
	SPEC_STORE_BYPASS_CMD_AUTO,
	SPEC_STORE_BYPASS_CMD_ON,
	SPEC_STORE_BYPASS_CMD_PRCTL,
	SPEC_STORE_BYPASS_CMD_SECCOMP,
};

static const char *ssb_strings[] = {
	[SPEC_STORE_BYPASS_NONE]	= "Vulnerable",
	[SPEC_STORE_BYPASS_DISABLE]	= "Mitigation: Speculative Store Bypass disabled",
	[SPEC_STORE_BYPASS_PRCTL]	= "Mitigation: Speculative Store Bypass disabled via prctl",
	[SPEC_STORE_BYPASS_SECCOMP]	= "Mitigation: Speculative Store Bypass disabled via prctl and seccomp",
};

static const struct {
	const char *option;
	enum ssb_mitigation_cmd cmd;
} ssb_mitigation_options[] = {
	{ "auto",	SPEC_STORE_BYPASS_CMD_AUTO },    /* Platform decides */
	{ "on",		SPEC_STORE_BYPASS_CMD_ON },      /* Disable Speculative Store Bypass */
	{ "off",	SPEC_STORE_BYPASS_CMD_NONE },    /* Don't touch Speculative Store Bypass */
	{ "prctl",	SPEC_STORE_BYPASS_CMD_PRCTL },   /* Disable Speculative Store Bypass via prctl */
	{ "seccomp",	SPEC_STORE_BYPASS_CMD_SECCOMP }, /* Disable Speculative Store Bypass via prctl and seccomp */
};

static enum ssb_mitigation_cmd __init ssb_parse_cmdline(void)
{
	enum ssb_mitigation_cmd cmd = SPEC_STORE_BYPASS_CMD_AUTO;
	char arg[20];
	int ret, i;

	if (cmdline_find_option_bool(boot_command_line, "nospec_store_bypass_disable")) {
		return SPEC_STORE_BYPASS_CMD_NONE;
	} else {
		ret = cmdline_find_option(boot_command_line, "spec_store_bypass_disable",
					  arg, sizeof(arg));
		if (ret < 0)
			return SPEC_STORE_BYPASS_CMD_AUTO;

		for (i = 0; i < ARRAY_SIZE(ssb_mitigation_options); i++) {
			if (!match_option(arg, ret, ssb_mitigation_options[i].option))
				continue;

			cmd = ssb_mitigation_options[i].cmd;
			break;
		}

		if (i >= ARRAY_SIZE(ssb_mitigation_options)) {
			pr_err("unknown option (%s). Switching to AUTO select\n", arg);
			return SPEC_STORE_BYPASS_CMD_AUTO;
		}
	}

	return cmd;
}

static enum ssb_mitigation __init __ssb_select_mitigation(void)
{
	enum ssb_mitigation mode = SPEC_STORE_BYPASS_NONE;
	enum ssb_mitigation_cmd cmd;

	if (!boot_cpu_has(X86_FEATURE_SSBD))
		return mode;

	cmd = ssb_parse_cmdline();
	if (!boot_cpu_has_bug(X86_BUG_SPEC_STORE_BYPASS) &&
	    (cmd == SPEC_STORE_BYPASS_CMD_NONE ||
	     cmd == SPEC_STORE_BYPASS_CMD_AUTO))
		return mode;

	switch (cmd) {
	case SPEC_STORE_BYPASS_CMD_AUTO:
	case SPEC_STORE_BYPASS_CMD_SECCOMP:
		/*
		 * Choose prctl+seccomp as the default mode if seccomp is
		 * enabled.
		 */
		if (IS_ENABLED(CONFIG_SECCOMP))
			mode = SPEC_STORE_BYPASS_SECCOMP;
		else
			mode = SPEC_STORE_BYPASS_PRCTL;
		break;
	case SPEC_STORE_BYPASS_CMD_ON:
		mode = SPEC_STORE_BYPASS_DISABLE;
		break;
	case SPEC_STORE_BYPASS_CMD_PRCTL:
		mode = SPEC_STORE_BYPASS_PRCTL;
		break;
	case SPEC_STORE_BYPASS_CMD_NONE:
		break;
	}

	/*
	 * We have three CPU feature flags that are in play here:
	 *  - X86_BUG_SPEC_STORE_BYPASS - CPU is susceptible.
	 *  - X86_FEATURE_SSBD - CPU is able to turn off speculative store bypass
	 *  - X86_FEATURE_SPEC_STORE_BYPASS_DISABLE - engage the mitigation
	 */
	if (mode == SPEC_STORE_BYPASS_DISABLE) {
		setup_force_cpu_cap(X86_FEATURE_SPEC_STORE_BYPASS_DISABLE);
		/*
		 * Intel uses the SPEC CTRL MSR Bit(2) for this, while AMD may
		 * use a completely different MSR and bit dependent on family.
		 */
<<<<<<< HEAD
		if (!static_cpu_has(X86_FEATURE_MSR_SPEC_CTRL))
			x86_amd_ssb_disable();
		else {
=======
		if (!static_cpu_has(X86_FEATURE_SPEC_CTRL_SSBD) &&
		    !static_cpu_has(X86_FEATURE_AMD_SSBD)) {
			x86_amd_ssb_disable();
		} else {
>>>>>>> e7ad3dc9
			x86_spec_ctrl_base |= SPEC_CTRL_SSBD;
			x86_spec_ctrl_mask |= SPEC_CTRL_SSBD;
			wrmsrl(MSR_IA32_SPEC_CTRL, x86_spec_ctrl_base);
		}
	}

	return mode;
}

static void ssb_select_mitigation(void)
{
	ssb_mode = __ssb_select_mitigation();

	if (boot_cpu_has_bug(X86_BUG_SPEC_STORE_BYPASS))
		pr_info("%s\n", ssb_strings[ssb_mode]);
}

#undef pr_fmt
#define pr_fmt(fmt)     "Speculation prctl: " fmt

static int ssb_prctl_set(struct task_struct *task, unsigned long ctrl)
{
	bool update;

	if (ssb_mode != SPEC_STORE_BYPASS_PRCTL &&
	    ssb_mode != SPEC_STORE_BYPASS_SECCOMP)
		return -ENXIO;

	switch (ctrl) {
	case PR_SPEC_ENABLE:
		/* If speculation is force disabled, enable is not allowed */
		if (task_spec_ssb_force_disable(task))
			return -EPERM;
		task_clear_spec_ssb_disable(task);
		update = test_and_clear_tsk_thread_flag(task, TIF_SSBD);
		break;
	case PR_SPEC_DISABLE:
		task_set_spec_ssb_disable(task);
		update = !test_and_set_tsk_thread_flag(task, TIF_SSBD);
		break;
	case PR_SPEC_FORCE_DISABLE:
		task_set_spec_ssb_disable(task);
		task_set_spec_ssb_force_disable(task);
		update = !test_and_set_tsk_thread_flag(task, TIF_SSBD);
		break;
	default:
		return -ERANGE;
	}

	/*
	 * If being set on non-current task, delay setting the CPU
	 * mitigation until it is next scheduled.
	 */
	if (task == current && update)
		speculative_store_bypass_update_current();

	return 0;
}

int arch_prctl_spec_ctrl_set(struct task_struct *task, unsigned long which,
			     unsigned long ctrl)
{
	switch (which) {
	case PR_SPEC_STORE_BYPASS:
		return ssb_prctl_set(task, ctrl);
	default:
		return -ENODEV;
	}
}

#ifdef CONFIG_SECCOMP
void arch_seccomp_spec_mitigate(struct task_struct *task)
{
	if (ssb_mode == SPEC_STORE_BYPASS_SECCOMP)
		ssb_prctl_set(task, PR_SPEC_FORCE_DISABLE);
}
#endif

static int ssb_prctl_get(struct task_struct *task)
{
	switch (ssb_mode) {
	case SPEC_STORE_BYPASS_DISABLE:
		return PR_SPEC_DISABLE;
	case SPEC_STORE_BYPASS_SECCOMP:
	case SPEC_STORE_BYPASS_PRCTL:
		if (task_spec_ssb_force_disable(task))
			return PR_SPEC_PRCTL | PR_SPEC_FORCE_DISABLE;
		if (task_spec_ssb_disable(task))
			return PR_SPEC_PRCTL | PR_SPEC_DISABLE;
		return PR_SPEC_PRCTL | PR_SPEC_ENABLE;
	default:
		if (boot_cpu_has_bug(X86_BUG_SPEC_STORE_BYPASS))
			return PR_SPEC_ENABLE;
		return PR_SPEC_NOT_AFFECTED;
	}
}

int arch_prctl_spec_ctrl_get(struct task_struct *task, unsigned long which)
{
	switch (which) {
	case PR_SPEC_STORE_BYPASS:
		return ssb_prctl_get(task);
	default:
		return -ENODEV;
	}
}

void x86_spec_ctrl_setup_ap(void)
{
	if (boot_cpu_has(X86_FEATURE_MSR_SPEC_CTRL))
		wrmsrl(MSR_IA32_SPEC_CTRL, x86_spec_ctrl_base);

	if (ssb_mode == SPEC_STORE_BYPASS_DISABLE)
		x86_amd_ssb_disable();
}

#ifdef CONFIG_SYSFS

static ssize_t cpu_show_common(struct device *dev, struct device_attribute *attr,
			       char *buf, unsigned int bug)
{
	if (!boot_cpu_has_bug(bug))
		return sprintf(buf, "Not affected\n");

	switch (bug) {
	case X86_BUG_CPU_MELTDOWN:
		if (boot_cpu_has(X86_FEATURE_PTI))
			return sprintf(buf, "Mitigation: PTI\n");

		if (hypervisor_is_type(X86_HYPER_XEN_PV))
			return sprintf(buf, "Unknown (XEN PV detected, hypervisor mitigation required)\n");

		break;

	case X86_BUG_SPECTRE_V1:
		return sprintf(buf, "Mitigation: __user pointer sanitization\n");

	case X86_BUG_SPECTRE_V2:
		return sprintf(buf, "%s%s%s%s\n", spectre_v2_strings[spectre_v2_enabled],
			       boot_cpu_has(X86_FEATURE_USE_IBPB) ? ", IBPB" : "",
			       boot_cpu_has(X86_FEATURE_USE_IBRS_FW) ? ", IBRS_FW" : "",
			       spectre_v2_module_string());

	case X86_BUG_SPEC_STORE_BYPASS:
		return sprintf(buf, "%s\n", ssb_strings[ssb_mode]);

	default:
		break;
	}

	return sprintf(buf, "Vulnerable\n");
}

ssize_t cpu_show_meltdown(struct device *dev, struct device_attribute *attr, char *buf)
{
	return cpu_show_common(dev, attr, buf, X86_BUG_CPU_MELTDOWN);
}

ssize_t cpu_show_spectre_v1(struct device *dev, struct device_attribute *attr, char *buf)
{
	return cpu_show_common(dev, attr, buf, X86_BUG_SPECTRE_V1);
}

ssize_t cpu_show_spectre_v2(struct device *dev, struct device_attribute *attr, char *buf)
{
	return cpu_show_common(dev, attr, buf, X86_BUG_SPECTRE_V2);
}

ssize_t cpu_show_spec_store_bypass(struct device *dev, struct device_attribute *attr, char *buf)
{
	return cpu_show_common(dev, attr, buf, X86_BUG_SPEC_STORE_BYPASS);
}
#endif<|MERGE_RESOLUTION|>--- conflicted
+++ resolved
@@ -534,16 +534,10 @@
 		 * Intel uses the SPEC CTRL MSR Bit(2) for this, while AMD may
 		 * use a completely different MSR and bit dependent on family.
 		 */
-<<<<<<< HEAD
-		if (!static_cpu_has(X86_FEATURE_MSR_SPEC_CTRL))
-			x86_amd_ssb_disable();
-		else {
-=======
 		if (!static_cpu_has(X86_FEATURE_SPEC_CTRL_SSBD) &&
 		    !static_cpu_has(X86_FEATURE_AMD_SSBD)) {
 			x86_amd_ssb_disable();
 		} else {
->>>>>>> e7ad3dc9
 			x86_spec_ctrl_base |= SPEC_CTRL_SSBD;
 			x86_spec_ctrl_mask |= SPEC_CTRL_SSBD;
 			wrmsrl(MSR_IA32_SPEC_CTRL, x86_spec_ctrl_base);
