--- conflicted
+++ resolved
@@ -203,11 +203,7 @@
 	tps65218: tps65218@24 {
 		compatible = "ti,tps65218";
 		reg = <0x24>;
-<<<<<<< HEAD
-		interrupts = <GIC_SPI 7 IRQ_TYPE_LEVEL_LOW>; /* NMIn */
-=======
 		interrupts = <GIC_SPI 7 IRQ_TYPE_LEVEL_HIGH>; /* NMIn */
->>>>>>> 4a8358b1
 		interrupt-parent = <&gic>;
 		interrupt-controller;
 		#interrupt-cells = <2>;
