// SPDX-License-Identifier: GPL-2.0
/*
 * Copyright 2013 Freescale Semiconductor, Inc.
 *
 * Author: Fabio Estevam <fabio.estevam@freescale.com>
 */

#include <dt-bindings/gpio/gpio.h>

/ {
<<<<<<< HEAD
=======
	chosen {
		stdout-path = &uart1;
	};

>>>>>>> 0fd79184
	sound {
		compatible = "fsl,imx6-wandboard-sgtl5000",
			     "fsl,imx-audio-sgtl5000";
		model = "imx6-wandboard-sgtl5000";
		ssi-controller = <&ssi1>;
		audio-codec = <&codec>;
		audio-routing =
			"MIC_IN", "Mic Jack",
			"Mic Jack", "Mic Bias",
			"Headphone Jack", "HP_OUT";
		mux-int-port = <1>;
		mux-ext-port = <3>;
	};

	sound-spdif {
		compatible = "fsl,imx-audio-spdif";
		model = "imx-spdif";
		spdif-controller = <&spdif>;
		spdif-out;
	};

	reg_2p5v: regulator-2p5v {
		compatible = "regulator-fixed";
		regulator-name = "2P5V";
		regulator-min-microvolt = <2500000>;
		regulator-max-microvolt = <2500000>;
		regulator-always-on;
	};

	reg_3p3v: regulator-3p3v {
		compatible = "regulator-fixed";
		regulator-name = "3P3V";
		regulator-min-microvolt = <3300000>;
		regulator-max-microvolt = <3300000>;
		regulator-always-on;
	};

	reg_usb_otg_vbus: regulator-usbotgvbus {
		compatible = "regulator-fixed";
		regulator-name = "usb_otg_vbus";
		regulator-min-microvolt = <5000000>;
		regulator-max-microvolt = <5000000>;
		pinctrl-names = "default";
		pinctrl-0 = <&pinctrl_usbotgvbus>;
		gpio = <&gpio3 22 GPIO_ACTIVE_LOW>;
	};
};

&audmux {
	pinctrl-names = "default";
	pinctrl-0 = <&pinctrl_audmux>;
	status = "okay";
};

&hdmi {
	ddc-i2c-bus = <&i2c1>;
	status = "okay";
};

&i2c1 {
	clock-frequency = <100000>;
	pinctrl-names = "default";
	pinctrl-0 = <&pinctrl_i2c1>;
	status = "okay";
};

&i2c2 {
	clock-frequency = <100000>;
	pinctrl-names = "default";
	pinctrl-0 = <&pinctrl_i2c2>;
	status = "okay";

	codec: sgtl5000@a {
		pinctrl-names = "default";
		pinctrl-0 = <&pinctrl_mclk>;
		compatible = "fsl,sgtl5000";
		reg = <0x0a>;
		clocks = <&clks IMX6QDL_CLK_CKO>;
		VDDA-supply = <&reg_2p5v>;
		VDDIO-supply = <&reg_3p3v>;
		lrclk-strength = <3>;
	};
};

&iomuxc {
	pinctrl-names = "default";

	imx6qdl-wandboard {

		pinctrl_audmux: audmuxgrp {
			fsl,pins = <
				MX6QDL_PAD_CSI0_DAT7__AUD3_RXD		0x130b0
				MX6QDL_PAD_CSI0_DAT4__AUD3_TXC		0x130b0
				MX6QDL_PAD_CSI0_DAT5__AUD3_TXD		0x110b0
				MX6QDL_PAD_CSI0_DAT6__AUD3_TXFS		0x130b0
			>;
		};

		pinctrl_enet: enetgrp {
			fsl,pins = <
				MX6QDL_PAD_ENET_MDIO__ENET_MDIO		0x1b0b0
				MX6QDL_PAD_ENET_MDC__ENET_MDC		0x1b0b0
				MX6QDL_PAD_RGMII_TXC__RGMII_TXC		0x1b030
				MX6QDL_PAD_RGMII_TD0__RGMII_TD0		0x1b030
				MX6QDL_PAD_RGMII_TD1__RGMII_TD1		0x1b030
				MX6QDL_PAD_RGMII_TD2__RGMII_TD2		0x1b030
				MX6QDL_PAD_RGMII_TD3__RGMII_TD3		0x1b030
				MX6QDL_PAD_RGMII_TX_CTL__RGMII_TX_CTL	0x1b030
				MX6QDL_PAD_ENET_REF_CLK__ENET_TX_CLK	0x1b0b0
				MX6QDL_PAD_RGMII_RXC__RGMII_RXC		0x1b030
				MX6QDL_PAD_RGMII_RD0__RGMII_RD0		0x1b030
				MX6QDL_PAD_RGMII_RD1__RGMII_RD1		0x1b030
				MX6QDL_PAD_RGMII_RD2__RGMII_RD2		0x1b030
				MX6QDL_PAD_RGMII_RD3__RGMII_RD3		0x1b030
				MX6QDL_PAD_RGMII_RX_CTL__RGMII_RX_CTL	0x1b030
				MX6QDL_PAD_GPIO_16__ENET_REF_CLK	0x4001b0a8
				MX6QDL_PAD_GPIO_6__ENET_IRQ		0x000b1
			>;
		};

		pinctrl_i2c1: i2c1grp {
			fsl,pins = <
				MX6QDL_PAD_EIM_D21__I2C1_SCL		0x4001b8b1
				MX6QDL_PAD_EIM_D28__I2C1_SDA		0x4001b8b1
			>;
		};

		pinctrl_i2c2: i2c2grp {
			fsl,pins = <
				MX6QDL_PAD_KEY_COL3__I2C2_SCL		0x4001b8b1
				MX6QDL_PAD_KEY_ROW3__I2C2_SDA		0x4001b8b1
			>;
		};

		pinctrl_mclk: mclkgrp {
			fsl,pins = <
				MX6QDL_PAD_GPIO_0__CCM_CLKO1		0x130b0
			>;
		};

		pinctrl_spdif: spdifgrp {
			fsl,pins = <
				MX6QDL_PAD_ENET_RXD0__SPDIF_OUT		0x1b0b0
			>;
		};

		pinctrl_uart1: uart1grp {
			fsl,pins = <
				MX6QDL_PAD_CSI0_DAT10__UART1_TX_DATA	0x1b0b1
				MX6QDL_PAD_CSI0_DAT11__UART1_RX_DATA	0x1b0b1
			>;
		};

		pinctrl_uart3: uart3grp {
			fsl,pins = <
				MX6QDL_PAD_EIM_D24__UART3_TX_DATA	0x1b0b1
				MX6QDL_PAD_EIM_D25__UART3_RX_DATA	0x1b0b1
				MX6QDL_PAD_EIM_D23__UART3_CTS_B		0x1b0b1
				MX6QDL_PAD_EIM_EB3__UART3_RTS_B		0x1b0b1
			>;
		};

		pinctrl_usbotg: usbotggrp {
			fsl,pins = <
				MX6QDL_PAD_GPIO_1__USB_OTG_ID		0x17059
			>;
		};

		pinctrl_usbotgvbus: usbotgvbusgrp {
			fsl,pins = <
				MX6QDL_PAD_EIM_D22__GPIO3_IO22		0x130b0
			>;
		};

		pinctrl_usdhc1: usdhc1grp {
			fsl,pins = <
				MX6QDL_PAD_SD1_CMD__SD1_CMD		0x17059
				MX6QDL_PAD_SD1_CLK__SD1_CLK		0x10059
				MX6QDL_PAD_SD1_DAT0__SD1_DATA0		0x17059
				MX6QDL_PAD_SD1_DAT1__SD1_DATA1		0x17059
				MX6QDL_PAD_SD1_DAT2__SD1_DATA2		0x17059
				MX6QDL_PAD_SD1_DAT3__SD1_DATA3		0x17059
			>;
		};

		pinctrl_usdhc2: usdhc2grp {
			fsl,pins = <
				MX6QDL_PAD_SD2_CMD__SD2_CMD		0x17059
				MX6QDL_PAD_SD2_CLK__SD2_CLK		0x10059
				MX6QDL_PAD_SD2_DAT0__SD2_DATA0		0x17059
				MX6QDL_PAD_SD2_DAT1__SD2_DATA1		0x17059
				MX6QDL_PAD_SD2_DAT2__SD2_DATA2		0x17059
				MX6QDL_PAD_SD2_DAT3__SD2_DATA3		0x17059
			>;
		};

		pinctrl_usdhc3: usdhc3grp {
			fsl,pins = <
				MX6QDL_PAD_SD3_CMD__SD3_CMD		0x17059
				MX6QDL_PAD_SD3_CLK__SD3_CLK		0x10059
				MX6QDL_PAD_SD3_DAT0__SD3_DATA0		0x17059
				MX6QDL_PAD_SD3_DAT1__SD3_DATA1		0x17059
				MX6QDL_PAD_SD3_DAT2__SD3_DATA2		0x17059
				MX6QDL_PAD_SD3_DAT3__SD3_DATA3		0x17059
			>;
		};
	};
};

&fec {
	pinctrl-names = "default";
	pinctrl-0 = <&pinctrl_enet>;
	phy-mode = "rgmii";
	phy-reset-gpios = <&gpio3 29 GPIO_ACTIVE_LOW>;
	interrupts-extended = <&gpio1 6 IRQ_TYPE_LEVEL_HIGH>,
			      <&intc 0 119 IRQ_TYPE_LEVEL_HIGH>;
	fsl,err006687-workaround-present;
	status = "okay";
};

&spdif {
	pinctrl-names = "default";
	pinctrl-0 = <&pinctrl_spdif>;
	status = "okay";
};

&ssi1 {
	status = "okay";
};

&uart1 {
	pinctrl-names = "default";
	pinctrl-0 = <&pinctrl_uart1>;
	status = "okay";
};

&uart3 {
	pinctrl-names = "default";
	pinctrl-0 = <&pinctrl_uart3>;
	uart-has-rtscts;
	status = "okay";
};

&usbh1 {
	status = "okay";
};

&usbotg {
	vbus-supply = <&reg_usb_otg_vbus>;
	pinctrl-names = "default";
	pinctrl-0 = <&pinctrl_usbotg>;
	disable-over-current;
	dr_mode = "otg";
	status = "okay";
};

&usdhc1 {
	pinctrl-names = "default";
	pinctrl-0 = <&pinctrl_usdhc1>;
	cd-gpios = <&gpio1 2 GPIO_ACTIVE_LOW>;
	status = "okay";
};

&usdhc3 {
	pinctrl-names = "default";
	pinctrl-0 = <&pinctrl_usdhc3>;
	cd-gpios = <&gpio3 9 GPIO_ACTIVE_LOW>;
	status = "okay";
};<|MERGE_RESOLUTION|>--- conflicted
+++ resolved
@@ -8,13 +8,10 @@
 #include <dt-bindings/gpio/gpio.h>
 
 / {
-<<<<<<< HEAD
-=======
 	chosen {
 		stdout-path = &uart1;
 	};
 
->>>>>>> 0fd79184
 	sound {
 		compatible = "fsl,imx6-wandboard-sgtl5000",
 			     "fsl,imx-audio-sgtl5000";
