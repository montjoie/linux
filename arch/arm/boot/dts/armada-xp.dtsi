--- conflicted
+++ resolved
@@ -72,7 +72,6 @@
 				reg = <0xd0018200 0x500>;
 		};
 
-<<<<<<< HEAD
 		ethernet@d0030000 {
 				compatible = "marvell,armada-370-neta";
 				reg = <0xd0030000 0x2500>;
@@ -87,7 +86,8 @@
 				interrupts = <14>;
 				clocks = <&gateclk 1>;
 				status = "disabled";
-=======
+		};
+
 		xor@d0060900 {
 			compatible = "marvell,orion-xor";
 			reg = <0xd0060900 0x100
@@ -126,7 +126,6 @@
 				dmacap,xor;
 				dmacap,memset;
 			};
->>>>>>> a1d53dab
 		};
 	};
 };