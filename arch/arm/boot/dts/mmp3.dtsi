// SPDX-License-Identifier: GPL-2.0+ OR MIT
/*
 *  Copyright (C) 2019 Lubomir Rintel <lkundrak@v3.sk>
 */

#include <dt-bindings/clock/marvell,mmp2.h>
#include <dt-bindings/interrupt-controller/arm-gic.h>

/ {
	#address-cells = <1>;
	#size-cells = <1>;

	cpus {
		#address-cells = <1>;
		#size-cells = <0>;
		enable-method = "marvell,mmp3-smp";

		cpu@0 {
			compatible = "marvell,pj4b";
			device_type = "cpu";
			next-level-cache = <&l2>;
			reg = <0>;
		};

		cpu@1 {
			compatible = "marvell,pj4b";
			device_type = "cpu";
			next-level-cache = <&l2>;
			reg = <1>;
		};
	};

	soc {
		#address-cells = <1>;
		#size-cells = <1>;
		compatible = "simple-bus";
		interrupt-parent = <&gic>;
		ranges;

		axi@d4200000 {
			compatible = "simple-bus";
			#address-cells = <1>;
			#size-cells = <1>;
			reg = <0xd4200000 0x00200000>;
			ranges;

			interrupt-controller@d4282000 {
				compatible = "marvell,mmp3-intc";
				interrupt-controller;
				#interrupt-cells = <1>;
				reg = <0xd4282000 0x1000>,
				      <0xd4284000 0x100>;
				mrvl,intc-nr-irqs = <64>;
			};

			pmic_mux: interrupt-controller@d4282150 {
				compatible = "mrvl,mmp2-mux-intc";
				interrupts = <GIC_SPI 4 IRQ_TYPE_LEVEL_HIGH>;
				interrupt-controller;
				#interrupt-cells = <1>;
				reg = <0x150 0x4>, <0x168 0x4>;
				reg-names = "mux status", "mux mask";
				mrvl,intc-nr-irqs = <4>;
			};

			rtc_mux: interrupt-controller@d4282154 {
				compatible = "mrvl,mmp2-mux-intc";
				interrupts = <GIC_SPI 5 IRQ_TYPE_LEVEL_HIGH>;
				interrupt-controller;
				#interrupt-cells = <1>;
				reg = <0x154 0x4>, <0x16c 0x4>;
				reg-names = "mux status", "mux mask";
				mrvl,intc-nr-irqs = <2>;
			};

			hsi3_mux: interrupt-controller@d42821bc {
				compatible = "mrvl,mmp2-mux-intc";
				interrupts = <GIC_SPI 6 IRQ_TYPE_LEVEL_HIGH>;
				interrupt-controller;
				#interrupt-cells = <1>;
				reg = <0x1bc 0x4>, <0x1a4 0x4>;
				reg-names = "mux status", "mux mask";
				mrvl,intc-nr-irqs = <3>;
			};

			gpu_mux: interrupt-controller@d42821c0 {
				compatible = "mrvl,mmp2-mux-intc";
				interrupts = <GIC_SPI 8 IRQ_TYPE_LEVEL_HIGH>;
				interrupt-controller;
				#interrupt-cells = <1>;
				reg = <0x1c0 0x4>, <0x1a8 0x4>;
				reg-names = "mux status", "mux mask";
				mrvl,intc-nr-irqs = <3>;
			};

			twsi_mux: interrupt-controller@d4282158 {
				compatible = "mrvl,mmp2-mux-intc";
				interrupts = <GIC_SPI 17 IRQ_TYPE_LEVEL_HIGH>;
				interrupt-controller;
				#interrupt-cells = <1>;
				reg = <0x158 0x4>, <0x170 0x4>;
				reg-names = "mux status", "mux mask";
				mrvl,intc-nr-irqs = <5>;
			};

			hsi2_mux: interrupt-controller@d42821c4 {
				compatible = "mrvl,mmp2-mux-intc";
				interrupts = <GIC_SPI 18 IRQ_TYPE_LEVEL_HIGH>;
				interrupt-controller;
				#interrupt-cells = <1>;
				reg = <0x1c4 0x4>, <0x1ac 0x4>;
				reg-names = "mux status", "mux mask";
				mrvl,intc-nr-irqs = <2>;
			};

			dxo_mux: interrupt-controller@d42821c8 {
				compatible = "mrvl,mmp2-mux-intc";
				interrupts = <GIC_SPI 30 IRQ_TYPE_LEVEL_HIGH>;
				interrupt-controller;
				#interrupt-cells = <1>;
				reg = <0x1c8 0x4>, <0x1b0 0x4>;
				reg-names = "mux status", "mux mask";
				mrvl,intc-nr-irqs = <2>;
			};

			misc1_mux: interrupt-controller@d428215c {
				compatible = "mrvl,mmp2-mux-intc";
				interrupts = <GIC_SPI 35 IRQ_TYPE_LEVEL_HIGH>;
				interrupt-controller;
				#interrupt-cells = <1>;
				reg = <0x15c 0x4>, <0x174 0x4>;
				reg-names = "mux status", "mux mask";
				mrvl,intc-nr-irqs = <31>;
			};

			ci_mux: interrupt-controller@d42821cc {
				compatible = "mrvl,mmp2-mux-intc";
				interrupts = <GIC_SPI 42 IRQ_TYPE_LEVEL_HIGH>;
				interrupt-controller;
				#interrupt-cells = <1>;
				reg = <0x1cc 0x4>, <0x1b4 0x4>;
				reg-names = "mux status", "mux mask";
				mrvl,intc-nr-irqs = <2>;
			};

			ssp_mux: interrupt-controller@d4282160 {
				compatible = "mrvl,mmp2-mux-intc";
				interrupts = <GIC_SPI 51 IRQ_TYPE_LEVEL_HIGH>;
				interrupt-controller;
				#interrupt-cells = <1>;
				reg = <0x160 0x4>, <0x178 0x4>;
				reg-names = "mux status", "mux mask";
				mrvl,intc-nr-irqs = <2>;
			};

			hsi1_mux: interrupt-controller@d4282184 {
				compatible = "mrvl,mmp2-mux-intc";
				interrupts = <GIC_SPI 55 IRQ_TYPE_LEVEL_HIGH>;
				interrupt-controller;
				#interrupt-cells = <1>;
				reg = <0x184 0x4>, <0x17c 0x4>;
				reg-names = "mux status", "mux mask";
				mrvl,intc-nr-irqs = <4>;
			};

			misc2_mux: interrupt-controller@d4282188 {
				compatible = "mrvl,mmp2-mux-intc";
				interrupts = <GIC_SPI 57 IRQ_TYPE_LEVEL_HIGH>;
				interrupt-controller;
				#interrupt-cells = <1>;
				reg = <0x188 0x4>, <0x180 0x4>;
				reg-names = "mux status", "mux mask";
				mrvl,intc-nr-irqs = <20>;
			};

			hsi0_mux: interrupt-controller@d42821d0 {
				compatible = "mrvl,mmp2-mux-intc";
				interrupts = <GIC_SPI 58 IRQ_TYPE_LEVEL_HIGH>;
				interrupt-controller;
				#interrupt-cells = <1>;
				reg = <0x1d0 0x4>, <0x1b8 0x4>;
				reg-names = "mux status", "mux mask";
				mrvl,intc-nr-irqs = <5>;
			};

			usb_otg_phy0: usb-phy@d4207000 {
				compatible = "marvell,mmp3-usb-phy";
				reg = <0xd4207000 0x40>;
				#phy-cells = <0>;
				status = "disabled";
			};

			usb_otg0: usb@d4208000 {
				compatible = "marvell,pxau2o-ehci";
				reg = <0xd4208000 0x200>;
				interrupts = <GIC_SPI 44 IRQ_TYPE_LEVEL_HIGH>;
				clocks = <&soc_clocks MMP2_CLK_USB>;
				clock-names = "USBCLK";
				phys = <&usb_otg_phy0>;
				phy-names = "usb";
				status = "disabled";
			};

<<<<<<< HEAD
			hsic_phy0: hsic-phy@f0001800 {
=======
			hsic_phy0: usb-phy@f0001800 {
>>>>>>> cb799f0a
				compatible = "marvell,mmp3-hsic-phy";
				reg = <0xf0001800 0x40>;
				#phy-cells = <0>;
				status = "disabled";
			};

			hsic0: usb@f0001000 {
				compatible = "marvell,pxau2o-ehci";
				reg = <0xf0001000 0x200>;
				interrupts = <GIC_SPI 22 IRQ_TYPE_LEVEL_HIGH>;
				clocks = <&soc_clocks MMP2_CLK_USBHSIC0>;
				clock-names = "USBCLK";
				phys = <&hsic_phy0>;
				phy-names = "usb";
				phy_type = "hsic";
				#address-cells = <0x01>;
				#size-cells = <0x00>;
				status = "disabled";
			};

<<<<<<< HEAD
			hsic_phy1: hsic-phy@f0002800 {
=======
			hsic_phy1: usb-phy@f0002800 {
>>>>>>> cb799f0a
				compatible = "marvell,mmp3-hsic-phy";
				reg = <0xf0002800 0x40>;
				#phy-cells = <0>;
				status = "disabled";
			};

			hsic1: usb@f0002000 {
				compatible = "marvell,pxau2o-ehci";
				reg = <0xf0002000 0x200>;
				interrupts = <GIC_SPI 23 IRQ_TYPE_LEVEL_HIGH>;
				clocks = <&soc_clocks MMP2_CLK_USBHSIC1>;
				clock-names = "USBCLK";
				phys = <&hsic_phy1>;
				phy-names = "usb";
				phy_type = "hsic";
				#address-cells = <0x01>;
				#size-cells = <0x00>;
				status = "disabled";
			};

			mmc1: mmc@d4280000 {
				compatible = "mrvl,pxav3-mmc";
				reg = <0xd4280000 0x120>;
				clocks = <&soc_clocks MMP2_CLK_SDH0>;
				clock-names = "io";
				interrupts = <GIC_SPI 39 IRQ_TYPE_LEVEL_HIGH>;
				status = "disabled";
			};

			mmc2: mmc@d4280800 {
				compatible = "mrvl,pxav3-mmc";
				reg = <0xd4280800 0x120>;
				clocks = <&soc_clocks MMP2_CLK_SDH1>;
				clock-names = "io";
				interrupts = <GIC_SPI 52 IRQ_TYPE_LEVEL_HIGH>;
				status = "disabled";
			};

			mmc3: mmc@d4281000 {
				compatible = "mrvl,pxav3-mmc";
				reg = <0xd4281000 0x120>;
				clocks = <&soc_clocks MMP2_CLK_SDH2>;
				clock-names = "io";
				interrupts = <GIC_SPI 53 IRQ_TYPE_LEVEL_HIGH>;
				status = "disabled";
			};

			mmc4: mmc@d4281800 {
				compatible = "mrvl,pxav3-mmc";
				reg = <0xd4281800 0x120>;
				clocks = <&soc_clocks MMP2_CLK_SDH3>;
				clock-names = "io";
				interrupts = <GIC_SPI 54 IRQ_TYPE_LEVEL_HIGH>;
				status = "disabled";
			};

			mmc5: mmc@d4217000 {
				compatible = "mrvl,pxav3-mmc";
				reg = <0xd4217000 0x120>;
				clocks = <&soc_clocks MMP3_CLK_SDH4>;
				clock-names = "io";
				interrupt-parent = <&hsi1_mux>;
				interrupts = <0>;
				status = "disabled";
			};

			camera0: camera@d420a000 {
				compatible = "marvell,mmp2-ccic";
				reg = <0xd420a000 0x800>;
				interrupts = <GIC_SPI 42 IRQ_TYPE_LEVEL_HIGH>;
				clocks = <&soc_clocks MMP2_CLK_CCIC0>;
				clock-names = "axi";
				#clock-cells = <0>;
				clock-output-names = "mclk";
				status = "disabled";
			};

			camera1: camera@d420a800 {
				compatible = "marvell,mmp2-ccic";
				reg = <0xd420a800 0x800>;
				interrupts = <GIC_SPI 30 IRQ_TYPE_LEVEL_HIGH>;
				clocks = <&soc_clocks MMP2_CLK_CCIC1>;
				clock-names = "axi";
				#clock-cells = <0>;
				clock-output-names = "mclk";
				status = "disabled";
			};
		};

		apb@d4000000 {
			compatible = "simple-bus";
			#address-cells = <1>;
			#size-cells = <1>;
			reg = <0xd4000000 0x00200000>;
			ranges;

			timer: timer@d4014000 {
				compatible = "mrvl,mmp-timer";
				reg = <0xd4014000 0x100>;
				interrupts = <GIC_SPI 13 IRQ_TYPE_LEVEL_HIGH>;
				clocks = <&soc_clocks MMP2_CLK_TIMER>;
			};

			uart1: serial@d4030000 {
				compatible = "mrvl,mmp-uart", "intel,xscale-uart";
				reg = <0xd4030000 0x1000>;
				interrupts = <GIC_SPI 27 IRQ_TYPE_LEVEL_HIGH>;
				clocks = <&soc_clocks MMP2_CLK_UART0>;
				resets = <&soc_clocks MMP2_CLK_UART0>;
				reg-shift = <2>;
				status = "disabled";
			};

			uart2: serial@d4017000 {
				compatible = "mrvl,mmp-uart", "intel,xscale-uart";
				reg = <0xd4017000 0x1000>;
				interrupts = <GIC_SPI 28 IRQ_TYPE_LEVEL_HIGH>;
				clocks = <&soc_clocks MMP2_CLK_UART1>;
				resets = <&soc_clocks MMP2_CLK_UART1>;
				reg-shift = <2>;
				status = "disabled";
			};

			uart3: serial@d4018000 {
				compatible = "mrvl,mmp-uart", "intel,xscale-uart";
				reg = <0xd4018000 0x1000>;
				interrupts = <GIC_SPI 24 IRQ_TYPE_LEVEL_HIGH>;
				clocks = <&soc_clocks MMP2_CLK_UART2>;
				resets = <&soc_clocks MMP2_CLK_UART2>;
				reg-shift = <2>;
				status = "disabled";
			};

			uart4: serial@d4016000 {
				compatible = "mrvl,mmp-uart", "intel,xscale-uart";
				reg = <0xd4016000 0x1000>;
				interrupts = <GIC_SPI 46 IRQ_TYPE_LEVEL_HIGH>;
				clocks = <&soc_clocks MMP2_CLK_UART3>;
				resets = <&soc_clocks MMP2_CLK_UART3>;
				reg-shift = <2>;
				status = "disabled";
			};

			gpio: gpio@d4019000 {
				compatible = "marvell,mmp2-gpio";
				#address-cells = <1>;
				#size-cells = <1>;
				reg = <0xd4019000 0x1000>;
				gpio-controller;
				#gpio-cells = <2>;
				interrupts = <GIC_SPI 49 IRQ_TYPE_LEVEL_HIGH>;
				interrupt-names = "gpio_mux";
				clocks = <&soc_clocks MMP2_CLK_GPIO>;
				resets = <&soc_clocks MMP2_CLK_GPIO>;
				interrupt-controller;
				#interrupt-cells = <2>;
				ranges;

				gcb0: gpio@d4019000 {
					reg = <0xd4019000 0x4>;
				};

				gcb1: gpio@d4019004 {
					reg = <0xd4019004 0x4>;
				};

				gcb2: gpio@d4019008 {
					reg = <0xd4019008 0x4>;
				};

				gcb3: gpio@d4019100 {
					reg = <0xd4019100 0x4>;
				};

				gcb4: gpio@d4019104 {
					reg = <0xd4019104 0x4>;
				};

				gcb5: gpio@d4019108 {
					reg = <0xd4019108 0x4>;
				};
			};

			twsi1: i2c@d4011000 {
				compatible = "mrvl,mmp-twsi";
				reg = <0xd4011000 0x70>;
				interrupts = <GIC_SPI 7 IRQ_TYPE_LEVEL_HIGH>;
				clocks = <&soc_clocks MMP2_CLK_TWSI0>;
				resets = <&soc_clocks MMP2_CLK_TWSI0>;
				#address-cells = <1>;
				#size-cells = <0>;
				mrvl,i2c-fast-mode;
				status = "disabled";
			};

			twsi2: i2c@d4031000 {
				compatible = "mrvl,mmp-twsi";
				reg = <0xd4031000 0x70>;
				interrupt-parent = <&twsi_mux>;
				interrupts = <0>;
				clocks = <&soc_clocks MMP2_CLK_TWSI1>;
				resets = <&soc_clocks MMP2_CLK_TWSI1>;
				#address-cells = <1>;
				#size-cells = <0>;
				status = "disabled";
			};

			twsi3: i2c@d4032000 {
				compatible = "mrvl,mmp-twsi";
				reg = <0xd4032000 0x70>;
				interrupt-parent = <&twsi_mux>;
				interrupts = <1>;
				clocks = <&soc_clocks MMP2_CLK_TWSI2>;
				resets = <&soc_clocks MMP2_CLK_TWSI2>;
				#address-cells = <1>;
				#size-cells = <0>;
				status = "disabled";
			};

			twsi4: i2c@d4033000 {
				compatible = "mrvl,mmp-twsi";
				reg = <0xd4033000 0x70>;
				interrupt-parent = <&twsi_mux>;
				interrupts = <2>;
				clocks = <&soc_clocks MMP2_CLK_TWSI3>;
				resets = <&soc_clocks MMP2_CLK_TWSI3>;
				#address-cells = <1>;
				#size-cells = <0>;
				status = "disabled";
			};


			twsi5: i2c@d4033800 {
				compatible = "mrvl,mmp-twsi";
				reg = <0xd4033800 0x70>;
				interrupt-parent = <&twsi_mux>;
				interrupts = <3>;
				clocks = <&soc_clocks MMP2_CLK_TWSI4>;
				resets = <&soc_clocks MMP2_CLK_TWSI4>;
				#address-cells = <1>;
				#size-cells = <0>;
				status = "disabled";
			};

			twsi6: i2c@d4034000 {
				compatible = "mrvl,mmp-twsi";
				reg = <0xd4034000 0x70>;
				interrupt-parent = <&twsi_mux>;
				interrupts = <4>;
				clocks = <&soc_clocks MMP2_CLK_TWSI5>;
				resets = <&soc_clocks MMP2_CLK_TWSI5>;
				#address-cells = <1>;
				#size-cells = <0>;
				status = "disabled";
			};

			rtc: rtc@d4010000 {
				compatible = "mrvl,mmp-rtc";
				reg = <0xd4010000 0x1000>;
				interrupts = <1>, <0>;
				interrupt-names = "rtc 1Hz", "rtc alarm";
				interrupt-parent = <&rtc_mux>;
				clocks = <&soc_clocks MMP2_CLK_RTC>;
				resets = <&soc_clocks MMP2_CLK_RTC>;
				status = "disabled";
			};

			ssp1: spi@d4035000 {
				compatible = "marvell,mmp2-ssp";
				reg = <0xd4035000 0x1000>;
				clocks = <&soc_clocks MMP2_CLK_SSP0>;
				interrupts = <GIC_SPI 0 IRQ_TYPE_LEVEL_HIGH>;
				#address-cells = <1>;
				#size-cells = <0>;
				status = "disabled";
			};

			ssp2: spi@d4036000 {
				compatible = "marvell,mmp2-ssp";
				reg = <0xd4036000 0x1000>;
				clocks = <&soc_clocks MMP2_CLK_SSP1>;
				interrupts = <GIC_SPI 1 IRQ_TYPE_LEVEL_HIGH>;
				#address-cells = <1>;
				#size-cells = <0>;
				status = "disabled";
			};

			ssp3: spi@d4037000 {
				compatible = "marvell,mmp2-ssp";
				reg = <0xd4037000 0x1000>;
				clocks = <&soc_clocks MMP2_CLK_SSP2>;
				interrupts = <GIC_SPI 20 IRQ_TYPE_LEVEL_HIGH>;
				#address-cells = <1>;
				#size-cells = <0>;
				status = "disabled";
			};

			ssp4: spi@d4039000 {
				compatible = "marvell,mmp2-ssp";
				reg = <0xd4039000 0x1000>;
				clocks = <&soc_clocks MMP2_CLK_SSP3>;
				interrupts = <GIC_SPI 21 IRQ_TYPE_LEVEL_HIGH>;
				#address-cells = <1>;
				#size-cells = <0>;
				status = "disabled";
			};
		};

		l2: cache-controller@d0020000 {
			compatible = "marvell,tauros3-cache", "arm,pl310-cache";
			reg = <0xd0020000 0x1000>;
			cache-unified;
			cache-level = <2>;
		};

		soc_clocks: clocks@d4050000 {
			compatible = "marvell,mmp3-clock";
			reg = <0xd4050000 0x1000>,
			      <0xd4282800 0x400>,
			      <0xd4015000 0x1000>;
			reg-names = "mpmu", "apmu", "apbc";
			#clock-cells = <1>;
			#reset-cells = <1>;
			#power-domain-cells = <1>;
		};

		snoop-control-unit@e0000000 {
			compatible = "arm,arm11mp-scu";
			reg = <0xe0000000 0x100>;
		};

		gic: interrupt-controller@e0001000 {
			compatible = "arm,arm11mp-gic";
			interrupt-controller;
			#interrupt-cells = <3>;
			reg = <0xe0001000 0x1000>,
			      <0xe0000100 0x100>;
		};

		local-timer@e0000600 {
			compatible = "arm,arm11mp-twd-timer";
			interrupts = <GIC_PPI 13 (GIC_CPU_MASK_SIMPLE(2) |
						  IRQ_TYPE_EDGE_RISING)>;
			reg = <0xe0000600 0x20>;
		};

		watchdog@e0000620 {
			compatible = "arm,arm11mp-twd-wdt";
			reg = <0xe0000620 0x20>;
			interrupts = <GIC_PPI 14 (GIC_CPU_MASK_SIMPLE(2) |
						  IRQ_TYPE_EDGE_RISING)>;
		};
	};
};<|MERGE_RESOLUTION|>--- conflicted
+++ resolved
@@ -201,11 +201,7 @@
 				status = "disabled";
 			};
 
-<<<<<<< HEAD
-			hsic_phy0: hsic-phy@f0001800 {
-=======
 			hsic_phy0: usb-phy@f0001800 {
->>>>>>> cb799f0a
 				compatible = "marvell,mmp3-hsic-phy";
 				reg = <0xf0001800 0x40>;
 				#phy-cells = <0>;
@@ -226,11 +222,7 @@
 				status = "disabled";
 			};
 
-<<<<<<< HEAD
-			hsic_phy1: hsic-phy@f0002800 {
-=======
 			hsic_phy1: usb-phy@f0002800 {
->>>>>>> cb799f0a
 				compatible = "marvell,mmp3-hsic-phy";
 				reg = <0xf0002800 0x40>;
 				#phy-cells = <0>;
