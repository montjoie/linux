--- conflicted
+++ resolved
@@ -1467,11 +1467,7 @@
 			clock-names = "venc_sel";
 			assigned-clocks = <&topckgen CLK_TOP_VENC_SEL>;
 			assigned-clock-parents = <&topckgen CLK_TOP_VCODECPLL>;
-<<<<<<< HEAD
-			power-domains = <&scpsys MT8173_POWER_DOMAIN_VENC>;
-=======
 			power-domains = <&spm MT8173_POWER_DOMAIN_VENC>;
->>>>>>> 7365df19
 		};
 
 		jpegdec: jpegdec@18004000 {
@@ -1522,11 +1518,7 @@
 			assigned-clocks = <&topckgen CLK_TOP_VENC_LT_SEL>;
 			assigned-clock-parents =
 				 <&topckgen CLK_TOP_VCODECPLL_370P5>;
-<<<<<<< HEAD
-			power-domains = <&scpsys MT8173_POWER_DOMAIN_VENC_LT>;
-=======
 			power-domains = <&spm MT8173_POWER_DOMAIN_VENC_LT>;
->>>>>>> 7365df19
 		};
 	};
 };