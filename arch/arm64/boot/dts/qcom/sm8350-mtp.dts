--- conflicted
+++ resolved
@@ -289,8 +289,6 @@
 	status = "okay";
 };
 
-<<<<<<< HEAD
-=======
 &pon_pwrkey {
 	status = "okay";
 };
@@ -300,7 +298,6 @@
 	linux,code = <KEY_VOLUMEDOWN>;
 };
 
->>>>>>> 754e0b0e
 &qupv3_id_0 {
 	status = "okay";
 };
