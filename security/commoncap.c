/* Common capabilities, needed by capability.o.
 *
 *	This program is free software; you can redistribute it and/or modify
 *	it under the terms of the GNU General Public License as published by
 *	the Free Software Foundation; either version 2 of the License, or
 *	(at your option) any later version.
 *
 */

#include <linux/capability.h>
#include <linux/audit.h>
#include <linux/module.h>
#include <linux/init.h>
#include <linux/kernel.h>
#include <linux/lsm_hooks.h>
#include <linux/file.h>
#include <linux/mm.h>
#include <linux/mman.h>
#include <linux/pagemap.h>
#include <linux/swap.h>
#include <linux/skbuff.h>
#include <linux/netlink.h>
#include <linux/ptrace.h>
#include <linux/xattr.h>
#include <linux/hugetlb.h>
#include <linux/mount.h>
#include <linux/sched.h>
#include <linux/prctl.h>
#include <linux/securebits.h>
#include <linux/user_namespace.h>
#include <linux/binfmts.h>
#include <linux/personality.h>

/*
 * If a non-root user executes a setuid-root binary in
 * !secure(SECURE_NOROOT) mode, then we raise capabilities.
 * However if fE is also set, then the intent is for only
 * the file capabilities to be applied, and the setuid-root
 * bit is left on either to change the uid (plausible) or
 * to get full privilege on a kernel without file capabilities
 * support.  So in that case we do not raise capabilities.
 *
 * Warn if that happens, once per boot.
 */
static void warn_setuid_and_fcaps_mixed(const char *fname)
{
	static int warned;
	if (!warned) {
		printk(KERN_INFO "warning: `%s' has both setuid-root and"
			" effective capabilities. Therefore not raising all"
			" capabilities.\n", fname);
		warned = 1;
	}
}

/**
 * cap_capable - Determine whether a task has a particular effective capability
 * @cred: The credentials to use
 * @ns:  The user namespace in which we need the capability
 * @cap: The capability to check for
 * @audit: Whether to write an audit message or not
 *
 * Determine whether the nominated task has the specified capability amongst
 * its effective set, returning 0 if it does, -ve if it does not.
 *
 * NOTE WELL: cap_has_capability() cannot be used like the kernel's capable()
 * and has_capability() functions.  That is, it has the reverse semantics:
 * cap_has_capability() returns 0 when a task has a capability, but the
 * kernel's capable() and has_capability() returns 1 for this case.
 */
int cap_capable(const struct cred *cred, struct user_namespace *targ_ns,
		int cap, int audit)
{
	struct user_namespace *ns = targ_ns;

	/* See if cred has the capability in the target user namespace
	 * by examining the target user namespace and all of the target
	 * user namespace's parents.
	 */
	for (;;) {
		/* Do we have the necessary capabilities? */
		if (ns == cred->user_ns)
			return cap_raised(cred->cap_effective, cap) ? 0 : -EPERM;

		/*
		 * If we're already at a lower level than we're looking for,
		 * we're done searching.
		 */
		if (ns->level <= cred->user_ns->level)
			return -EPERM;

		/* 
		 * The owner of the user namespace in the parent of the
		 * user namespace has all caps.
		 */
		if ((ns->parent == cred->user_ns) && uid_eq(ns->owner, cred->euid))
			return 0;

		/*
		 * If you have a capability in a parent user ns, then you have
		 * it over all children user namespaces as well.
		 */
		ns = ns->parent;
	}

	/* We never get here */
}

/**
 * cap_settime - Determine whether the current process may set the system clock
 * @ts: The time to set
 * @tz: The timezone to set
 *
 * Determine whether the current process may set the system clock and timezone
 * information, returning 0 if permission granted, -ve if denied.
 */
int cap_settime(const struct timespec64 *ts, const struct timezone *tz)
{
	if (!capable(CAP_SYS_TIME))
		return -EPERM;
	return 0;
}

/**
 * cap_ptrace_access_check - Determine whether the current process may access
 *			   another
 * @child: The process to be accessed
 * @mode: The mode of attachment.
 *
 * If we are in the same or an ancestor user_ns and have all the target
 * task's capabilities, then ptrace access is allowed.
 * If we have the ptrace capability to the target user_ns, then ptrace
 * access is allowed.
 * Else denied.
 *
 * Determine whether a process may access another, returning 0 if permission
 * granted, -ve if denied.
 */
int cap_ptrace_access_check(struct task_struct *child, unsigned int mode)
{
	int ret = 0;
	const struct cred *cred, *child_cred;
	const kernel_cap_t *caller_caps;

	rcu_read_lock();
	cred = current_cred();
	child_cred = __task_cred(child);
	if (mode & PTRACE_MODE_FSCREDS)
		caller_caps = &cred->cap_effective;
	else
		caller_caps = &cred->cap_permitted;
	if (cred->user_ns == child_cred->user_ns &&
	    cap_issubset(child_cred->cap_permitted, *caller_caps))
		goto out;
	if (ns_capable(child_cred->user_ns, CAP_SYS_PTRACE))
		goto out;
	ret = -EPERM;
out:
	rcu_read_unlock();
	return ret;
}

/**
 * cap_ptrace_traceme - Determine whether another process may trace the current
 * @parent: The task proposed to be the tracer
 *
 * If parent is in the same or an ancestor user_ns and has all current's
 * capabilities, then ptrace access is allowed.
 * If parent has the ptrace capability to current's user_ns, then ptrace
 * access is allowed.
 * Else denied.
 *
 * Determine whether the nominated task is permitted to trace the current
 * process, returning 0 if permission is granted, -ve if denied.
 */
int cap_ptrace_traceme(struct task_struct *parent)
{
	int ret = 0;
	const struct cred *cred, *child_cred;

	rcu_read_lock();
	cred = __task_cred(parent);
	child_cred = current_cred();
	if (cred->user_ns == child_cred->user_ns &&
	    cap_issubset(child_cred->cap_permitted, cred->cap_permitted))
		goto out;
	if (has_ns_capability(parent, child_cred->user_ns, CAP_SYS_PTRACE))
		goto out;
	ret = -EPERM;
out:
	rcu_read_unlock();
	return ret;
}

/**
 * cap_capget - Retrieve a task's capability sets
 * @target: The task from which to retrieve the capability sets
 * @effective: The place to record the effective set
 * @inheritable: The place to record the inheritable set
 * @permitted: The place to record the permitted set
 *
 * This function retrieves the capabilities of the nominated task and returns
 * them to the caller.
 */
int cap_capget(struct task_struct *target, kernel_cap_t *effective,
	       kernel_cap_t *inheritable, kernel_cap_t *permitted)
{
	const struct cred *cred;

	/* Derived from kernel/capability.c:sys_capget. */
	rcu_read_lock();
	cred = __task_cred(target);
	*effective   = cred->cap_effective;
	*inheritable = cred->cap_inheritable;
	*permitted   = cred->cap_permitted;
	rcu_read_unlock();
	return 0;
}

/*
 * Determine whether the inheritable capabilities are limited to the old
 * permitted set.  Returns 1 if they are limited, 0 if they are not.
 */
static inline int cap_inh_is_capped(void)
{

	/* they are so limited unless the current task has the CAP_SETPCAP
	 * capability
	 */
	if (cap_capable(current_cred(), current_cred()->user_ns,
			CAP_SETPCAP, SECURITY_CAP_AUDIT) == 0)
		return 0;
	return 1;
}

/**
 * cap_capset - Validate and apply proposed changes to current's capabilities
 * @new: The proposed new credentials; alterations should be made here
 * @old: The current task's current credentials
 * @effective: A pointer to the proposed new effective capabilities set
 * @inheritable: A pointer to the proposed new inheritable capabilities set
 * @permitted: A pointer to the proposed new permitted capabilities set
 *
 * This function validates and applies a proposed mass change to the current
 * process's capability sets.  The changes are made to the proposed new
 * credentials, and assuming no error, will be committed by the caller of LSM.
 */
int cap_capset(struct cred *new,
	       const struct cred *old,
	       const kernel_cap_t *effective,
	       const kernel_cap_t *inheritable,
	       const kernel_cap_t *permitted)
{
	if (cap_inh_is_capped() &&
	    !cap_issubset(*inheritable,
			  cap_combine(old->cap_inheritable,
				      old->cap_permitted)))
		/* incapable of using this inheritable set */
		return -EPERM;

	if (!cap_issubset(*inheritable,
			  cap_combine(old->cap_inheritable,
				      old->cap_bset)))
		/* no new pI capabilities outside bounding set */
		return -EPERM;

	/* verify restrictions on target's new Permitted set */
	if (!cap_issubset(*permitted, old->cap_permitted))
		return -EPERM;

	/* verify the _new_Effective_ is a subset of the _new_Permitted_ */
	if (!cap_issubset(*effective, *permitted))
		return -EPERM;

	new->cap_effective   = *effective;
	new->cap_inheritable = *inheritable;
	new->cap_permitted   = *permitted;

	/*
	 * Mask off ambient bits that are no longer both permitted and
	 * inheritable.
	 */
	new->cap_ambient = cap_intersect(new->cap_ambient,
					 cap_intersect(*permitted,
						       *inheritable));
	if (WARN_ON(!cap_ambient_invariant_ok(new)))
		return -EINVAL;
	return 0;
}

/**
 * cap_inode_need_killpriv - Determine if inode change affects privileges
 * @dentry: The inode/dentry in being changed with change marked ATTR_KILL_PRIV
 *
 * Determine if an inode having a change applied that's marked ATTR_KILL_PRIV
 * affects the security markings on that inode, and if it is, should
 * inode_killpriv() be invoked or the change rejected.
 *
 * Returns 1 if security.capability has a value, meaning inode_killpriv()
 * is required, 0 otherwise, meaning inode_killpriv() is not required.
 */
int cap_inode_need_killpriv(struct dentry *dentry)
{
	struct inode *inode = d_backing_inode(dentry);
	int error;

	error = __vfs_getxattr(dentry, inode, XATTR_NAME_CAPS, NULL, 0);
	return error > 0;
}

/**
 * cap_inode_killpriv - Erase the security markings on an inode
 * @dentry: The inode/dentry to alter
 *
 * Erase the privilege-enhancing security markings on an inode.
 *
 * Returns 0 if successful, -ve on error.
 */
int cap_inode_killpriv(struct dentry *dentry)
{
	int error;

	error = __vfs_removexattr(dentry, XATTR_NAME_CAPS);
	if (error == -EOPNOTSUPP)
		error = 0;
	return error;
}

static bool rootid_owns_currentns(kuid_t kroot)
{
	struct user_namespace *ns;

	if (!uid_valid(kroot))
		return false;

	for (ns = current_user_ns(); ; ns = ns->parent) {
		if (from_kuid(ns, kroot) == 0)
			return true;
		if (ns == &init_user_ns)
			break;
	}

	return false;
}

static __u32 sansflags(__u32 m)
{
	return m & ~VFS_CAP_FLAGS_EFFECTIVE;
}

static bool is_v2header(size_t size, __le32 magic)
{
	__u32 m = le32_to_cpu(magic);
	if (size != XATTR_CAPS_SZ_2)
		return false;
	return sansflags(m) == VFS_CAP_REVISION_2;
}

static bool is_v3header(size_t size, __le32 magic)
{
	__u32 m = le32_to_cpu(magic);

	if (size != XATTR_CAPS_SZ_3)
		return false;
	return sansflags(m) == VFS_CAP_REVISION_3;
}

/*
 * getsecurity: We are called for security.* before any attempt to read the
 * xattr from the inode itself.
 *
 * This gives us a chance to read the on-disk value and convert it.  If we
 * return -EOPNOTSUPP, then vfs_getxattr() will call the i_op handler.
 *
 * Note we are not called by vfs_getxattr_alloc(), but that is only called
 * by the integrity subsystem, which really wants the unconverted values -
 * so that's good.
 */
int cap_inode_getsecurity(struct inode *inode, const char *name, void **buffer,
			  bool alloc)
{
	int size, ret;
	kuid_t kroot;
	uid_t root, mappedroot;
	char *tmpbuf = NULL;
	struct vfs_cap_data *cap;
	struct vfs_ns_cap_data *nscap;
	struct dentry *dentry;
	struct user_namespace *fs_ns;

	if (strcmp(name, "capability") != 0)
		return -EOPNOTSUPP;

	dentry = d_find_alias(inode);
	if (!dentry)
		return -EINVAL;

	size = sizeof(struct vfs_ns_cap_data);
	ret = (int) vfs_getxattr_alloc(dentry, XATTR_NAME_CAPS,
				 &tmpbuf, size, GFP_NOFS);
	dput(dentry);

	if (ret < 0)
		return ret;

	fs_ns = inode->i_sb->s_user_ns;
	cap = (struct vfs_cap_data *) tmpbuf;
	if (is_v2header((size_t) ret, cap->magic_etc)) {
		/* If this is sizeof(vfs_cap_data) then we're ok with the
		 * on-disk value, so return that.  */
		if (alloc)
			*buffer = tmpbuf;
		else
			kfree(tmpbuf);
		return ret;
	} else if (!is_v3header((size_t) ret, cap->magic_etc)) {
		kfree(tmpbuf);
		return -EINVAL;
	}

	nscap = (struct vfs_ns_cap_data *) tmpbuf;
	root = le32_to_cpu(nscap->rootid);
	kroot = make_kuid(fs_ns, root);

	/* If the root kuid maps to a valid uid in current ns, then return
	 * this as a nscap. */
	mappedroot = from_kuid(current_user_ns(), kroot);
	if (mappedroot != (uid_t)-1 && mappedroot != (uid_t)0) {
		if (alloc) {
			*buffer = tmpbuf;
			nscap->rootid = cpu_to_le32(mappedroot);
		} else
			kfree(tmpbuf);
		return size;
	}

	if (!rootid_owns_currentns(kroot)) {
		kfree(tmpbuf);
		return -EOPNOTSUPP;
	}

	/* This comes from a parent namespace.  Return as a v2 capability */
	size = sizeof(struct vfs_cap_data);
	if (alloc) {
		*buffer = kmalloc(size, GFP_ATOMIC);
		if (*buffer) {
			struct vfs_cap_data *cap = *buffer;
			__le32 nsmagic, magic;
			magic = VFS_CAP_REVISION_2;
			nsmagic = le32_to_cpu(nscap->magic_etc);
			if (nsmagic & VFS_CAP_FLAGS_EFFECTIVE)
				magic |= VFS_CAP_FLAGS_EFFECTIVE;
			memcpy(&cap->data, &nscap->data, sizeof(__le32) * 2 * VFS_CAP_U32);
			cap->magic_etc = cpu_to_le32(magic);
		}
	}
	kfree(tmpbuf);
	return size;
}

static kuid_t rootid_from_xattr(const void *value, size_t size,
				struct user_namespace *task_ns)
{
	const struct vfs_ns_cap_data *nscap = value;
	uid_t rootid = 0;

	if (size == XATTR_CAPS_SZ_3)
		rootid = le32_to_cpu(nscap->rootid);

	return make_kuid(task_ns, rootid);
}

static bool validheader(size_t size, __le32 magic)
{
	return is_v2header(size, magic) || is_v3header(size, magic);
}

/*
 * User requested a write of security.capability.  If needed, update the
 * xattr to change from v2 to v3, or to fixup the v3 rootid.
 *
 * If all is ok, we return the new size, on error return < 0.
 */
int cap_convert_nscap(struct dentry *dentry, void **ivalue, size_t size)
{
	struct vfs_ns_cap_data *nscap;
	uid_t nsrootid;
	const struct vfs_cap_data *cap = *ivalue;
	__u32 magic, nsmagic;
	struct inode *inode = d_backing_inode(dentry);
	struct user_namespace *task_ns = current_user_ns(),
		*fs_ns = inode->i_sb->s_user_ns;
	kuid_t rootid;
	size_t newsize;

	if (!*ivalue)
		return -EINVAL;
	if (!validheader(size, cap->magic_etc))
		return -EINVAL;
	if (!capable_wrt_inode_uidgid(inode, CAP_SETFCAP))
		return -EPERM;
	if (size == XATTR_CAPS_SZ_2)
		if (ns_capable(inode->i_sb->s_user_ns, CAP_SETFCAP))
			/* user is privileged, just write the v2 */
			return size;

	rootid = rootid_from_xattr(*ivalue, size, task_ns);
	if (!uid_valid(rootid))
		return -EINVAL;

	nsrootid = from_kuid(fs_ns, rootid);
	if (nsrootid == -1)
		return -EINVAL;

	newsize = sizeof(struct vfs_ns_cap_data);
	nscap = kmalloc(newsize, GFP_ATOMIC);
	if (!nscap)
		return -ENOMEM;
	nscap->rootid = cpu_to_le32(nsrootid);
	nsmagic = VFS_CAP_REVISION_3;
	magic = le32_to_cpu(cap->magic_etc);
	if (magic & VFS_CAP_FLAGS_EFFECTIVE)
		nsmagic |= VFS_CAP_FLAGS_EFFECTIVE;
	nscap->magic_etc = cpu_to_le32(nsmagic);
	memcpy(&nscap->data, &cap->data, sizeof(__le32) * 2 * VFS_CAP_U32);

	kvfree(*ivalue);
	*ivalue = nscap;
	return newsize;
}

/*
 * Calculate the new process capability sets from the capability sets attached
 * to a file.
 */
static inline int bprm_caps_from_vfs_caps(struct cpu_vfs_cap_data *caps,
					  struct linux_binprm *bprm,
					  bool *effective,
					  bool *has_fcap)
{
	struct cred *new = bprm->cred;
	unsigned i;
	int ret = 0;

	if (caps->magic_etc & VFS_CAP_FLAGS_EFFECTIVE)
		*effective = true;

	if (caps->magic_etc & VFS_CAP_REVISION_MASK)
		*has_fcap = true;

	CAP_FOR_EACH_U32(i) {
		__u32 permitted = caps->permitted.cap[i];
		__u32 inheritable = caps->inheritable.cap[i];

		/*
		 * pP' = (X & fP) | (pI & fI)
		 * The addition of pA' is handled later.
		 */
		new->cap_permitted.cap[i] =
			(new->cap_bset.cap[i] & permitted) |
			(new->cap_inheritable.cap[i] & inheritable);

		if (permitted & ~new->cap_permitted.cap[i])
			/* insufficient to execute correctly */
			ret = -EPERM;
	}

	/*
	 * For legacy apps, with no internal support for recognizing they
	 * do not have enough capabilities, we return an error if they are
	 * missing some "forced" (aka file-permitted) capabilities.
	 */
	return *effective ? ret : 0;
}

/*
 * Extract the on-exec-apply capability sets for an executable file.
 */
int get_vfs_caps_from_disk(const struct dentry *dentry, struct cpu_vfs_cap_data *cpu_caps)
{
	struct inode *inode = d_backing_inode(dentry);
	__u32 magic_etc;
	unsigned tocopy, i;
	int size;
	struct vfs_ns_cap_data data, *nscaps = &data;
	struct vfs_cap_data *caps = (struct vfs_cap_data *) &data;
	kuid_t rootkuid;
<<<<<<< HEAD
	struct user_namespace *fs_ns = inode->i_sb->s_user_ns;
=======
	struct user_namespace *fs_ns;
>>>>>>> 9abd04af

	memset(cpu_caps, 0, sizeof(struct cpu_vfs_cap_data));

	if (!inode)
		return -ENODATA;

	fs_ns = inode->i_sb->s_user_ns;
	size = __vfs_getxattr((struct dentry *)dentry, inode,
			      XATTR_NAME_CAPS, &data, XATTR_CAPS_SZ);
	if (size == -ENODATA || size == -EOPNOTSUPP)
		/* no data, that's ok */
		return -ENODATA;

	if (size < 0)
		return size;

	if (size < sizeof(magic_etc))
		return -EINVAL;

	cpu_caps->magic_etc = magic_etc = le32_to_cpu(caps->magic_etc);

	rootkuid = make_kuid(fs_ns, 0);
	switch (magic_etc & VFS_CAP_REVISION_MASK) {
	case VFS_CAP_REVISION_1:
		if (size != XATTR_CAPS_SZ_1)
			return -EINVAL;
		tocopy = VFS_CAP_U32_1;
		break;
	case VFS_CAP_REVISION_2:
		if (size != XATTR_CAPS_SZ_2)
			return -EINVAL;
		tocopy = VFS_CAP_U32_2;
		break;
	case VFS_CAP_REVISION_3:
		if (size != XATTR_CAPS_SZ_3)
			return -EINVAL;
		tocopy = VFS_CAP_U32_3;
		rootkuid = make_kuid(fs_ns, le32_to_cpu(nscaps->rootid));
		break;

	default:
		return -EINVAL;
	}
	/* Limit the caps to the mounter of the filesystem
	 * or the more limited uid specified in the xattr.
	 */
	if (!rootid_owns_currentns(rootkuid))
		return -ENODATA;

	CAP_FOR_EACH_U32(i) {
		if (i >= tocopy)
			break;
		cpu_caps->permitted.cap[i] = le32_to_cpu(caps->data[i].permitted);
		cpu_caps->inheritable.cap[i] = le32_to_cpu(caps->data[i].inheritable);
	}

	cpu_caps->permitted.cap[CAP_LAST_U32] &= CAP_LAST_U32_VALID_MASK;
	cpu_caps->inheritable.cap[CAP_LAST_U32] &= CAP_LAST_U32_VALID_MASK;

	return 0;
}

/*
 * Attempt to get the on-exec apply capability sets for an executable file from
 * its xattrs and, if present, apply them to the proposed credentials being
 * constructed by execve().
 */
static int get_file_caps(struct linux_binprm *bprm, bool *effective, bool *has_fcap)
{
	int rc = 0;
	struct cpu_vfs_cap_data vcaps;

	cap_clear(bprm->cred->cap_permitted);

	if (!file_caps_enabled)
		return 0;

	if (!mnt_may_suid(bprm->file->f_path.mnt))
		return 0;

	/*
	 * This check is redundant with mnt_may_suid() but is kept to make
	 * explicit that capability bits are limited to s_user_ns and its
	 * descendants.
	 */
	if (!current_in_userns(bprm->file->f_path.mnt->mnt_sb->s_user_ns))
		return 0;

	rc = get_vfs_caps_from_disk(bprm->file->f_path.dentry, &vcaps);
	if (rc < 0) {
		if (rc == -EINVAL)
			printk(KERN_NOTICE "Invalid argument reading file caps for %s\n",
					bprm->filename);
		else if (rc == -ENODATA)
			rc = 0;
		goto out;
	}

	rc = bprm_caps_from_vfs_caps(&vcaps, bprm, effective, has_fcap);
	if (rc == -EINVAL)
		printk(KERN_NOTICE "%s: cap_from_disk returned %d for %s\n",
		       __func__, rc, bprm->filename);

out:
	if (rc)
		cap_clear(bprm->cred->cap_permitted);

	return rc;
}

static inline bool root_privileged(void) { return !issecure(SECURE_NOROOT); }

static inline bool __is_real(kuid_t uid, struct cred *cred)
{ return uid_eq(cred->uid, uid); }

static inline bool __is_eff(kuid_t uid, struct cred *cred)
{ return uid_eq(cred->euid, uid); }

static inline bool __is_suid(kuid_t uid, struct cred *cred)
{ return !__is_real(uid, cred) && __is_eff(uid, cred); }

/*
 * handle_privileged_root - Handle case of privileged root
 * @bprm: The execution parameters, including the proposed creds
 * @has_fcap: Are any file capabilities set?
 * @effective: Do we have effective root privilege?
 * @root_uid: This namespace' root UID WRT initial USER namespace
 *
 * Handle the case where root is privileged and hasn't been neutered by
 * SECURE_NOROOT.  If file capabilities are set, they won't be combined with
 * set UID root and nothing is changed.  If we are root, cap_permitted is
 * updated.  If we have become set UID root, the effective bit is set.
 */
static void handle_privileged_root(struct linux_binprm *bprm, bool has_fcap,
				   bool *effective, kuid_t root_uid)
{
	const struct cred *old = current_cred();
	struct cred *new = bprm->cred;

	if (!root_privileged())
		return;
	/*
	 * If the legacy file capability is set, then don't set privs
	 * for a setuid root binary run by a non-root user.  Do set it
	 * for a root user just to cause least surprise to an admin.
	 */
	if (has_fcap && __is_suid(root_uid, new)) {
		warn_setuid_and_fcaps_mixed(bprm->filename);
		return;
	}
	/*
	 * To support inheritance of root-permissions and suid-root
	 * executables under compatibility mode, we override the
	 * capability sets for the file.
	 */
	if (__is_eff(root_uid, new) || __is_real(root_uid, new)) {
		/* pP' = (cap_bset & ~0) | (pI & ~0) */
		new->cap_permitted = cap_combine(old->cap_bset,
						 old->cap_inheritable);
	}
	/*
	 * If only the real uid is 0, we do not set the effective bit.
	 */
	if (__is_eff(root_uid, new))
		*effective = true;
}

#define __cap_gained(field, target, source) \
	!cap_issubset(target->cap_##field, source->cap_##field)
#define __cap_grew(target, source, cred) \
	!cap_issubset(cred->cap_##target, cred->cap_##source)
#define __cap_full(field, cred) \
	cap_issubset(CAP_FULL_SET, cred->cap_##field)

static inline bool __is_setuid(struct cred *new, const struct cred *old)
{ return !uid_eq(new->euid, old->uid); }

static inline bool __is_setgid(struct cred *new, const struct cred *old)
{ return !gid_eq(new->egid, old->gid); }

/*
 * 1) Audit candidate if current->cap_effective is set
 *
 * We do not bother to audit if 3 things are true:
 *   1) cap_effective has all caps
 *   2) we became root *OR* are were already root
 *   3) root is supposed to have all caps (SECURE_NOROOT)
 * Since this is just a normal root execing a process.
 *
 * Number 1 above might fail if you don't have a full bset, but I think
 * that is interesting information to audit.
 *
 * A number of other conditions require logging:
 * 2) something prevented setuid root getting all caps
 * 3) non-setuid root gets fcaps
 * 4) non-setuid root gets ambient
 */
static inline bool nonroot_raised_pE(struct cred *new, const struct cred *old,
				     kuid_t root, bool has_fcap)
{
	bool ret = false;

	if ((__cap_grew(effective, ambient, new) &&
	     !(__cap_full(effective, new) &&
	       (__is_eff(root, new) || __is_real(root, new)) &&
	       root_privileged())) ||
	    (root_privileged() &&
	     __is_suid(root, new) &&
	     !__cap_full(effective, new)) ||
	    (!__is_setuid(new, old) &&
	     ((has_fcap &&
	       __cap_gained(permitted, new, old)) ||
	      __cap_gained(ambient, new, old))))

		ret = true;

	return ret;
}

/**
 * cap_bprm_set_creds - Set up the proposed credentials for execve().
 * @bprm: The execution parameters, including the proposed creds
 *
 * Set up the proposed credentials for a new execution context being
 * constructed by execve().  The proposed creds in @bprm->cred is altered,
 * which won't take effect immediately.  Returns 0 if successful, -ve on error.
 */
int cap_bprm_set_creds(struct linux_binprm *bprm)
{
	const struct cred *old = current_cred();
	struct cred *new = bprm->cred;
	bool effective = false, has_fcap = false, is_setid;
	int ret;
	kuid_t root_uid;

	if (WARN_ON(!cap_ambient_invariant_ok(old)))
		return -EPERM;

	ret = get_file_caps(bprm, &effective, &has_fcap);
	if (ret < 0)
		return ret;

	root_uid = make_kuid(new->user_ns, 0);

	handle_privileged_root(bprm, has_fcap, &effective, root_uid);

	/* if we have fs caps, clear dangerous personality flags */
	if (__cap_gained(permitted, new, old))
		bprm->per_clear |= PER_CLEAR_ON_SETID;

	/* Don't let someone trace a set[ug]id/setpcap binary with the revised
	 * credentials unless they have the appropriate permit.
	 *
	 * In addition, if NO_NEW_PRIVS, then ensure we get no new privs.
	 */
	is_setid = __is_setuid(new, old) || __is_setgid(new, old);

	if ((is_setid || __cap_gained(permitted, new, old)) &&
	    ((bprm->unsafe & ~LSM_UNSAFE_PTRACE) ||
	     !ptracer_capable(current, new->user_ns))) {
		/* downgrade; they get no more than they had, and maybe less */
		if (!ns_capable(new->user_ns, CAP_SETUID) ||
		    (bprm->unsafe & LSM_UNSAFE_NO_NEW_PRIVS)) {
			new->euid = new->uid;
			new->egid = new->gid;
		}
		new->cap_permitted = cap_intersect(new->cap_permitted,
						   old->cap_permitted);
	}

	new->suid = new->fsuid = new->euid;
	new->sgid = new->fsgid = new->egid;

	/* File caps or setid cancels ambient. */
	if (has_fcap || is_setid)
		cap_clear(new->cap_ambient);

	/*
	 * Now that we've computed pA', update pP' to give:
	 *   pP' = (X & fP) | (pI & fI) | pA'
	 */
	new->cap_permitted = cap_combine(new->cap_permitted, new->cap_ambient);

	/*
	 * Set pE' = (fE ? pP' : pA').  Because pA' is zero if fE is set,
	 * this is the same as pE' = (fE ? pP' : 0) | pA'.
	 */
	if (effective)
		new->cap_effective = new->cap_permitted;
	else
		new->cap_effective = new->cap_ambient;

	if (WARN_ON(!cap_ambient_invariant_ok(new)))
		return -EPERM;

<<<<<<< HEAD
	/*
	 * Audit candidate if current->cap_effective is set
	 *
	 * We do not bother to audit if 3 things are true:
	 *   1) cap_effective has all caps
	 *   2) we are root
	 *   3) root is supposed to have all caps (SECURE_NOROOT)
	 * Since this is just a normal root execing a process.
	 *
	 * Number 1 above might fail if you don't have a full bset, but I think
	 * that is interesting information to audit.
	 */
	if (!cap_issubset(new->cap_effective, new->cap_ambient)) {
		if (!cap_issubset(CAP_FULL_SET, new->cap_effective) ||
		    !uid_eq(new->euid, root_uid) || !uid_eq(new->uid, root_uid) ||
		    issecure(SECURE_NOROOT)) {
			ret = audit_log_bprm_fcaps(bprm, new, old);
			if (ret < 0)
				return ret;
		}
=======
	if (nonroot_raised_pE(new, old, root_uid, has_fcap)) {
		ret = audit_log_bprm_fcaps(bprm, new, old);
		if (ret < 0)
			return ret;
>>>>>>> 9abd04af
	}

	new->securebits &= ~issecure_mask(SECURE_KEEP_CAPS);

	if (WARN_ON(!cap_ambient_invariant_ok(new)))
		return -EPERM;

	/* Check for privilege-elevated exec. */
	bprm->cap_elevated = 0;
<<<<<<< HEAD
	if (is_setid) {
		bprm->cap_elevated = 1;
	} else if (!uid_eq(new->uid, root_uid)) {
		if (effective ||
		    !cap_issubset(new->cap_permitted, new->cap_ambient))
			bprm->cap_elevated = 1;
	}
=======
	if (is_setid ||
	    (!__is_real(root_uid, new) &&
	     (effective ||
	      __cap_grew(permitted, ambient, new))))
		bprm->cap_elevated = 1;
>>>>>>> 9abd04af

	return 0;
}

/**
 * cap_inode_setxattr - Determine whether an xattr may be altered
 * @dentry: The inode/dentry being altered
 * @name: The name of the xattr to be changed
 * @value: The value that the xattr will be changed to
 * @size: The size of value
 * @flags: The replacement flag
 *
 * Determine whether an xattr may be altered or set on an inode, returning 0 if
 * permission is granted, -ve if denied.
 *
 * This is used to make sure security xattrs don't get updated or set by those
 * who aren't privileged to do so.
 */
int cap_inode_setxattr(struct dentry *dentry, const char *name,
		       const void *value, size_t size, int flags)
{
	/* Ignore non-security xattrs */
	if (strncmp(name, XATTR_SECURITY_PREFIX,
			sizeof(XATTR_SECURITY_PREFIX) - 1) != 0)
		return 0;

	/*
	 * For XATTR_NAME_CAPS the check will be done in
	 * cap_convert_nscap(), called by setxattr()
	 */
	if (strcmp(name, XATTR_NAME_CAPS) == 0)
		return 0;

	if (!capable(CAP_SYS_ADMIN))
		return -EPERM;
	return 0;
}

/**
 * cap_inode_removexattr - Determine whether an xattr may be removed
 * @dentry: The inode/dentry being altered
 * @name: The name of the xattr to be changed
 *
 * Determine whether an xattr may be removed from an inode, returning 0 if
 * permission is granted, -ve if denied.
 *
 * This is used to make sure security xattrs don't get removed by those who
 * aren't privileged to remove them.
 */
int cap_inode_removexattr(struct dentry *dentry, const char *name)
{
	/* Ignore non-security xattrs */
	if (strncmp(name, XATTR_SECURITY_PREFIX,
			sizeof(XATTR_SECURITY_PREFIX) - 1) != 0)
		return 0;

	if (strcmp(name, XATTR_NAME_CAPS) == 0) {
		/* security.capability gets namespaced */
		struct inode *inode = d_backing_inode(dentry);
		if (!inode)
			return -EINVAL;
		if (!capable_wrt_inode_uidgid(inode, CAP_SETFCAP))
			return -EPERM;
		return 0;
	}

	if (!capable(CAP_SYS_ADMIN))
		return -EPERM;
	return 0;
}

/*
 * cap_emulate_setxuid() fixes the effective / permitted capabilities of
 * a process after a call to setuid, setreuid, or setresuid.
 *
 *  1) When set*uiding _from_ one of {r,e,s}uid == 0 _to_ all of
 *  {r,e,s}uid != 0, the permitted and effective capabilities are
 *  cleared.
 *
 *  2) When set*uiding _from_ euid == 0 _to_ euid != 0, the effective
 *  capabilities of the process are cleared.
 *
 *  3) When set*uiding _from_ euid != 0 _to_ euid == 0, the effective
 *  capabilities are set to the permitted capabilities.
 *
 *  fsuid is handled elsewhere. fsuid == 0 and {r,e,s}uid!= 0 should
 *  never happen.
 *
 *  -astor
 *
 * cevans - New behaviour, Oct '99
 * A process may, via prctl(), elect to keep its capabilities when it
 * calls setuid() and switches away from uid==0. Both permitted and
 * effective sets will be retained.
 * Without this change, it was impossible for a daemon to drop only some
 * of its privilege. The call to setuid(!=0) would drop all privileges!
 * Keeping uid 0 is not an option because uid 0 owns too many vital
 * files..
 * Thanks to Olaf Kirch and Peter Benie for spotting this.
 */
static inline void cap_emulate_setxuid(struct cred *new, const struct cred *old)
{
	kuid_t root_uid = make_kuid(old->user_ns, 0);

	if ((uid_eq(old->uid, root_uid) ||
	     uid_eq(old->euid, root_uid) ||
	     uid_eq(old->suid, root_uid)) &&
	    (!uid_eq(new->uid, root_uid) &&
	     !uid_eq(new->euid, root_uid) &&
	     !uid_eq(new->suid, root_uid))) {
		if (!issecure(SECURE_KEEP_CAPS)) {
			cap_clear(new->cap_permitted);
			cap_clear(new->cap_effective);
		}

		/*
		 * Pre-ambient programs expect setresuid to nonroot followed
		 * by exec to drop capabilities.  We should make sure that
		 * this remains the case.
		 */
		cap_clear(new->cap_ambient);
	}
	if (uid_eq(old->euid, root_uid) && !uid_eq(new->euid, root_uid))
		cap_clear(new->cap_effective);
	if (!uid_eq(old->euid, root_uid) && uid_eq(new->euid, root_uid))
		new->cap_effective = new->cap_permitted;
}

/**
 * cap_task_fix_setuid - Fix up the results of setuid() call
 * @new: The proposed credentials
 * @old: The current task's current credentials
 * @flags: Indications of what has changed
 *
 * Fix up the results of setuid() call before the credential changes are
 * actually applied, returning 0 to grant the changes, -ve to deny them.
 */
int cap_task_fix_setuid(struct cred *new, const struct cred *old, int flags)
{
	switch (flags) {
	case LSM_SETID_RE:
	case LSM_SETID_ID:
	case LSM_SETID_RES:
		/* juggle the capabilities to follow [RES]UID changes unless
		 * otherwise suppressed */
		if (!issecure(SECURE_NO_SETUID_FIXUP))
			cap_emulate_setxuid(new, old);
		break;

	case LSM_SETID_FS:
		/* juggle the capabilties to follow FSUID changes, unless
		 * otherwise suppressed
		 *
		 * FIXME - is fsuser used for all CAP_FS_MASK capabilities?
		 *          if not, we might be a bit too harsh here.
		 */
		if (!issecure(SECURE_NO_SETUID_FIXUP)) {
			kuid_t root_uid = make_kuid(old->user_ns, 0);
			if (uid_eq(old->fsuid, root_uid) && !uid_eq(new->fsuid, root_uid))
				new->cap_effective =
					cap_drop_fs_set(new->cap_effective);

			if (!uid_eq(old->fsuid, root_uid) && uid_eq(new->fsuid, root_uid))
				new->cap_effective =
					cap_raise_fs_set(new->cap_effective,
							 new->cap_permitted);
		}
		break;

	default:
		return -EINVAL;
	}

	return 0;
}

/*
 * Rationale: code calling task_setscheduler, task_setioprio, and
 * task_setnice, assumes that
 *   . if capable(cap_sys_nice), then those actions should be allowed
 *   . if not capable(cap_sys_nice), but acting on your own processes,
 *   	then those actions should be allowed
 * This is insufficient now since you can call code without suid, but
 * yet with increased caps.
 * So we check for increased caps on the target process.
 */
static int cap_safe_nice(struct task_struct *p)
{
	int is_subset, ret = 0;

	rcu_read_lock();
	is_subset = cap_issubset(__task_cred(p)->cap_permitted,
				 current_cred()->cap_permitted);
	if (!is_subset && !ns_capable(__task_cred(p)->user_ns, CAP_SYS_NICE))
		ret = -EPERM;
	rcu_read_unlock();

	return ret;
}

/**
 * cap_task_setscheduler - Detemine if scheduler policy change is permitted
 * @p: The task to affect
 *
 * Detemine if the requested scheduler policy change is permitted for the
 * specified task, returning 0 if permission is granted, -ve if denied.
 */
int cap_task_setscheduler(struct task_struct *p)
{
	return cap_safe_nice(p);
}

/**
 * cap_task_ioprio - Detemine if I/O priority change is permitted
 * @p: The task to affect
 * @ioprio: The I/O priority to set
 *
 * Detemine if the requested I/O priority change is permitted for the specified
 * task, returning 0 if permission is granted, -ve if denied.
 */
int cap_task_setioprio(struct task_struct *p, int ioprio)
{
	return cap_safe_nice(p);
}

/**
 * cap_task_ioprio - Detemine if task priority change is permitted
 * @p: The task to affect
 * @nice: The nice value to set
 *
 * Detemine if the requested task priority change is permitted for the
 * specified task, returning 0 if permission is granted, -ve if denied.
 */
int cap_task_setnice(struct task_struct *p, int nice)
{
	return cap_safe_nice(p);
}

/*
 * Implement PR_CAPBSET_DROP.  Attempt to remove the specified capability from
 * the current task's bounding set.  Returns 0 on success, -ve on error.
 */
static int cap_prctl_drop(unsigned long cap)
{
	struct cred *new;

	if (!ns_capable(current_user_ns(), CAP_SETPCAP))
		return -EPERM;
	if (!cap_valid(cap))
		return -EINVAL;

	new = prepare_creds();
	if (!new)
		return -ENOMEM;
	cap_lower(new->cap_bset, cap);
	return commit_creds(new);
}

/**
 * cap_task_prctl - Implement process control functions for this security module
 * @option: The process control function requested
 * @arg2, @arg3, @arg4, @arg5: The argument data for this function
 *
 * Allow process control functions (sys_prctl()) to alter capabilities; may
 * also deny access to other functions not otherwise implemented here.
 *
 * Returns 0 or +ve on success, -ENOSYS if this function is not implemented
 * here, other -ve on error.  If -ENOSYS is returned, sys_prctl() and other LSM
 * modules will consider performing the function.
 */
int cap_task_prctl(int option, unsigned long arg2, unsigned long arg3,
		   unsigned long arg4, unsigned long arg5)
{
	const struct cred *old = current_cred();
	struct cred *new;

	switch (option) {
	case PR_CAPBSET_READ:
		if (!cap_valid(arg2))
			return -EINVAL;
		return !!cap_raised(old->cap_bset, arg2);

	case PR_CAPBSET_DROP:
		return cap_prctl_drop(arg2);

	/*
	 * The next four prctl's remain to assist with transitioning a
	 * system from legacy UID=0 based privilege (when filesystem
	 * capabilities are not in use) to a system using filesystem
	 * capabilities only - as the POSIX.1e draft intended.
	 *
	 * Note:
	 *
	 *  PR_SET_SECUREBITS =
	 *      issecure_mask(SECURE_KEEP_CAPS_LOCKED)
	 *    | issecure_mask(SECURE_NOROOT)
	 *    | issecure_mask(SECURE_NOROOT_LOCKED)
	 *    | issecure_mask(SECURE_NO_SETUID_FIXUP)
	 *    | issecure_mask(SECURE_NO_SETUID_FIXUP_LOCKED)
	 *
	 * will ensure that the current process and all of its
	 * children will be locked into a pure
	 * capability-based-privilege environment.
	 */
	case PR_SET_SECUREBITS:
		if ((((old->securebits & SECURE_ALL_LOCKS) >> 1)
		     & (old->securebits ^ arg2))			/*[1]*/
		    || ((old->securebits & SECURE_ALL_LOCKS & ~arg2))	/*[2]*/
		    || (arg2 & ~(SECURE_ALL_LOCKS | SECURE_ALL_BITS))	/*[3]*/
		    || (cap_capable(current_cred(),
				    current_cred()->user_ns, CAP_SETPCAP,
				    SECURITY_CAP_AUDIT) != 0)		/*[4]*/
			/*
			 * [1] no changing of bits that are locked
			 * [2] no unlocking of locks
			 * [3] no setting of unsupported bits
			 * [4] doing anything requires privilege (go read about
			 *     the "sendmail capabilities bug")
			 */
		    )
			/* cannot change a locked bit */
			return -EPERM;

		new = prepare_creds();
		if (!new)
			return -ENOMEM;
		new->securebits = arg2;
		return commit_creds(new);

	case PR_GET_SECUREBITS:
		return old->securebits;

	case PR_GET_KEEPCAPS:
		return !!issecure(SECURE_KEEP_CAPS);

	case PR_SET_KEEPCAPS:
		if (arg2 > 1) /* Note, we rely on arg2 being unsigned here */
			return -EINVAL;
		if (issecure(SECURE_KEEP_CAPS_LOCKED))
			return -EPERM;

		new = prepare_creds();
		if (!new)
			return -ENOMEM;
		if (arg2)
			new->securebits |= issecure_mask(SECURE_KEEP_CAPS);
		else
			new->securebits &= ~issecure_mask(SECURE_KEEP_CAPS);
		return commit_creds(new);

	case PR_CAP_AMBIENT:
		if (arg2 == PR_CAP_AMBIENT_CLEAR_ALL) {
			if (arg3 | arg4 | arg5)
				return -EINVAL;

			new = prepare_creds();
			if (!new)
				return -ENOMEM;
			cap_clear(new->cap_ambient);
			return commit_creds(new);
		}

		if (((!cap_valid(arg3)) | arg4 | arg5))
			return -EINVAL;

		if (arg2 == PR_CAP_AMBIENT_IS_SET) {
			return !!cap_raised(current_cred()->cap_ambient, arg3);
		} else if (arg2 != PR_CAP_AMBIENT_RAISE &&
			   arg2 != PR_CAP_AMBIENT_LOWER) {
			return -EINVAL;
		} else {
			if (arg2 == PR_CAP_AMBIENT_RAISE &&
			    (!cap_raised(current_cred()->cap_permitted, arg3) ||
			     !cap_raised(current_cred()->cap_inheritable,
					 arg3) ||
			     issecure(SECURE_NO_CAP_AMBIENT_RAISE)))
				return -EPERM;

			new = prepare_creds();
			if (!new)
				return -ENOMEM;
			if (arg2 == PR_CAP_AMBIENT_RAISE)
				cap_raise(new->cap_ambient, arg3);
			else
				cap_lower(new->cap_ambient, arg3);
			return commit_creds(new);
		}

	default:
		/* No functionality available - continue with default */
		return -ENOSYS;
	}
}

/**
 * cap_vm_enough_memory - Determine whether a new virtual mapping is permitted
 * @mm: The VM space in which the new mapping is to be made
 * @pages: The size of the mapping
 *
 * Determine whether the allocation of a new virtual mapping by the current
 * task is permitted, returning 1 if permission is granted, 0 if not.
 */
int cap_vm_enough_memory(struct mm_struct *mm, long pages)
{
	int cap_sys_admin = 0;

	if (cap_capable(current_cred(), &init_user_ns, CAP_SYS_ADMIN,
			SECURITY_CAP_NOAUDIT) == 0)
		cap_sys_admin = 1;
	return cap_sys_admin;
}

/*
 * cap_mmap_addr - check if able to map given addr
 * @addr: address attempting to be mapped
 *
 * If the process is attempting to map memory below dac_mmap_min_addr they need
 * CAP_SYS_RAWIO.  The other parameters to this function are unused by the
 * capability security module.  Returns 0 if this mapping should be allowed
 * -EPERM if not.
 */
int cap_mmap_addr(unsigned long addr)
{
	int ret = 0;

	if (addr < dac_mmap_min_addr) {
		ret = cap_capable(current_cred(), &init_user_ns, CAP_SYS_RAWIO,
				  SECURITY_CAP_AUDIT);
		/* set PF_SUPERPRIV if it turns out we allow the low mmap */
		if (ret == 0)
			current->flags |= PF_SUPERPRIV;
	}
	return ret;
}

int cap_mmap_file(struct file *file, unsigned long reqprot,
		  unsigned long prot, unsigned long flags)
{
	return 0;
}

#ifdef CONFIG_SECURITY

struct security_hook_list capability_hooks[] __lsm_ro_after_init = {
	LSM_HOOK_INIT(capable, cap_capable),
	LSM_HOOK_INIT(settime, cap_settime),
	LSM_HOOK_INIT(ptrace_access_check, cap_ptrace_access_check),
	LSM_HOOK_INIT(ptrace_traceme, cap_ptrace_traceme),
	LSM_HOOK_INIT(capget, cap_capget),
	LSM_HOOK_INIT(capset, cap_capset),
	LSM_HOOK_INIT(bprm_set_creds, cap_bprm_set_creds),
	LSM_HOOK_INIT(inode_need_killpriv, cap_inode_need_killpriv),
	LSM_HOOK_INIT(inode_killpriv, cap_inode_killpriv),
	LSM_HOOK_INIT(inode_getsecurity, cap_inode_getsecurity),
	LSM_HOOK_INIT(mmap_addr, cap_mmap_addr),
	LSM_HOOK_INIT(mmap_file, cap_mmap_file),
	LSM_HOOK_INIT(task_fix_setuid, cap_task_fix_setuid),
	LSM_HOOK_INIT(task_prctl, cap_task_prctl),
	LSM_HOOK_INIT(task_setscheduler, cap_task_setscheduler),
	LSM_HOOK_INIT(task_setioprio, cap_task_setioprio),
	LSM_HOOK_INIT(task_setnice, cap_task_setnice),
	LSM_HOOK_INIT(vm_enough_memory, cap_vm_enough_memory),
};

void __init capability_add_hooks(void)
{
	security_add_hooks(capability_hooks, ARRAY_SIZE(capability_hooks),
				"capability");
}

#endif /* CONFIG_SECURITY */<|MERGE_RESOLUTION|>--- conflicted
+++ resolved
@@ -585,11 +585,7 @@
 	struct vfs_ns_cap_data data, *nscaps = &data;
 	struct vfs_cap_data *caps = (struct vfs_cap_data *) &data;
 	kuid_t rootkuid;
-<<<<<<< HEAD
-	struct user_namespace *fs_ns = inode->i_sb->s_user_ns;
-=======
 	struct user_namespace *fs_ns;
->>>>>>> 9abd04af
 
 	memset(cpu_caps, 0, sizeof(struct cpu_vfs_cap_data));
 
@@ -885,33 +881,10 @@
 	if (WARN_ON(!cap_ambient_invariant_ok(new)))
 		return -EPERM;
 
-<<<<<<< HEAD
-	/*
-	 * Audit candidate if current->cap_effective is set
-	 *
-	 * We do not bother to audit if 3 things are true:
-	 *   1) cap_effective has all caps
-	 *   2) we are root
-	 *   3) root is supposed to have all caps (SECURE_NOROOT)
-	 * Since this is just a normal root execing a process.
-	 *
-	 * Number 1 above might fail if you don't have a full bset, but I think
-	 * that is interesting information to audit.
-	 */
-	if (!cap_issubset(new->cap_effective, new->cap_ambient)) {
-		if (!cap_issubset(CAP_FULL_SET, new->cap_effective) ||
-		    !uid_eq(new->euid, root_uid) || !uid_eq(new->uid, root_uid) ||
-		    issecure(SECURE_NOROOT)) {
-			ret = audit_log_bprm_fcaps(bprm, new, old);
-			if (ret < 0)
-				return ret;
-		}
-=======
 	if (nonroot_raised_pE(new, old, root_uid, has_fcap)) {
 		ret = audit_log_bprm_fcaps(bprm, new, old);
 		if (ret < 0)
 			return ret;
->>>>>>> 9abd04af
 	}
 
 	new->securebits &= ~issecure_mask(SECURE_KEEP_CAPS);
@@ -921,21 +894,11 @@
 
 	/* Check for privilege-elevated exec. */
 	bprm->cap_elevated = 0;
-<<<<<<< HEAD
-	if (is_setid) {
-		bprm->cap_elevated = 1;
-	} else if (!uid_eq(new->uid, root_uid)) {
-		if (effective ||
-		    !cap_issubset(new->cap_permitted, new->cap_ambient))
-			bprm->cap_elevated = 1;
-	}
-=======
 	if (is_setid ||
 	    (!__is_real(root_uid, new) &&
 	     (effective ||
 	      __cap_grew(permitted, ambient, new))))
 		bprm->cap_elevated = 1;
->>>>>>> 9abd04af
 
 	return 0;
 }
