/* SPDX-License-Identifier: GPL-2.0 WITH Linux-syscall-note */
#ifndef __LINUX_KVM_H
#define __LINUX_KVM_H

/*
 * Userspace interface for /dev/kvm - kernel based virtual machine
 *
 * Note: you must update KVM_API_VERSION if you change this interface.
 */

#include <linux/types.h>
#include <linux/compiler.h>
#include <linux/ioctl.h>
#include <asm/kvm.h>

#define KVM_API_VERSION 12

/* *** Deprecated interfaces *** */

#define KVM_TRC_SHIFT           16

#define KVM_TRC_ENTRYEXIT       (1 << KVM_TRC_SHIFT)
#define KVM_TRC_HANDLER         (1 << (KVM_TRC_SHIFT + 1))

#define KVM_TRC_VMENTRY         (KVM_TRC_ENTRYEXIT + 0x01)
#define KVM_TRC_VMEXIT          (KVM_TRC_ENTRYEXIT + 0x02)
#define KVM_TRC_PAGE_FAULT      (KVM_TRC_HANDLER + 0x01)

#define KVM_TRC_HEAD_SIZE       12
#define KVM_TRC_CYCLE_SIZE      8
#define KVM_TRC_EXTRA_MAX       7

#define KVM_TRC_INJ_VIRQ         (KVM_TRC_HANDLER + 0x02)
#define KVM_TRC_REDELIVER_EVT    (KVM_TRC_HANDLER + 0x03)
#define KVM_TRC_PEND_INTR        (KVM_TRC_HANDLER + 0x04)
#define KVM_TRC_IO_READ          (KVM_TRC_HANDLER + 0x05)
#define KVM_TRC_IO_WRITE         (KVM_TRC_HANDLER + 0x06)
#define KVM_TRC_CR_READ          (KVM_TRC_HANDLER + 0x07)
#define KVM_TRC_CR_WRITE         (KVM_TRC_HANDLER + 0x08)
#define KVM_TRC_DR_READ          (KVM_TRC_HANDLER + 0x09)
#define KVM_TRC_DR_WRITE         (KVM_TRC_HANDLER + 0x0A)
#define KVM_TRC_MSR_READ         (KVM_TRC_HANDLER + 0x0B)
#define KVM_TRC_MSR_WRITE        (KVM_TRC_HANDLER + 0x0C)
#define KVM_TRC_CPUID            (KVM_TRC_HANDLER + 0x0D)
#define KVM_TRC_INTR             (KVM_TRC_HANDLER + 0x0E)
#define KVM_TRC_NMI              (KVM_TRC_HANDLER + 0x0F)
#define KVM_TRC_VMMCALL          (KVM_TRC_HANDLER + 0x10)
#define KVM_TRC_HLT              (KVM_TRC_HANDLER + 0x11)
#define KVM_TRC_CLTS             (KVM_TRC_HANDLER + 0x12)
#define KVM_TRC_LMSW             (KVM_TRC_HANDLER + 0x13)
#define KVM_TRC_APIC_ACCESS      (KVM_TRC_HANDLER + 0x14)
#define KVM_TRC_TDP_FAULT        (KVM_TRC_HANDLER + 0x15)
#define KVM_TRC_GTLB_WRITE       (KVM_TRC_HANDLER + 0x16)
#define KVM_TRC_STLB_WRITE       (KVM_TRC_HANDLER + 0x17)
#define KVM_TRC_STLB_INVAL       (KVM_TRC_HANDLER + 0x18)
#define KVM_TRC_PPC_INSTR        (KVM_TRC_HANDLER + 0x19)

struct kvm_user_trace_setup {
	__u32 buf_size;
	__u32 buf_nr;
};

#define __KVM_DEPRECATED_MAIN_W_0x06 \
	_IOW(KVMIO, 0x06, struct kvm_user_trace_setup)
#define __KVM_DEPRECATED_MAIN_0x07 _IO(KVMIO, 0x07)
#define __KVM_DEPRECATED_MAIN_0x08 _IO(KVMIO, 0x08)

#define __KVM_DEPRECATED_VM_R_0x70 _IOR(KVMIO, 0x70, struct kvm_assigned_irq)

struct kvm_breakpoint {
	__u32 enabled;
	__u32 padding;
	__u64 address;
};

struct kvm_debug_guest {
	__u32 enabled;
	__u32 pad;
	struct kvm_breakpoint breakpoints[4];
	__u32 singlestep;
};

#define __KVM_DEPRECATED_VCPU_W_0x87 _IOW(KVMIO, 0x87, struct kvm_debug_guest)

/* *** End of deprecated interfaces *** */


/* for KVM_CREATE_MEMORY_REGION */
struct kvm_memory_region {
	__u32 slot;
	__u32 flags;
	__u64 guest_phys_addr;
	__u64 memory_size; /* bytes */
};

/* for KVM_SET_USER_MEMORY_REGION */
struct kvm_userspace_memory_region {
	__u32 slot;
	__u32 flags;
	__u64 guest_phys_addr;
	__u64 memory_size; /* bytes */
	__u64 userspace_addr; /* start of the userspace allocated memory */
};

/*
 * The bit 0 ~ bit 15 of kvm_memory_region::flags are visible for userspace,
 * other bits are reserved for kvm internal use which are defined in
 * include/linux/kvm_host.h.
 */
#define KVM_MEM_LOG_DIRTY_PAGES	(1UL << 0)
#define KVM_MEM_READONLY	(1UL << 1)

/* for KVM_IRQ_LINE */
struct kvm_irq_level {
	/*
	 * ACPI gsi notion of irq.
	 * For IA-64 (APIC model) IOAPIC0: irq 0-23; IOAPIC1: irq 24-47..
	 * For X86 (standard AT mode) PIC0/1: irq 0-15. IOAPIC0: 0-23..
	 * For ARM: See Documentation/virtual/kvm/api.txt
	 */
	union {
		__u32 irq;
		__s32 status;
	};
	__u32 level;
};


struct kvm_irqchip {
	__u32 chip_id;
	__u32 pad;
        union {
		char dummy[512];  /* reserving space */
#ifdef __KVM_HAVE_PIT
		struct kvm_pic_state pic;
#endif
#ifdef __KVM_HAVE_IOAPIC
		struct kvm_ioapic_state ioapic;
#endif
	} chip;
};

/* for KVM_CREATE_PIT2 */
struct kvm_pit_config {
	__u32 flags;
	__u32 pad[15];
};

#define KVM_PIT_SPEAKER_DUMMY     1

struct kvm_s390_skeys {
	__u64 start_gfn;
	__u64 count;
	__u64 skeydata_addr;
	__u32 flags;
	__u32 reserved[9];
};

#define KVM_S390_CMMA_PEEK (1 << 0)

/**
 * kvm_s390_cmma_log - Used for CMMA migration.
 *
 * Used both for input and output.
 *
 * @start_gfn: Guest page number to start from.
 * @count: Size of the result buffer.
 * @flags: Control operation mode via KVM_S390_CMMA_* flags
 * @remaining: Used with KVM_S390_GET_CMMA_BITS. Indicates how many dirty
 *             pages are still remaining.
 * @mask: Used with KVM_S390_SET_CMMA_BITS. Bitmap of bits to actually set
 *        in the PGSTE.
 * @values: Pointer to the values buffer.
 *
 * Used in KVM_S390_{G,S}ET_CMMA_BITS ioctls.
 */
struct kvm_s390_cmma_log {
	__u64 start_gfn;
	__u32 count;
	__u32 flags;
	union {
		__u64 remaining;
		__u64 mask;
	};
	__u64 values;
};

struct kvm_hyperv_exit {
#define KVM_EXIT_HYPERV_SYNIC          1
#define KVM_EXIT_HYPERV_HCALL          2
	__u32 type;
	union {
		struct {
			__u32 msr;
			__u64 control;
			__u64 evt_page;
			__u64 msg_page;
		} synic;
		struct {
			__u64 input;
			__u64 result;
			__u64 params[2];
		} hcall;
	} u;
};

#define KVM_S390_GET_SKEYS_NONE   1
#define KVM_S390_SKEYS_MAX        1048576

#define KVM_EXIT_UNKNOWN          0
#define KVM_EXIT_EXCEPTION        1
#define KVM_EXIT_IO               2
#define KVM_EXIT_HYPERCALL        3
#define KVM_EXIT_DEBUG            4
#define KVM_EXIT_HLT              5
#define KVM_EXIT_MMIO             6
#define KVM_EXIT_IRQ_WINDOW_OPEN  7
#define KVM_EXIT_SHUTDOWN         8
#define KVM_EXIT_FAIL_ENTRY       9
#define KVM_EXIT_INTR             10
#define KVM_EXIT_SET_TPR          11
#define KVM_EXIT_TPR_ACCESS       12
#define KVM_EXIT_S390_SIEIC       13
#define KVM_EXIT_S390_RESET       14
#define KVM_EXIT_DCR              15 /* deprecated */
#define KVM_EXIT_NMI              16
#define KVM_EXIT_INTERNAL_ERROR   17
#define KVM_EXIT_OSI              18
#define KVM_EXIT_PAPR_HCALL	  19
#define KVM_EXIT_S390_UCONTROL	  20
#define KVM_EXIT_WATCHDOG         21
#define KVM_EXIT_S390_TSCH        22
#define KVM_EXIT_EPR              23
#define KVM_EXIT_SYSTEM_EVENT     24
#define KVM_EXIT_S390_STSI        25
#define KVM_EXIT_IOAPIC_EOI       26
#define KVM_EXIT_HYPERV           27

/* For KVM_EXIT_INTERNAL_ERROR */
/* Emulate instruction failed. */
#define KVM_INTERNAL_ERROR_EMULATION	1
/* Encounter unexpected simultaneous exceptions. */
#define KVM_INTERNAL_ERROR_SIMUL_EX	2
/* Encounter unexpected vm-exit due to delivery event. */
#define KVM_INTERNAL_ERROR_DELIVERY_EV	3

/* for KVM_RUN, returned by mmap(vcpu_fd, offset=0) */
struct kvm_run {
	/* in */
	__u8 request_interrupt_window;
	__u8 immediate_exit;
	__u8 padding1[6];

	/* out */
	__u32 exit_reason;
	__u8 ready_for_interrupt_injection;
	__u8 if_flag;
	__u16 flags;

	/* in (pre_kvm_run), out (post_kvm_run) */
	__u64 cr8;
	__u64 apic_base;

#ifdef __KVM_S390
	/* the processor status word for s390 */
	__u64 psw_mask; /* psw upper half */
	__u64 psw_addr; /* psw lower half */
#endif
	union {
		/* KVM_EXIT_UNKNOWN */
		struct {
			__u64 hardware_exit_reason;
		} hw;
		/* KVM_EXIT_FAIL_ENTRY */
		struct {
			__u64 hardware_entry_failure_reason;
		} fail_entry;
		/* KVM_EXIT_EXCEPTION */
		struct {
			__u32 exception;
			__u32 error_code;
		} ex;
		/* KVM_EXIT_IO */
		struct {
#define KVM_EXIT_IO_IN  0
#define KVM_EXIT_IO_OUT 1
			__u8 direction;
			__u8 size; /* bytes */
			__u16 port;
			__u32 count;
			__u64 data_offset; /* relative to kvm_run start */
		} io;
		/* KVM_EXIT_DEBUG */
		struct {
			struct kvm_debug_exit_arch arch;
		} debug;
		/* KVM_EXIT_MMIO */
		struct {
			__u64 phys_addr;
			__u8  data[8];
			__u32 len;
			__u8  is_write;
		} mmio;
		/* KVM_EXIT_HYPERCALL */
		struct {
			__u64 nr;
			__u64 args[6];
			__u64 ret;
			__u32 longmode;
			__u32 pad;
		} hypercall;
		/* KVM_EXIT_TPR_ACCESS */
		struct {
			__u64 rip;
			__u32 is_write;
			__u32 pad;
		} tpr_access;
		/* KVM_EXIT_S390_SIEIC */
		struct {
			__u8 icptcode;
			__u16 ipa;
			__u32 ipb;
		} s390_sieic;
		/* KVM_EXIT_S390_RESET */
#define KVM_S390_RESET_POR       1
#define KVM_S390_RESET_CLEAR     2
#define KVM_S390_RESET_SUBSYSTEM 4
#define KVM_S390_RESET_CPU_INIT  8
#define KVM_S390_RESET_IPL       16
		__u64 s390_reset_flags;
		/* KVM_EXIT_S390_UCONTROL */
		struct {
			__u64 trans_exc_code;
			__u32 pgm_code;
		} s390_ucontrol;
		/* KVM_EXIT_DCR (deprecated) */
		struct {
			__u32 dcrn;
			__u32 data;
			__u8  is_write;
		} dcr;
		/* KVM_EXIT_INTERNAL_ERROR */
		struct {
			__u32 suberror;
			/* Available with KVM_CAP_INTERNAL_ERROR_DATA: */
			__u32 ndata;
			__u64 data[16];
		} internal;
		/* KVM_EXIT_OSI */
		struct {
			__u64 gprs[32];
		} osi;
		/* KVM_EXIT_PAPR_HCALL */
		struct {
			__u64 nr;
			__u64 ret;
			__u64 args[9];
		} papr_hcall;
		/* KVM_EXIT_S390_TSCH */
		struct {
			__u16 subchannel_id;
			__u16 subchannel_nr;
			__u32 io_int_parm;
			__u32 io_int_word;
			__u32 ipb;
			__u8 dequeued;
		} s390_tsch;
		/* KVM_EXIT_EPR */
		struct {
			__u32 epr;
		} epr;
		/* KVM_EXIT_SYSTEM_EVENT */
		struct {
#define KVM_SYSTEM_EVENT_SHUTDOWN       1
#define KVM_SYSTEM_EVENT_RESET          2
#define KVM_SYSTEM_EVENT_CRASH          3
			__u32 type;
			__u64 flags;
		} system_event;
		/* KVM_EXIT_S390_STSI */
		struct {
			__u64 addr;
			__u8 ar;
			__u8 reserved;
			__u8 fc;
			__u8 sel1;
			__u16 sel2;
		} s390_stsi;
		/* KVM_EXIT_IOAPIC_EOI */
		struct {
			__u8 vector;
		} eoi;
		/* KVM_EXIT_HYPERV */
		struct kvm_hyperv_exit hyperv;
		/* Fix the size of the union. */
		char padding[256];
	};

	/* 2048 is the size of the char array used to bound/pad the size
	 * of the union that holds sync regs.
	 */
	#define SYNC_REGS_SIZE_BYTES 2048
	/*
	 * shared registers between kvm and userspace.
	 * kvm_valid_regs specifies the register classes set by the host
	 * kvm_dirty_regs specified the register classes dirtied by userspace
	 * struct kvm_sync_regs is architecture specific, as well as the
	 * bits for kvm_valid_regs and kvm_dirty_regs
	 */
	__u64 kvm_valid_regs;
	__u64 kvm_dirty_regs;
	union {
		struct kvm_sync_regs regs;
		char padding[SYNC_REGS_SIZE_BYTES];
	} s;
};

/* for KVM_REGISTER_COALESCED_MMIO / KVM_UNREGISTER_COALESCED_MMIO */

struct kvm_coalesced_mmio_zone {
	__u64 addr;
	__u32 size;
	union {
		__u32 pad;
		__u32 pio;
	};
};

struct kvm_coalesced_mmio {
	__u64 phys_addr;
	__u32 len;
	union {
		__u32 pad;
		__u32 pio;
	};
	__u8  data[8];
};

struct kvm_coalesced_mmio_ring {
	__u32 first, last;
	struct kvm_coalesced_mmio coalesced_mmio[0];
};

#define KVM_COALESCED_MMIO_MAX \
	((PAGE_SIZE - sizeof(struct kvm_coalesced_mmio_ring)) / \
	 sizeof(struct kvm_coalesced_mmio))

/* for KVM_TRANSLATE */
struct kvm_translation {
	/* in */
	__u64 linear_address;

	/* out */
	__u64 physical_address;
	__u8  valid;
	__u8  writeable;
	__u8  usermode;
	__u8  pad[5];
};

/* for KVM_S390_MEM_OP */
struct kvm_s390_mem_op {
	/* in */
	__u64 gaddr;		/* the guest address */
	__u64 flags;		/* flags */
	__u32 size;		/* amount of bytes */
	__u32 op;		/* type of operation */
	__u64 buf;		/* buffer in userspace */
	__u8 ar;		/* the access register number */
	__u8 reserved[31];	/* should be set to 0 */
};
/* types for kvm_s390_mem_op->op */
#define KVM_S390_MEMOP_LOGICAL_READ	0
#define KVM_S390_MEMOP_LOGICAL_WRITE	1
/* flags for kvm_s390_mem_op->flags */
#define KVM_S390_MEMOP_F_CHECK_ONLY		(1ULL << 0)
#define KVM_S390_MEMOP_F_INJECT_EXCEPTION	(1ULL << 1)

/* for KVM_INTERRUPT */
struct kvm_interrupt {
	/* in */
	__u32 irq;
};

/* for KVM_GET_DIRTY_LOG */
struct kvm_dirty_log {
	__u32 slot;
	__u32 padding1;
	union {
		void __user *dirty_bitmap; /* one bit per page */
		__u64 padding2;
	};
};

/* for KVM_SET_SIGNAL_MASK */
struct kvm_signal_mask {
	__u32 len;
	__u8  sigset[0];
};

/* for KVM_TPR_ACCESS_REPORTING */
struct kvm_tpr_access_ctl {
	__u32 enabled;
	__u32 flags;
	__u32 reserved[8];
};

/* for KVM_SET_VAPIC_ADDR */
struct kvm_vapic_addr {
	__u64 vapic_addr;
};

/* for KVM_SET_MP_STATE */

/* not all states are valid on all architectures */
#define KVM_MP_STATE_RUNNABLE          0
#define KVM_MP_STATE_UNINITIALIZED     1
#define KVM_MP_STATE_INIT_RECEIVED     2
#define KVM_MP_STATE_HALTED            3
#define KVM_MP_STATE_SIPI_RECEIVED     4
#define KVM_MP_STATE_STOPPED           5
#define KVM_MP_STATE_CHECK_STOP        6
#define KVM_MP_STATE_OPERATING         7
#define KVM_MP_STATE_LOAD              8

struct kvm_mp_state {
	__u32 mp_state;
};

struct kvm_s390_psw {
	__u64 mask;
	__u64 addr;
};

/* valid values for type in kvm_s390_interrupt */
#define KVM_S390_SIGP_STOP		0xfffe0000u
#define KVM_S390_PROGRAM_INT		0xfffe0001u
#define KVM_S390_SIGP_SET_PREFIX	0xfffe0002u
#define KVM_S390_RESTART		0xfffe0003u
#define KVM_S390_INT_PFAULT_INIT	0xfffe0004u
#define KVM_S390_INT_PFAULT_DONE	0xfffe0005u
#define KVM_S390_MCHK			0xfffe1000u
#define KVM_S390_INT_CLOCK_COMP		0xffff1004u
#define KVM_S390_INT_CPU_TIMER		0xffff1005u
#define KVM_S390_INT_VIRTIO		0xffff2603u
#define KVM_S390_INT_SERVICE		0xffff2401u
#define KVM_S390_INT_EMERGENCY		0xffff1201u
#define KVM_S390_INT_EXTERNAL_CALL	0xffff1202u
/* Anything below 0xfffe0000u is taken by INT_IO */
#define KVM_S390_INT_IO(ai,cssid,ssid,schid)   \
	(((schid)) |			       \
	 ((ssid) << 16) |		       \
	 ((cssid) << 18) |		       \
	 ((ai) << 26))
#define KVM_S390_INT_IO_MIN		0x00000000u
#define KVM_S390_INT_IO_MAX		0xfffdffffu
#define KVM_S390_INT_IO_AI_MASK		0x04000000u


struct kvm_s390_interrupt {
	__u32 type;
	__u32 parm;
	__u64 parm64;
};

struct kvm_s390_io_info {
	__u16 subchannel_id;
	__u16 subchannel_nr;
	__u32 io_int_parm;
	__u32 io_int_word;
};

struct kvm_s390_ext_info {
	__u32 ext_params;
	__u32 pad;
	__u64 ext_params2;
};

struct kvm_s390_pgm_info {
	__u64 trans_exc_code;
	__u64 mon_code;
	__u64 per_address;
	__u32 data_exc_code;
	__u16 code;
	__u16 mon_class_nr;
	__u8 per_code;
	__u8 per_atmid;
	__u8 exc_access_id;
	__u8 per_access_id;
	__u8 op_access_id;
#define KVM_S390_PGM_FLAGS_ILC_VALID	0x01
#define KVM_S390_PGM_FLAGS_ILC_0	0x02
#define KVM_S390_PGM_FLAGS_ILC_1	0x04
#define KVM_S390_PGM_FLAGS_ILC_MASK	0x06
#define KVM_S390_PGM_FLAGS_NO_REWIND	0x08
	__u8 flags;
	__u8 pad[2];
};

struct kvm_s390_prefix_info {
	__u32 address;
};

struct kvm_s390_extcall_info {
	__u16 code;
};

struct kvm_s390_emerg_info {
	__u16 code;
};

#define KVM_S390_STOP_FLAG_STORE_STATUS	0x01
struct kvm_s390_stop_info {
	__u32 flags;
};

struct kvm_s390_mchk_info {
	__u64 cr14;
	__u64 mcic;
	__u64 failing_storage_address;
	__u32 ext_damage_code;
	__u32 pad;
	__u8 fixed_logout[16];
};

struct kvm_s390_irq {
	__u64 type;
	union {
		struct kvm_s390_io_info io;
		struct kvm_s390_ext_info ext;
		struct kvm_s390_pgm_info pgm;
		struct kvm_s390_emerg_info emerg;
		struct kvm_s390_extcall_info extcall;
		struct kvm_s390_prefix_info prefix;
		struct kvm_s390_stop_info stop;
		struct kvm_s390_mchk_info mchk;
		char reserved[64];
	} u;
};

struct kvm_s390_irq_state {
	__u64 buf;
	__u32 flags;        /* will stay unused for compatibility reasons */
	__u32 len;
	__u32 reserved[4];  /* will stay unused for compatibility reasons */
};

/* for KVM_SET_GUEST_DEBUG */

#define KVM_GUESTDBG_ENABLE		0x00000001
#define KVM_GUESTDBG_SINGLESTEP		0x00000002

struct kvm_guest_debug {
	__u32 control;
	__u32 pad;
	struct kvm_guest_debug_arch arch;
};

enum {
	kvm_ioeventfd_flag_nr_datamatch,
	kvm_ioeventfd_flag_nr_pio,
	kvm_ioeventfd_flag_nr_deassign,
	kvm_ioeventfd_flag_nr_virtio_ccw_notify,
	kvm_ioeventfd_flag_nr_fast_mmio,
	kvm_ioeventfd_flag_nr_max,
};

#define KVM_IOEVENTFD_FLAG_DATAMATCH (1 << kvm_ioeventfd_flag_nr_datamatch)
#define KVM_IOEVENTFD_FLAG_PIO       (1 << kvm_ioeventfd_flag_nr_pio)
#define KVM_IOEVENTFD_FLAG_DEASSIGN  (1 << kvm_ioeventfd_flag_nr_deassign)
#define KVM_IOEVENTFD_FLAG_VIRTIO_CCW_NOTIFY \
	(1 << kvm_ioeventfd_flag_nr_virtio_ccw_notify)

#define KVM_IOEVENTFD_VALID_FLAG_MASK  ((1 << kvm_ioeventfd_flag_nr_max) - 1)

struct kvm_ioeventfd {
	__u64 datamatch;
	__u64 addr;        /* legal pio/mmio address */
	__u32 len;         /* 1, 2, 4, or 8 bytes; or 0 to ignore length */
	__s32 fd;
	__u32 flags;
	__u8  pad[36];
};

#define KVM_X86_DISABLE_EXITS_MWAIT          (1 << 0)
#define KVM_X86_DISABLE_EXITS_HLT            (1 << 1)
#define KVM_X86_DISABLE_EXITS_PAUSE          (1 << 2)
#define KVM_X86_DISABLE_VALID_EXITS          (KVM_X86_DISABLE_EXITS_MWAIT | \
                                              KVM_X86_DISABLE_EXITS_HLT | \
                                              KVM_X86_DISABLE_EXITS_PAUSE)

/* for KVM_ENABLE_CAP */
struct kvm_enable_cap {
	/* in */
	__u32 cap;
	__u32 flags;
	__u64 args[4];
	__u8  pad[64];
};

/* for KVM_PPC_GET_PVINFO */

#define KVM_PPC_PVINFO_FLAGS_EV_IDLE   (1<<0)

struct kvm_ppc_pvinfo {
	/* out */
	__u32 flags;
	__u32 hcall[4];
	__u8  pad[108];
};

/* for KVM_PPC_GET_SMMU_INFO */
#define KVM_PPC_PAGE_SIZES_MAX_SZ	8

struct kvm_ppc_one_page_size {
	__u32 page_shift;	/* Page shift (or 0) */
	__u32 pte_enc;		/* Encoding in the HPTE (>>12) */
};

struct kvm_ppc_one_seg_page_size {
	__u32 page_shift;	/* Base page shift of segment (or 0) */
	__u32 slb_enc;		/* SLB encoding for BookS */
	struct kvm_ppc_one_page_size enc[KVM_PPC_PAGE_SIZES_MAX_SZ];
};

#define KVM_PPC_PAGE_SIZES_REAL		0x00000001
#define KVM_PPC_1T_SEGMENTS		0x00000002
#define KVM_PPC_NO_HASH			0x00000004

struct kvm_ppc_smmu_info {
	__u64 flags;
	__u32 slb_size;
	__u16 data_keys;	/* # storage keys supported for data */
	__u16 instr_keys;	/* # storage keys supported for instructions */
	struct kvm_ppc_one_seg_page_size sps[KVM_PPC_PAGE_SIZES_MAX_SZ];
};

/* for KVM_PPC_RESIZE_HPT_{PREPARE,COMMIT} */
struct kvm_ppc_resize_hpt {
	__u64 flags;
	__u32 shift;
	__u32 pad;
};

#define KVMIO 0xAE

/* machine type bits, to be used as argument to KVM_CREATE_VM */
#define KVM_VM_S390_UCONTROL	1

/* on ppc, 0 indicate default, 1 should force HV and 2 PR */
#define KVM_VM_PPC_HV 1
#define KVM_VM_PPC_PR 2

/* on MIPS, 0 forces trap & emulate, 1 forces VZ ASE */
#define KVM_VM_MIPS_TE		0
#define KVM_VM_MIPS_VZ		1

#define KVM_S390_SIE_PAGE_OFFSET 1

/*
 * On arm64, machine type can be used to request the physical
 * address size for the VM. Bits[7-0] are reserved for the guest
 * PA size shift (i.e, log2(PA_Size)). For backward compatibility,
 * value 0 implies the default IPA size, 40bits.
 */
#define KVM_VM_TYPE_ARM_IPA_SIZE_MASK	0xffULL
#define KVM_VM_TYPE_ARM_IPA_SIZE(x)		\
	((x) & KVM_VM_TYPE_ARM_IPA_SIZE_MASK)
/*
 * ioctls for /dev/kvm fds:
 */
#define KVM_GET_API_VERSION       _IO(KVMIO,   0x00)
#define KVM_CREATE_VM             _IO(KVMIO,   0x01) /* returns a VM fd */
#define KVM_GET_MSR_INDEX_LIST    _IOWR(KVMIO, 0x02, struct kvm_msr_list)

#define KVM_S390_ENABLE_SIE       _IO(KVMIO,   0x06)
/*
 * Check if a kvm extension is available.  Argument is extension number,
 * return is 1 (yes) or 0 (no, sorry).
 */
#define KVM_CHECK_EXTENSION       _IO(KVMIO,   0x03)
/*
 * Get size for mmap(vcpu_fd)
 */
#define KVM_GET_VCPU_MMAP_SIZE    _IO(KVMIO,   0x04) /* in bytes */
#define KVM_GET_SUPPORTED_CPUID   _IOWR(KVMIO, 0x05, struct kvm_cpuid2)
#define KVM_TRACE_ENABLE          __KVM_DEPRECATED_MAIN_W_0x06
#define KVM_TRACE_PAUSE           __KVM_DEPRECATED_MAIN_0x07
#define KVM_TRACE_DISABLE         __KVM_DEPRECATED_MAIN_0x08
#define KVM_GET_EMULATED_CPUID	  _IOWR(KVMIO, 0x09, struct kvm_cpuid2)
#define KVM_GET_MSR_FEATURE_INDEX_LIST    _IOWR(KVMIO, 0x0a, struct kvm_msr_list)

/*
 * Extension capability list.
 */
#define KVM_CAP_IRQCHIP	  0
#define KVM_CAP_HLT	  1
#define KVM_CAP_MMU_SHADOW_CACHE_CONTROL 2
#define KVM_CAP_USER_MEMORY 3
#define KVM_CAP_SET_TSS_ADDR 4
#define KVM_CAP_VAPIC 6
#define KVM_CAP_EXT_CPUID 7
#define KVM_CAP_CLOCKSOURCE 8
#define KVM_CAP_NR_VCPUS 9       /* returns recommended max vcpus per vm */
#define KVM_CAP_NR_MEMSLOTS 10   /* returns max memory slots per vm */
#define KVM_CAP_PIT 11
#define KVM_CAP_NOP_IO_DELAY 12
#define KVM_CAP_PV_MMU 13
#define KVM_CAP_MP_STATE 14
#define KVM_CAP_COALESCED_MMIO 15
#define KVM_CAP_SYNC_MMU 16  /* Changes to host mmap are reflected in guest */
#define KVM_CAP_IOMMU 18
/* Bug in KVM_SET_USER_MEMORY_REGION fixed: */
#define KVM_CAP_DESTROY_MEMORY_REGION_WORKS 21
#define KVM_CAP_USER_NMI 22
#ifdef __KVM_HAVE_GUEST_DEBUG
#define KVM_CAP_SET_GUEST_DEBUG 23
#endif
#ifdef __KVM_HAVE_PIT
#define KVM_CAP_REINJECT_CONTROL 24
#endif
#define KVM_CAP_IRQ_ROUTING 25
#define KVM_CAP_IRQ_INJECT_STATUS 26
#define KVM_CAP_ASSIGN_DEV_IRQ 29
/* Another bug in KVM_SET_USER_MEMORY_REGION fixed: */
#define KVM_CAP_JOIN_MEMORY_REGIONS_WORKS 30
#ifdef __KVM_HAVE_MCE
#define KVM_CAP_MCE 31
#endif
#define KVM_CAP_IRQFD 32
#ifdef __KVM_HAVE_PIT
#define KVM_CAP_PIT2 33
#endif
#define KVM_CAP_SET_BOOT_CPU_ID 34
#ifdef __KVM_HAVE_PIT_STATE2
#define KVM_CAP_PIT_STATE2 35
#endif
#define KVM_CAP_IOEVENTFD 36
#define KVM_CAP_SET_IDENTITY_MAP_ADDR 37
#ifdef __KVM_HAVE_XEN_HVM
#define KVM_CAP_XEN_HVM 38
#endif
#define KVM_CAP_ADJUST_CLOCK 39
#define KVM_CAP_INTERNAL_ERROR_DATA 40
#ifdef __KVM_HAVE_VCPU_EVENTS
#define KVM_CAP_VCPU_EVENTS 41
#endif
#define KVM_CAP_S390_PSW 42
#define KVM_CAP_PPC_SEGSTATE 43
#define KVM_CAP_HYPERV 44
#define KVM_CAP_HYPERV_VAPIC 45
#define KVM_CAP_HYPERV_SPIN 46
#define KVM_CAP_PCI_SEGMENT 47
#define KVM_CAP_PPC_PAIRED_SINGLES 48
#define KVM_CAP_INTR_SHADOW 49
#ifdef __KVM_HAVE_DEBUGREGS
#define KVM_CAP_DEBUGREGS 50
#endif
#define KVM_CAP_X86_ROBUST_SINGLESTEP 51
#define KVM_CAP_PPC_OSI 52
#define KVM_CAP_PPC_UNSET_IRQ 53
#define KVM_CAP_ENABLE_CAP 54
#ifdef __KVM_HAVE_XSAVE
#define KVM_CAP_XSAVE 55
#endif
#ifdef __KVM_HAVE_XCRS
#define KVM_CAP_XCRS 56
#endif
#define KVM_CAP_PPC_GET_PVINFO 57
#define KVM_CAP_PPC_IRQ_LEVEL 58
#define KVM_CAP_ASYNC_PF 59
#define KVM_CAP_TSC_CONTROL 60
#define KVM_CAP_GET_TSC_KHZ 61
#define KVM_CAP_PPC_BOOKE_SREGS 62
#define KVM_CAP_SPAPR_TCE 63
#define KVM_CAP_PPC_SMT 64
#define KVM_CAP_PPC_RMA	65
#define KVM_CAP_MAX_VCPUS 66       /* returns max vcpus per vm */
#define KVM_CAP_PPC_HIOR 67
#define KVM_CAP_PPC_PAPR 68
#define KVM_CAP_SW_TLB 69
#define KVM_CAP_ONE_REG 70
#define KVM_CAP_S390_GMAP 71
#define KVM_CAP_TSC_DEADLINE_TIMER 72
#define KVM_CAP_S390_UCONTROL 73
#define KVM_CAP_SYNC_REGS 74
#define KVM_CAP_PCI_2_3 75
#define KVM_CAP_KVMCLOCK_CTRL 76
#define KVM_CAP_SIGNAL_MSI 77
#define KVM_CAP_PPC_GET_SMMU_INFO 78
#define KVM_CAP_S390_COW 79
#define KVM_CAP_PPC_ALLOC_HTAB 80
#define KVM_CAP_READONLY_MEM 81
#define KVM_CAP_IRQFD_RESAMPLE 82
#define KVM_CAP_PPC_BOOKE_WATCHDOG 83
#define KVM_CAP_PPC_HTAB_FD 84
#define KVM_CAP_S390_CSS_SUPPORT 85
#define KVM_CAP_PPC_EPR 86
#define KVM_CAP_ARM_PSCI 87
#define KVM_CAP_ARM_SET_DEVICE_ADDR 88
#define KVM_CAP_DEVICE_CTRL 89
#define KVM_CAP_IRQ_MPIC 90
#define KVM_CAP_PPC_RTAS 91
#define KVM_CAP_IRQ_XICS 92
#define KVM_CAP_ARM_EL1_32BIT 93
#define KVM_CAP_SPAPR_MULTITCE 94
#define KVM_CAP_EXT_EMUL_CPUID 95
#define KVM_CAP_HYPERV_TIME 96
#define KVM_CAP_IOAPIC_POLARITY_IGNORED 97
#define KVM_CAP_ENABLE_CAP_VM 98
#define KVM_CAP_S390_IRQCHIP 99
#define KVM_CAP_IOEVENTFD_NO_LENGTH 100
#define KVM_CAP_VM_ATTRIBUTES 101
#define KVM_CAP_ARM_PSCI_0_2 102
#define KVM_CAP_PPC_FIXUP_HCALL 103
#define KVM_CAP_PPC_ENABLE_HCALL 104
#define KVM_CAP_CHECK_EXTENSION_VM 105
#define KVM_CAP_S390_USER_SIGP 106
#define KVM_CAP_S390_VECTOR_REGISTERS 107
#define KVM_CAP_S390_MEM_OP 108
#define KVM_CAP_S390_USER_STSI 109
#define KVM_CAP_S390_SKEYS 110
#define KVM_CAP_MIPS_FPU 111
#define KVM_CAP_MIPS_MSA 112
#define KVM_CAP_S390_INJECT_IRQ 113
#define KVM_CAP_S390_IRQ_STATE 114
#define KVM_CAP_PPC_HWRNG 115
#define KVM_CAP_DISABLE_QUIRKS 116
#define KVM_CAP_X86_SMM 117
#define KVM_CAP_MULTI_ADDRESS_SPACE 118
#define KVM_CAP_GUEST_DEBUG_HW_BPS 119
#define KVM_CAP_GUEST_DEBUG_HW_WPS 120
#define KVM_CAP_SPLIT_IRQCHIP 121
#define KVM_CAP_IOEVENTFD_ANY_LENGTH 122
#define KVM_CAP_HYPERV_SYNIC 123
#define KVM_CAP_S390_RI 124
#define KVM_CAP_SPAPR_TCE_64 125
#define KVM_CAP_ARM_PMU_V3 126
#define KVM_CAP_VCPU_ATTRIBUTES 127
#define KVM_CAP_MAX_VCPU_ID 128
#define KVM_CAP_X2APIC_API 129
#define KVM_CAP_S390_USER_INSTR0 130
#define KVM_CAP_MSI_DEVID 131
#define KVM_CAP_PPC_HTM 132
#define KVM_CAP_SPAPR_RESIZE_HPT 133
#define KVM_CAP_PPC_MMU_RADIX 134
#define KVM_CAP_PPC_MMU_HASH_V3 135
#define KVM_CAP_IMMEDIATE_EXIT 136
#define KVM_CAP_MIPS_VZ 137
#define KVM_CAP_MIPS_TE 138
#define KVM_CAP_MIPS_64BIT 139
#define KVM_CAP_S390_GS 140
#define KVM_CAP_S390_AIS 141
#define KVM_CAP_SPAPR_TCE_VFIO 142
#define KVM_CAP_X86_DISABLE_EXITS 143
#define KVM_CAP_ARM_USER_IRQ 144
#define KVM_CAP_S390_CMMA_MIGRATION 145
#define KVM_CAP_PPC_FWNMI 146
#define KVM_CAP_PPC_SMT_POSSIBLE 147
#define KVM_CAP_HYPERV_SYNIC2 148
#define KVM_CAP_HYPERV_VP_INDEX 149
#define KVM_CAP_S390_AIS_MIGRATION 150
#define KVM_CAP_PPC_GET_CPU_CHAR 151
#define KVM_CAP_S390_BPB 152
#define KVM_CAP_GET_MSR_FEATURES 153
#define KVM_CAP_HYPERV_EVENTFD 154
#define KVM_CAP_HYPERV_TLBFLUSH 155
#define KVM_CAP_S390_HPAGE_1M 156
#define KVM_CAP_NESTED_STATE 157
#define KVM_CAP_ARM_INJECT_SERROR_ESR 158
#define KVM_CAP_MSR_PLATFORM_INFO 159
<<<<<<< HEAD
#define KVM_CAP_PPC_NESTED_HV 160
#define KVM_CAP_HYPERV_SEND_IPI 161
#define KVM_CAP_COALESCED_PIO 162
#define KVM_CAP_HYPERV_ENLIGHTENED_VMCS 163
#define KVM_CAP_EXCEPTION_PAYLOAD 164
=======
#define KVM_CAP_ARM_VM_IPA_SIZE 160 /* returns maximum IPA bits for a VM */
>>>>>>> 58bf437f

#ifdef KVM_CAP_IRQ_ROUTING

struct kvm_irq_routing_irqchip {
	__u32 irqchip;
	__u32 pin;
};

struct kvm_irq_routing_msi {
	__u32 address_lo;
	__u32 address_hi;
	__u32 data;
	union {
		__u32 pad;
		__u32 devid;
	};
};

struct kvm_irq_routing_s390_adapter {
	__u64 ind_addr;
	__u64 summary_addr;
	__u64 ind_offset;
	__u32 summary_offset;
	__u32 adapter_id;
};

struct kvm_irq_routing_hv_sint {
	__u32 vcpu;
	__u32 sint;
};

/* gsi routing entry types */
#define KVM_IRQ_ROUTING_IRQCHIP 1
#define KVM_IRQ_ROUTING_MSI 2
#define KVM_IRQ_ROUTING_S390_ADAPTER 3
#define KVM_IRQ_ROUTING_HV_SINT 4

struct kvm_irq_routing_entry {
	__u32 gsi;
	__u32 type;
	__u32 flags;
	__u32 pad;
	union {
		struct kvm_irq_routing_irqchip irqchip;
		struct kvm_irq_routing_msi msi;
		struct kvm_irq_routing_s390_adapter adapter;
		struct kvm_irq_routing_hv_sint hv_sint;
		__u32 pad[8];
	} u;
};

struct kvm_irq_routing {
	__u32 nr;
	__u32 flags;
	struct kvm_irq_routing_entry entries[0];
};

#endif

#ifdef KVM_CAP_MCE
/* x86 MCE */
struct kvm_x86_mce {
	__u64 status;
	__u64 addr;
	__u64 misc;
	__u64 mcg_status;
	__u8 bank;
	__u8 pad1[7];
	__u64 pad2[3];
};
#endif

#ifdef KVM_CAP_XEN_HVM
struct kvm_xen_hvm_config {
	__u32 flags;
	__u32 msr;
	__u64 blob_addr_32;
	__u64 blob_addr_64;
	__u8 blob_size_32;
	__u8 blob_size_64;
	__u8 pad2[30];
};
#endif

#define KVM_IRQFD_FLAG_DEASSIGN (1 << 0)
/*
 * Available with KVM_CAP_IRQFD_RESAMPLE
 *
 * KVM_IRQFD_FLAG_RESAMPLE indicates resamplefd is valid and specifies
 * the irqfd to operate in resampling mode for level triggered interrupt
 * emulation.  See Documentation/virtual/kvm/api.txt.
 */
#define KVM_IRQFD_FLAG_RESAMPLE (1 << 1)

struct kvm_irqfd {
	__u32 fd;
	__u32 gsi;
	__u32 flags;
	__u32 resamplefd;
	__u8  pad[16];
};

/* For KVM_CAP_ADJUST_CLOCK */

/* Do not use 1, KVM_CHECK_EXTENSION returned it before we had flags.  */
#define KVM_CLOCK_TSC_STABLE		2

struct kvm_clock_data {
	__u64 clock;
	__u32 flags;
	__u32 pad[9];
};

/* For KVM_CAP_SW_TLB */

#define KVM_MMU_FSL_BOOKE_NOHV		0
#define KVM_MMU_FSL_BOOKE_HV		1

struct kvm_config_tlb {
	__u64 params;
	__u64 array;
	__u32 mmu_type;
	__u32 array_len;
};

struct kvm_dirty_tlb {
	__u64 bitmap;
	__u32 num_dirty;
};

/* Available with KVM_CAP_ONE_REG */

#define KVM_REG_ARCH_MASK	0xff00000000000000ULL
#define KVM_REG_GENERIC		0x0000000000000000ULL

/*
 * Architecture specific registers are to be defined in arch headers and
 * ORed with the arch identifier.
 */
#define KVM_REG_PPC		0x1000000000000000ULL
#define KVM_REG_X86		0x2000000000000000ULL
#define KVM_REG_IA64		0x3000000000000000ULL
#define KVM_REG_ARM		0x4000000000000000ULL
#define KVM_REG_S390		0x5000000000000000ULL
#define KVM_REG_ARM64		0x6000000000000000ULL
#define KVM_REG_MIPS		0x7000000000000000ULL

#define KVM_REG_SIZE_SHIFT	52
#define KVM_REG_SIZE_MASK	0x00f0000000000000ULL
#define KVM_REG_SIZE_U8		0x0000000000000000ULL
#define KVM_REG_SIZE_U16	0x0010000000000000ULL
#define KVM_REG_SIZE_U32	0x0020000000000000ULL
#define KVM_REG_SIZE_U64	0x0030000000000000ULL
#define KVM_REG_SIZE_U128	0x0040000000000000ULL
#define KVM_REG_SIZE_U256	0x0050000000000000ULL
#define KVM_REG_SIZE_U512	0x0060000000000000ULL
#define KVM_REG_SIZE_U1024	0x0070000000000000ULL

struct kvm_reg_list {
	__u64 n; /* number of regs */
	__u64 reg[0];
};

struct kvm_one_reg {
	__u64 id;
	__u64 addr;
};

#define KVM_MSI_VALID_DEVID	(1U << 0)
struct kvm_msi {
	__u32 address_lo;
	__u32 address_hi;
	__u32 data;
	__u32 flags;
	__u32 devid;
	__u8  pad[12];
};

struct kvm_arm_device_addr {
	__u64 id;
	__u64 addr;
};

/*
 * Device control API, available with KVM_CAP_DEVICE_CTRL
 */
#define KVM_CREATE_DEVICE_TEST		1

struct kvm_create_device {
	__u32	type;	/* in: KVM_DEV_TYPE_xxx */
	__u32	fd;	/* out: device handle */
	__u32	flags;	/* in: KVM_CREATE_DEVICE_xxx */
};

struct kvm_device_attr {
	__u32	flags;		/* no flags currently defined */
	__u32	group;		/* device-defined */
	__u64	attr;		/* group-defined */
	__u64	addr;		/* userspace address of attr data */
};

#define  KVM_DEV_VFIO_GROUP			1
#define   KVM_DEV_VFIO_GROUP_ADD			1
#define   KVM_DEV_VFIO_GROUP_DEL			2
#define   KVM_DEV_VFIO_GROUP_SET_SPAPR_TCE		3

enum kvm_device_type {
	KVM_DEV_TYPE_FSL_MPIC_20	= 1,
#define KVM_DEV_TYPE_FSL_MPIC_20	KVM_DEV_TYPE_FSL_MPIC_20
	KVM_DEV_TYPE_FSL_MPIC_42,
#define KVM_DEV_TYPE_FSL_MPIC_42	KVM_DEV_TYPE_FSL_MPIC_42
	KVM_DEV_TYPE_XICS,
#define KVM_DEV_TYPE_XICS		KVM_DEV_TYPE_XICS
	KVM_DEV_TYPE_VFIO,
#define KVM_DEV_TYPE_VFIO		KVM_DEV_TYPE_VFIO
	KVM_DEV_TYPE_ARM_VGIC_V2,
#define KVM_DEV_TYPE_ARM_VGIC_V2	KVM_DEV_TYPE_ARM_VGIC_V2
	KVM_DEV_TYPE_FLIC,
#define KVM_DEV_TYPE_FLIC		KVM_DEV_TYPE_FLIC
	KVM_DEV_TYPE_ARM_VGIC_V3,
#define KVM_DEV_TYPE_ARM_VGIC_V3	KVM_DEV_TYPE_ARM_VGIC_V3
	KVM_DEV_TYPE_ARM_VGIC_ITS,
#define KVM_DEV_TYPE_ARM_VGIC_ITS	KVM_DEV_TYPE_ARM_VGIC_ITS
	KVM_DEV_TYPE_MAX,
};

struct kvm_vfio_spapr_tce {
	__s32	groupfd;
	__s32	tablefd;
};

/*
 * ioctls for VM fds
 */
#define KVM_SET_MEMORY_REGION     _IOW(KVMIO,  0x40, struct kvm_memory_region)
/*
 * KVM_CREATE_VCPU receives as a parameter the vcpu slot, and returns
 * a vcpu fd.
 */
#define KVM_CREATE_VCPU           _IO(KVMIO,   0x41)
#define KVM_GET_DIRTY_LOG         _IOW(KVMIO,  0x42, struct kvm_dirty_log)
/* KVM_SET_MEMORY_ALIAS is obsolete: */
#define KVM_SET_MEMORY_ALIAS      _IOW(KVMIO,  0x43, struct kvm_memory_alias)
#define KVM_SET_NR_MMU_PAGES      _IO(KVMIO,   0x44)
#define KVM_GET_NR_MMU_PAGES      _IO(KVMIO,   0x45)
#define KVM_SET_USER_MEMORY_REGION _IOW(KVMIO, 0x46, \
					struct kvm_userspace_memory_region)
#define KVM_SET_TSS_ADDR          _IO(KVMIO,   0x47)
#define KVM_SET_IDENTITY_MAP_ADDR _IOW(KVMIO,  0x48, __u64)

/* enable ucontrol for s390 */
struct kvm_s390_ucas_mapping {
	__u64 user_addr;
	__u64 vcpu_addr;
	__u64 length;
};
#define KVM_S390_UCAS_MAP        _IOW(KVMIO, 0x50, struct kvm_s390_ucas_mapping)
#define KVM_S390_UCAS_UNMAP      _IOW(KVMIO, 0x51, struct kvm_s390_ucas_mapping)
#define KVM_S390_VCPU_FAULT	 _IOW(KVMIO, 0x52, unsigned long)

/* Device model IOC */
#define KVM_CREATE_IRQCHIP        _IO(KVMIO,   0x60)
#define KVM_IRQ_LINE              _IOW(KVMIO,  0x61, struct kvm_irq_level)
#define KVM_GET_IRQCHIP           _IOWR(KVMIO, 0x62, struct kvm_irqchip)
#define KVM_SET_IRQCHIP           _IOR(KVMIO,  0x63, struct kvm_irqchip)
#define KVM_CREATE_PIT            _IO(KVMIO,   0x64)
#define KVM_GET_PIT               _IOWR(KVMIO, 0x65, struct kvm_pit_state)
#define KVM_SET_PIT               _IOR(KVMIO,  0x66, struct kvm_pit_state)
#define KVM_IRQ_LINE_STATUS       _IOWR(KVMIO, 0x67, struct kvm_irq_level)
#define KVM_REGISTER_COALESCED_MMIO \
			_IOW(KVMIO,  0x67, struct kvm_coalesced_mmio_zone)
#define KVM_UNREGISTER_COALESCED_MMIO \
			_IOW(KVMIO,  0x68, struct kvm_coalesced_mmio_zone)
#define KVM_ASSIGN_PCI_DEVICE     _IOR(KVMIO,  0x69, \
				       struct kvm_assigned_pci_dev)
#define KVM_SET_GSI_ROUTING       _IOW(KVMIO,  0x6a, struct kvm_irq_routing)
/* deprecated, replaced by KVM_ASSIGN_DEV_IRQ */
#define KVM_ASSIGN_IRQ            __KVM_DEPRECATED_VM_R_0x70
#define KVM_ASSIGN_DEV_IRQ        _IOW(KVMIO,  0x70, struct kvm_assigned_irq)
#define KVM_REINJECT_CONTROL      _IO(KVMIO,   0x71)
#define KVM_DEASSIGN_PCI_DEVICE   _IOW(KVMIO,  0x72, \
				       struct kvm_assigned_pci_dev)
#define KVM_ASSIGN_SET_MSIX_NR    _IOW(KVMIO,  0x73, \
				       struct kvm_assigned_msix_nr)
#define KVM_ASSIGN_SET_MSIX_ENTRY _IOW(KVMIO,  0x74, \
				       struct kvm_assigned_msix_entry)
#define KVM_DEASSIGN_DEV_IRQ      _IOW(KVMIO,  0x75, struct kvm_assigned_irq)
#define KVM_IRQFD                 _IOW(KVMIO,  0x76, struct kvm_irqfd)
#define KVM_CREATE_PIT2		  _IOW(KVMIO,  0x77, struct kvm_pit_config)
#define KVM_SET_BOOT_CPU_ID       _IO(KVMIO,   0x78)
#define KVM_IOEVENTFD             _IOW(KVMIO,  0x79, struct kvm_ioeventfd)
#define KVM_XEN_HVM_CONFIG        _IOW(KVMIO,  0x7a, struct kvm_xen_hvm_config)
#define KVM_SET_CLOCK             _IOW(KVMIO,  0x7b, struct kvm_clock_data)
#define KVM_GET_CLOCK             _IOR(KVMIO,  0x7c, struct kvm_clock_data)
/* Available with KVM_CAP_PIT_STATE2 */
#define KVM_GET_PIT2              _IOR(KVMIO,  0x9f, struct kvm_pit_state2)
#define KVM_SET_PIT2              _IOW(KVMIO,  0xa0, struct kvm_pit_state2)
/* Available with KVM_CAP_PPC_GET_PVINFO */
#define KVM_PPC_GET_PVINFO	  _IOW(KVMIO,  0xa1, struct kvm_ppc_pvinfo)
/* Available with KVM_CAP_TSC_CONTROL */
#define KVM_SET_TSC_KHZ           _IO(KVMIO,  0xa2)
#define KVM_GET_TSC_KHZ           _IO(KVMIO,  0xa3)
/* Available with KVM_CAP_PCI_2_3 */
#define KVM_ASSIGN_SET_INTX_MASK  _IOW(KVMIO,  0xa4, \
				       struct kvm_assigned_pci_dev)
/* Available with KVM_CAP_SIGNAL_MSI */
#define KVM_SIGNAL_MSI            _IOW(KVMIO,  0xa5, struct kvm_msi)
/* Available with KVM_CAP_PPC_GET_SMMU_INFO */
#define KVM_PPC_GET_SMMU_INFO	  _IOR(KVMIO,  0xa6, struct kvm_ppc_smmu_info)
/* Available with KVM_CAP_PPC_ALLOC_HTAB */
#define KVM_PPC_ALLOCATE_HTAB	  _IOWR(KVMIO, 0xa7, __u32)
#define KVM_CREATE_SPAPR_TCE	  _IOW(KVMIO,  0xa8, struct kvm_create_spapr_tce)
#define KVM_CREATE_SPAPR_TCE_64	  _IOW(KVMIO,  0xa8, \
				       struct kvm_create_spapr_tce_64)
/* Available with KVM_CAP_RMA */
#define KVM_ALLOCATE_RMA	  _IOR(KVMIO,  0xa9, struct kvm_allocate_rma)
/* Available with KVM_CAP_PPC_HTAB_FD */
#define KVM_PPC_GET_HTAB_FD	  _IOW(KVMIO,  0xaa, struct kvm_get_htab_fd)
/* Available with KVM_CAP_ARM_SET_DEVICE_ADDR */
#define KVM_ARM_SET_DEVICE_ADDR	  _IOW(KVMIO,  0xab, struct kvm_arm_device_addr)
/* Available with KVM_CAP_PPC_RTAS */
#define KVM_PPC_RTAS_DEFINE_TOKEN _IOW(KVMIO,  0xac, struct kvm_rtas_token_args)
/* Available with KVM_CAP_SPAPR_RESIZE_HPT */
#define KVM_PPC_RESIZE_HPT_PREPARE _IOR(KVMIO, 0xad, struct kvm_ppc_resize_hpt)
#define KVM_PPC_RESIZE_HPT_COMMIT  _IOR(KVMIO, 0xae, struct kvm_ppc_resize_hpt)
/* Available with KVM_CAP_PPC_RADIX_MMU or KVM_CAP_PPC_HASH_MMU_V3 */
#define KVM_PPC_CONFIGURE_V3_MMU  _IOW(KVMIO,  0xaf, struct kvm_ppc_mmuv3_cfg)
/* Available with KVM_CAP_PPC_RADIX_MMU */
#define KVM_PPC_GET_RMMU_INFO	  _IOW(KVMIO,  0xb0, struct kvm_ppc_rmmu_info)
/* Available with KVM_CAP_PPC_GET_CPU_CHAR */
#define KVM_PPC_GET_CPU_CHAR	  _IOR(KVMIO,  0xb1, struct kvm_ppc_cpu_char)

/* ioctl for vm fd */
#define KVM_CREATE_DEVICE	  _IOWR(KVMIO,  0xe0, struct kvm_create_device)

/* ioctls for fds returned by KVM_CREATE_DEVICE */
#define KVM_SET_DEVICE_ATTR	  _IOW(KVMIO,  0xe1, struct kvm_device_attr)
#define KVM_GET_DEVICE_ATTR	  _IOW(KVMIO,  0xe2, struct kvm_device_attr)
#define KVM_HAS_DEVICE_ATTR	  _IOW(KVMIO,  0xe3, struct kvm_device_attr)

/*
 * ioctls for vcpu fds
 */
#define KVM_RUN                   _IO(KVMIO,   0x80)
#define KVM_GET_REGS              _IOR(KVMIO,  0x81, struct kvm_regs)
#define KVM_SET_REGS              _IOW(KVMIO,  0x82, struct kvm_regs)
#define KVM_GET_SREGS             _IOR(KVMIO,  0x83, struct kvm_sregs)
#define KVM_SET_SREGS             _IOW(KVMIO,  0x84, struct kvm_sregs)
#define KVM_TRANSLATE             _IOWR(KVMIO, 0x85, struct kvm_translation)
#define KVM_INTERRUPT             _IOW(KVMIO,  0x86, struct kvm_interrupt)
/* KVM_DEBUG_GUEST is no longer supported, use KVM_SET_GUEST_DEBUG instead */
#define KVM_DEBUG_GUEST           __KVM_DEPRECATED_VCPU_W_0x87
#define KVM_GET_MSRS              _IOWR(KVMIO, 0x88, struct kvm_msrs)
#define KVM_SET_MSRS              _IOW(KVMIO,  0x89, struct kvm_msrs)
#define KVM_SET_CPUID             _IOW(KVMIO,  0x8a, struct kvm_cpuid)
#define KVM_SET_SIGNAL_MASK       _IOW(KVMIO,  0x8b, struct kvm_signal_mask)
#define KVM_GET_FPU               _IOR(KVMIO,  0x8c, struct kvm_fpu)
#define KVM_SET_FPU               _IOW(KVMIO,  0x8d, struct kvm_fpu)
#define KVM_GET_LAPIC             _IOR(KVMIO,  0x8e, struct kvm_lapic_state)
#define KVM_SET_LAPIC             _IOW(KVMIO,  0x8f, struct kvm_lapic_state)
#define KVM_SET_CPUID2            _IOW(KVMIO,  0x90, struct kvm_cpuid2)
#define KVM_GET_CPUID2            _IOWR(KVMIO, 0x91, struct kvm_cpuid2)
/* Available with KVM_CAP_VAPIC */
#define KVM_TPR_ACCESS_REPORTING  _IOWR(KVMIO, 0x92, struct kvm_tpr_access_ctl)
/* Available with KVM_CAP_VAPIC */
#define KVM_SET_VAPIC_ADDR        _IOW(KVMIO,  0x93, struct kvm_vapic_addr)
/* valid for virtual machine (for floating interrupt)_and_ vcpu */
#define KVM_S390_INTERRUPT        _IOW(KVMIO,  0x94, struct kvm_s390_interrupt)
/* store status for s390 */
#define KVM_S390_STORE_STATUS_NOADDR    (-1ul)
#define KVM_S390_STORE_STATUS_PREFIXED  (-2ul)
#define KVM_S390_STORE_STATUS	  _IOW(KVMIO,  0x95, unsigned long)
/* initial ipl psw for s390 */
#define KVM_S390_SET_INITIAL_PSW  _IOW(KVMIO,  0x96, struct kvm_s390_psw)
/* initial reset for s390 */
#define KVM_S390_INITIAL_RESET    _IO(KVMIO,   0x97)
#define KVM_GET_MP_STATE          _IOR(KVMIO,  0x98, struct kvm_mp_state)
#define KVM_SET_MP_STATE          _IOW(KVMIO,  0x99, struct kvm_mp_state)
/* Available with KVM_CAP_USER_NMI */
#define KVM_NMI                   _IO(KVMIO,   0x9a)
/* Available with KVM_CAP_SET_GUEST_DEBUG */
#define KVM_SET_GUEST_DEBUG       _IOW(KVMIO,  0x9b, struct kvm_guest_debug)
/* MCE for x86 */
#define KVM_X86_SETUP_MCE         _IOW(KVMIO,  0x9c, __u64)
#define KVM_X86_GET_MCE_CAP_SUPPORTED _IOR(KVMIO,  0x9d, __u64)
#define KVM_X86_SET_MCE           _IOW(KVMIO,  0x9e, struct kvm_x86_mce)
/* Available with KVM_CAP_VCPU_EVENTS */
#define KVM_GET_VCPU_EVENTS       _IOR(KVMIO,  0x9f, struct kvm_vcpu_events)
#define KVM_SET_VCPU_EVENTS       _IOW(KVMIO,  0xa0, struct kvm_vcpu_events)
/* Available with KVM_CAP_DEBUGREGS */
#define KVM_GET_DEBUGREGS         _IOR(KVMIO,  0xa1, struct kvm_debugregs)
#define KVM_SET_DEBUGREGS         _IOW(KVMIO,  0xa2, struct kvm_debugregs)
/*
 * vcpu version available with KVM_ENABLE_CAP
 * vm version available with KVM_CAP_ENABLE_CAP_VM
 */
#define KVM_ENABLE_CAP            _IOW(KVMIO,  0xa3, struct kvm_enable_cap)
/* Available with KVM_CAP_XSAVE */
#define KVM_GET_XSAVE		  _IOR(KVMIO,  0xa4, struct kvm_xsave)
#define KVM_SET_XSAVE		  _IOW(KVMIO,  0xa5, struct kvm_xsave)
/* Available with KVM_CAP_XCRS */
#define KVM_GET_XCRS		  _IOR(KVMIO,  0xa6, struct kvm_xcrs)
#define KVM_SET_XCRS		  _IOW(KVMIO,  0xa7, struct kvm_xcrs)
/* Available with KVM_CAP_SW_TLB */
#define KVM_DIRTY_TLB		  _IOW(KVMIO,  0xaa, struct kvm_dirty_tlb)
/* Available with KVM_CAP_ONE_REG */
#define KVM_GET_ONE_REG		  _IOW(KVMIO,  0xab, struct kvm_one_reg)
#define KVM_SET_ONE_REG		  _IOW(KVMIO,  0xac, struct kvm_one_reg)
/* VM is being stopped by host */
#define KVM_KVMCLOCK_CTRL	  _IO(KVMIO,   0xad)
#define KVM_ARM_VCPU_INIT	  _IOW(KVMIO,  0xae, struct kvm_vcpu_init)
#define KVM_ARM_PREFERRED_TARGET  _IOR(KVMIO,  0xaf, struct kvm_vcpu_init)
#define KVM_GET_REG_LIST	  _IOWR(KVMIO, 0xb0, struct kvm_reg_list)
/* Available with KVM_CAP_S390_MEM_OP */
#define KVM_S390_MEM_OP		  _IOW(KVMIO,  0xb1, struct kvm_s390_mem_op)
/* Available with KVM_CAP_S390_SKEYS */
#define KVM_S390_GET_SKEYS      _IOW(KVMIO, 0xb2, struct kvm_s390_skeys)
#define KVM_S390_SET_SKEYS      _IOW(KVMIO, 0xb3, struct kvm_s390_skeys)
/* Available with KVM_CAP_S390_INJECT_IRQ */
#define KVM_S390_IRQ              _IOW(KVMIO,  0xb4, struct kvm_s390_irq)
/* Available with KVM_CAP_S390_IRQ_STATE */
#define KVM_S390_SET_IRQ_STATE	  _IOW(KVMIO, 0xb5, struct kvm_s390_irq_state)
#define KVM_S390_GET_IRQ_STATE	  _IOW(KVMIO, 0xb6, struct kvm_s390_irq_state)
/* Available with KVM_CAP_X86_SMM */
#define KVM_SMI                   _IO(KVMIO,   0xb7)
/* Available with KVM_CAP_S390_CMMA_MIGRATION */
#define KVM_S390_GET_CMMA_BITS      _IOWR(KVMIO, 0xb8, struct kvm_s390_cmma_log)
#define KVM_S390_SET_CMMA_BITS      _IOW(KVMIO, 0xb9, struct kvm_s390_cmma_log)
/* Memory Encryption Commands */
#define KVM_MEMORY_ENCRYPT_OP      _IOWR(KVMIO, 0xba, unsigned long)

struct kvm_enc_region {
	__u64 addr;
	__u64 size;
};

#define KVM_MEMORY_ENCRYPT_REG_REGION    _IOR(KVMIO, 0xbb, struct kvm_enc_region)
#define KVM_MEMORY_ENCRYPT_UNREG_REGION  _IOR(KVMIO, 0xbc, struct kvm_enc_region)

/* Available with KVM_CAP_HYPERV_EVENTFD */
#define KVM_HYPERV_EVENTFD        _IOW(KVMIO,  0xbd, struct kvm_hyperv_eventfd)

/* Available with KVM_CAP_NESTED_STATE */
#define KVM_GET_NESTED_STATE         _IOWR(KVMIO, 0xbe, struct kvm_nested_state)
#define KVM_SET_NESTED_STATE         _IOW(KVMIO,  0xbf, struct kvm_nested_state)

/* Secure Encrypted Virtualization command */
enum sev_cmd_id {
	/* Guest initialization commands */
	KVM_SEV_INIT = 0,
	KVM_SEV_ES_INIT,
	/* Guest launch commands */
	KVM_SEV_LAUNCH_START,
	KVM_SEV_LAUNCH_UPDATE_DATA,
	KVM_SEV_LAUNCH_UPDATE_VMSA,
	KVM_SEV_LAUNCH_SECRET,
	KVM_SEV_LAUNCH_MEASURE,
	KVM_SEV_LAUNCH_FINISH,
	/* Guest migration commands (outgoing) */
	KVM_SEV_SEND_START,
	KVM_SEV_SEND_UPDATE_DATA,
	KVM_SEV_SEND_UPDATE_VMSA,
	KVM_SEV_SEND_FINISH,
	/* Guest migration commands (incoming) */
	KVM_SEV_RECEIVE_START,
	KVM_SEV_RECEIVE_UPDATE_DATA,
	KVM_SEV_RECEIVE_UPDATE_VMSA,
	KVM_SEV_RECEIVE_FINISH,
	/* Guest status and debug commands */
	KVM_SEV_GUEST_STATUS,
	KVM_SEV_DBG_DECRYPT,
	KVM_SEV_DBG_ENCRYPT,
	/* Guest certificates commands */
	KVM_SEV_CERT_EXPORT,

	KVM_SEV_NR_MAX,
};

struct kvm_sev_cmd {
	__u32 id;
	__u64 data;
	__u32 error;
	__u32 sev_fd;
};

struct kvm_sev_launch_start {
	__u32 handle;
	__u32 policy;
	__u64 dh_uaddr;
	__u32 dh_len;
	__u64 session_uaddr;
	__u32 session_len;
};

struct kvm_sev_launch_update_data {
	__u64 uaddr;
	__u32 len;
};


struct kvm_sev_launch_secret {
	__u64 hdr_uaddr;
	__u32 hdr_len;
	__u64 guest_uaddr;
	__u32 guest_len;
	__u64 trans_uaddr;
	__u32 trans_len;
};

struct kvm_sev_launch_measure {
	__u64 uaddr;
	__u32 len;
};

struct kvm_sev_guest_status {
	__u32 handle;
	__u32 policy;
	__u32 state;
};

struct kvm_sev_dbg {
	__u64 src_uaddr;
	__u64 dst_uaddr;
	__u32 len;
};

#define KVM_DEV_ASSIGN_ENABLE_IOMMU	(1 << 0)
#define KVM_DEV_ASSIGN_PCI_2_3		(1 << 1)
#define KVM_DEV_ASSIGN_MASK_INTX	(1 << 2)

struct kvm_assigned_pci_dev {
	__u32 assigned_dev_id;
	__u32 busnr;
	__u32 devfn;
	__u32 flags;
	__u32 segnr;
	union {
		__u32 reserved[11];
	};
};

#define KVM_DEV_IRQ_HOST_INTX    (1 << 0)
#define KVM_DEV_IRQ_HOST_MSI     (1 << 1)
#define KVM_DEV_IRQ_HOST_MSIX    (1 << 2)

#define KVM_DEV_IRQ_GUEST_INTX   (1 << 8)
#define KVM_DEV_IRQ_GUEST_MSI    (1 << 9)
#define KVM_DEV_IRQ_GUEST_MSIX   (1 << 10)

#define KVM_DEV_IRQ_HOST_MASK	 0x00ff
#define KVM_DEV_IRQ_GUEST_MASK   0xff00

struct kvm_assigned_irq {
	__u32 assigned_dev_id;
	__u32 host_irq; /* ignored (legacy field) */
	__u32 guest_irq;
	__u32 flags;
	union {
		__u32 reserved[12];
	};
};

struct kvm_assigned_msix_nr {
	__u32 assigned_dev_id;
	__u16 entry_nr;
	__u16 padding;
};

#define KVM_MAX_MSIX_PER_DEV		256
struct kvm_assigned_msix_entry {
	__u32 assigned_dev_id;
	__u32 gsi;
	__u16 entry; /* The index of entry in the MSI-X table */
	__u16 padding[3];
};

#define KVM_X2APIC_API_USE_32BIT_IDS            (1ULL << 0)
#define KVM_X2APIC_API_DISABLE_BROADCAST_QUIRK  (1ULL << 1)

/* Available with KVM_CAP_ARM_USER_IRQ */

/* Bits for run->s.regs.device_irq_level */
#define KVM_ARM_DEV_EL1_VTIMER		(1 << 0)
#define KVM_ARM_DEV_EL1_PTIMER		(1 << 1)
#define KVM_ARM_DEV_PMU			(1 << 2)

struct kvm_hyperv_eventfd {
	__u32 conn_id;
	__s32 fd;
	__u32 flags;
	__u32 padding[3];
};

#define KVM_HYPERV_CONN_ID_MASK		0x00ffffff
#define KVM_HYPERV_EVENTFD_DEASSIGN	(1 << 0)

#endif /* __LINUX_KVM_H */<|MERGE_RESOLUTION|>--- conflicted
+++ resolved
@@ -969,15 +969,12 @@
 #define KVM_CAP_NESTED_STATE 157
 #define KVM_CAP_ARM_INJECT_SERROR_ESR 158
 #define KVM_CAP_MSR_PLATFORM_INFO 159
-<<<<<<< HEAD
 #define KVM_CAP_PPC_NESTED_HV 160
 #define KVM_CAP_HYPERV_SEND_IPI 161
 #define KVM_CAP_COALESCED_PIO 162
 #define KVM_CAP_HYPERV_ENLIGHTENED_VMCS 163
 #define KVM_CAP_EXCEPTION_PAYLOAD 164
-=======
-#define KVM_CAP_ARM_VM_IPA_SIZE 160 /* returns maximum IPA bits for a VM */
->>>>>>> 58bf437f
+#define KVM_CAP_ARM_VM_IPA_SIZE 165 /* returns maximum IPA bits for a VM */
 
 #ifdef KVM_CAP_IRQ_ROUTING
 
