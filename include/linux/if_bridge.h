/*
 *	Linux ethernet bridge
 *
 *	Authors:
 *	Lennert Buytenhek		<buytenh@gnu.org>
 *
 *	This program is free software; you can redistribute it and/or
 *	modify it under the terms of the GNU General Public License
 *	as published by the Free Software Foundation; either version
 *	2 of the License, or (at your option) any later version.
 */
#ifndef _LINUX_IF_BRIDGE_H
#define _LINUX_IF_BRIDGE_H


#include <linux/netdevice.h>
#include <uapi/linux/if_bridge.h>
#include <linux/bitops.h>

struct br_ip {
	union {
		__be32	ip4;
#if IS_ENABLED(CONFIG_IPV6)
		struct in6_addr ip6;
#endif
	} u;
	__be16		proto;
	__u16           vid;
};

struct br_ip_list {
	struct list_head list;
	struct br_ip addr;
};

#define BR_HAIRPIN_MODE		BIT(0)
#define BR_BPDU_GUARD		BIT(1)
#define BR_ROOT_BLOCK		BIT(2)
#define BR_MULTICAST_FAST_LEAVE	BIT(3)
#define BR_ADMIN_COST		BIT(4)
#define BR_LEARNING		BIT(5)
#define BR_FLOOD		BIT(6)
#define BR_AUTO_MASK		(BR_FLOOD | BR_LEARNING)
#define BR_PROMISC		BIT(7)
#define BR_PROXYARP		BIT(8)
#define BR_LEARNING_SYNC	BIT(9)
#define BR_PROXYARP_WIFI	BIT(10)
#define BR_MCAST_FLOOD		BIT(11)
#define BR_MULTICAST_TO_UNICAST	BIT(12)
#define BR_VLAN_TUNNEL		BIT(13)
#define BR_BCAST_FLOOD		BIT(14)
#define BR_NEIGH_SUPPRESS	BIT(15)
#define BR_ISOLATED		BIT(16)

#define BR_DEFAULT_AGEING_TIME	(300 * HZ)

extern void brioctl_set(int (*ioctl_hook)(struct net *, unsigned int, void __user *));

typedef int br_should_route_hook_t(struct sk_buff *skb);
extern br_should_route_hook_t __rcu *br_should_route_hook;

#if IS_ENABLED(CONFIG_BRIDGE) && IS_ENABLED(CONFIG_BRIDGE_IGMP_SNOOPING)
int br_multicast_list_adjacent(struct net_device *dev,
			       struct list_head *br_ip_list);
bool br_multicast_has_querier_anywhere(struct net_device *dev, int proto);
bool br_multicast_has_querier_adjacent(struct net_device *dev, int proto);
bool br_multicast_enabled(const struct net_device *dev);
bool br_multicast_router(const struct net_device *dev);
#else
static inline int br_multicast_list_adjacent(struct net_device *dev,
					     struct list_head *br_ip_list)
{
	return 0;
}
static inline bool br_multicast_has_querier_anywhere(struct net_device *dev,
						     int proto)
{
	return false;
}
static inline bool br_multicast_has_querier_adjacent(struct net_device *dev,
						     int proto)
{
	return false;
}
static inline bool br_multicast_enabled(const struct net_device *dev)
{
	return false;
}
static inline bool br_multicast_router(const struct net_device *dev)
{
	return false;
}
#endif

#if IS_ENABLED(CONFIG_BRIDGE) && IS_ENABLED(CONFIG_BRIDGE_VLAN_FILTERING)
bool br_vlan_enabled(const struct net_device *dev);
int br_vlan_get_pvid(const struct net_device *dev, u16 *p_pvid);
int br_vlan_get_info(const struct net_device *dev, u16 vid,
		     struct bridge_vlan_info *p_vinfo);
#else
static inline bool br_vlan_enabled(const struct net_device *dev)
{
	return false;
}

static inline int br_vlan_get_pvid(const struct net_device *dev, u16 *p_pvid)
{
<<<<<<< HEAD
	return -1;
=======
	return -EINVAL;
>>>>>>> 2fb7b719
}

static inline int br_vlan_get_info(const struct net_device *dev, u16 vid,
				   struct bridge_vlan_info *p_vinfo)
{
<<<<<<< HEAD
	return -1;
=======
	return -EINVAL;
>>>>>>> 2fb7b719
}
#endif

#if IS_ENABLED(CONFIG_BRIDGE)
struct net_device *br_fdb_find_port(const struct net_device *br_dev,
				    const unsigned char *addr,
				    __u16 vid);
#else
static inline struct net_device *
br_fdb_find_port(const struct net_device *br_dev,
		 const unsigned char *addr,
		 __u16 vid)
{
	return NULL;
}
#endif

#endif<|MERGE_RESOLUTION|>--- conflicted
+++ resolved
@@ -105,21 +105,13 @@
 
 static inline int br_vlan_get_pvid(const struct net_device *dev, u16 *p_pvid)
 {
-<<<<<<< HEAD
-	return -1;
-=======
 	return -EINVAL;
->>>>>>> 2fb7b719
 }
 
 static inline int br_vlan_get_info(const struct net_device *dev, u16 vid,
 				   struct bridge_vlan_info *p_vinfo)
 {
-<<<<<<< HEAD
-	return -1;
-=======
 	return -EINVAL;
->>>>>>> 2fb7b719
 }
 #endif
 
