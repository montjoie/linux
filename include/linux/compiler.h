/* SPDX-License-Identifier: GPL-2.0 */
#ifndef __LINUX_COMPILER_H
#define __LINUX_COMPILER_H

#include <linux/compiler_types.h>

#ifndef __ASSEMBLY__

#ifdef __KERNEL__

/*
 * Note: DISABLE_BRANCH_PROFILING can be used by special lowlevel code
 * to disable branch tracing on a per file basis.
 */
#if defined(CONFIG_TRACE_BRANCH_PROFILING) \
    && !defined(DISABLE_BRANCH_PROFILING) && !defined(__CHECKER__)
void ftrace_likely_update(struct ftrace_likely_data *f, int val,
			  int expect, int is_constant);

#define likely_notrace(x)	__builtin_expect(!!(x), 1)
#define unlikely_notrace(x)	__builtin_expect(!!(x), 0)

#define __branch_check__(x, expect, is_constant) ({			\
			long ______r;					\
			static struct ftrace_likely_data		\
				__aligned(4)				\
				__section(_ftrace_annotated_branch)	\
				______f = {				\
				.data.func = __func__,			\
				.data.file = __FILE__,			\
				.data.line = __LINE__,			\
			};						\
			______r = __builtin_expect(!!(x), expect);	\
			ftrace_likely_update(&______f, ______r,		\
					     expect, is_constant);	\
			______r;					\
		})

/*
 * Using __builtin_constant_p(x) to ignore cases where the return
 * value is always the same.  This idea is taken from a similar patch
 * written by Daniel Walker.
 */
# ifndef likely
#  define likely(x)	(__branch_check__(x, 1, __builtin_constant_p(x)))
# endif
# ifndef unlikely
#  define unlikely(x)	(__branch_check__(x, 0, __builtin_constant_p(x)))
# endif

#ifdef CONFIG_PROFILE_ALL_BRANCHES
/*
 * "Define 'is'", Bill Clinton
 * "Define 'if'", Steven Rostedt
 */
#define if(cond, ...) if ( __trace_if_var( !!(cond , ## __VA_ARGS__) ) )

#define __trace_if_var(cond) (__builtin_constant_p(cond) ? (cond) : __trace_if_value(cond))

#define __trace_if_value(cond) ({			\
	static struct ftrace_branch_data		\
		__aligned(4)				\
		__section(_ftrace_branch)		\
		__if_trace = {				\
			.func = __func__,		\
			.file = __FILE__,		\
			.line = __LINE__,		\
		};					\
	(cond) ?					\
		(__if_trace.miss_hit[1]++,1) :		\
		(__if_trace.miss_hit[0]++,0);		\
})

#endif /* CONFIG_PROFILE_ALL_BRANCHES */

#else
# define likely(x)	__builtin_expect(!!(x), 1)
# define unlikely(x)	__builtin_expect(!!(x), 0)
#endif

/* Optimization barrier */
#ifndef barrier
# define barrier() __memory_barrier()
#endif

#ifndef barrier_data
# define barrier_data(ptr) barrier()
#endif

/* workaround for GCC PR82365 if needed */
#ifndef barrier_before_unreachable
# define barrier_before_unreachable() do { } while (0)
#endif

/* Unreachable code */
#ifdef CONFIG_STACK_VALIDATION
/*
 * These macros help objtool understand GCC code flow for unreachable code.
 * The __COUNTER__ based labels are a hack to make each instance of the macros
 * unique, to convince GCC not to merge duplicate inline asm statements.
 */
#define annotate_reachable() ({						\
	asm volatile("%c0:\n\t"						\
		     ".pushsection .discard.reachable\n\t"		\
		     ".long %c0b - .\n\t"				\
		     ".popsection\n\t" : : "i" (__COUNTER__));		\
})
#define annotate_unreachable() ({					\
	asm volatile("%c0:\n\t"						\
		     ".pushsection .discard.unreachable\n\t"		\
		     ".long %c0b - .\n\t"				\
		     ".popsection\n\t" : : "i" (__COUNTER__));		\
})
#define ASM_UNREACHABLE							\
	"999:\n\t"							\
	".pushsection .discard.unreachable\n\t"				\
	".long 999b - .\n\t"						\
	".popsection\n\t"

/* Annotate a C jump table to allow objtool to follow the code flow */
#define __annotate_jump_table __section(.rodata..c_jump_table)

<<<<<<< HEAD
=======
#ifdef CONFIG_DEBUG_ENTRY
/* Begin/end of an instrumentation safe region */
#define instrumentation_begin() ({					\
	asm volatile("%c0: nop\n\t"						\
		     ".pushsection .discard.instr_begin\n\t"		\
		     ".long %c0b - .\n\t"				\
		     ".popsection\n\t" : : "i" (__COUNTER__));		\
})

/*
 * Because instrumentation_{begin,end}() can nest, objtool validation considers
 * _begin() a +1 and _end() a -1 and computes a sum over the instructions.
 * When the value is greater than 0, we consider instrumentation allowed.
 *
 * There is a problem with code like:
 *
 * noinstr void foo()
 * {
 *	instrumentation_begin();
 *	...
 *	if (cond) {
 *		instrumentation_begin();
 *		...
 *		instrumentation_end();
 *	}
 *	bar();
 *	instrumentation_end();
 * }
 *
 * If instrumentation_end() would be an empty label, like all the other
 * annotations, the inner _end(), which is at the end of a conditional block,
 * would land on the instruction after the block.
 *
 * If we then consider the sum of the !cond path, we'll see that the call to
 * bar() is with a 0-value, even though, we meant it to happen with a positive
 * value.
 *
 * To avoid this, have _end() be a NOP instruction, this ensures it will be
 * part of the condition block and does not escape.
 */
#define instrumentation_end() ({					\
	asm volatile("%c0: nop\n\t"					\
		     ".pushsection .discard.instr_end\n\t"		\
		     ".long %c0b - .\n\t"				\
		     ".popsection\n\t" : : "i" (__COUNTER__));		\
})
#endif /* CONFIG_DEBUG_ENTRY */

>>>>>>> b58e733f
#else
#define annotate_reachable()
#define annotate_unreachable()
#define __annotate_jump_table
#endif

#ifndef ASM_UNREACHABLE
# define ASM_UNREACHABLE
#endif
#ifndef unreachable
# define unreachable() do {		\
	annotate_unreachable();		\
	__builtin_unreachable();	\
} while (0)
#endif

/*
 * KENTRY - kernel entry point
 * This can be used to annotate symbols (functions or data) that are used
 * without their linker symbol being referenced explicitly. For example,
 * interrupt vector handlers, or functions in the kernel image that are found
 * programatically.
 *
 * Not required for symbols exported with EXPORT_SYMBOL, or initcalls. Those
 * are handled in their own way (with KEEP() in linker scripts).
 *
 * KENTRY can be avoided if the symbols in question are marked as KEEP() in the
 * linker script. For example an architecture could KEEP() its entire
 * boot/exception vector code rather than annotate each function and data.
 */
#ifndef KENTRY
# define KENTRY(sym)						\
	extern typeof(sym) sym;					\
	static const unsigned long __kentry_##sym		\
	__used							\
	__section("___kentry" "+" #sym )			\
	= (unsigned long)&sym;
#endif

#ifndef RELOC_HIDE
# define RELOC_HIDE(ptr, off)					\
  ({ unsigned long __ptr;					\
     __ptr = (unsigned long) (ptr);				\
    (typeof(ptr)) (__ptr + (off)); })
#endif

#ifndef OPTIMIZER_HIDE_VAR
/* Make the optimizer believe the variable can be manipulated arbitrarily. */
#define OPTIMIZER_HIDE_VAR(var)						\
	__asm__ ("" : "=r" (var) : "0" (var))
#endif

/* Not-quite-unique ID. */
#ifndef __UNIQUE_ID
# define __UNIQUE_ID(prefix) __PASTE(__PASTE(__UNIQUE_ID_, prefix), __LINE__)
#endif

/*
 * Prevent the compiler from merging or refetching reads or writes. The
 * compiler is also forbidden from reordering successive instances of
 * READ_ONCE and WRITE_ONCE, but only when the compiler is aware of some
 * particular ordering. One way to make the compiler aware of ordering is to
 * put the two invocations of READ_ONCE or WRITE_ONCE in different C
 * statements.
 *
 * These two macros will also work on aggregate data types like structs or
 * unions.
 *
 * Their two major use cases are: (1) Mediating communication between
 * process-level code and irq/NMI handlers, all running on the same CPU,
 * and (2) Ensuring that the compiler does not fold, spindle, or otherwise
 * mutilate accesses that either do not require ordering or that interact
 * with an explicit memory barrier or atomic instruction that provides the
 * required ordering.
 */
#include <asm/barrier.h>
#include <linux/kasan-checks.h>
#include <linux/kcsan-checks.h>

/**
 * data_race - mark an expression as containing intentional data races
 *
 * This data_race() macro is useful for situations in which data races
 * should be forgiven.  One example is diagnostic code that accesses
 * shared variables but is not a part of the core synchronization design.
 *
 * This macro *does not* affect normal code generation, but is a hint
 * to tooling that data races here are to be ignored.
 */
#define data_race(expr)							\
({									\
	__unqual_scalar_typeof(({ expr; })) __v = ({			\
		__kcsan_disable_current();				\
		expr;							\
	});								\
	__kcsan_enable_current();					\
	__v;								\
})

/*
 * Use __READ_ONCE() instead of READ_ONCE() if you do not require any
 * atomicity or dependency ordering guarantees. Note that this may result
 * in tears!
 */
#define __READ_ONCE(x)	(*(const volatile __unqual_scalar_typeof(x) *)&(x))

#define __READ_ONCE_SCALAR(x)						\
({									\
	__unqual_scalar_typeof(x) __x = __READ_ONCE(x);			\
	smp_read_barrier_depends();					\
	(typeof(x))__x;							\
})

#define READ_ONCE(x)							\
({									\
	compiletime_assert_rwonce_type(x);				\
	__READ_ONCE_SCALAR(x);						\
})

#define __WRITE_ONCE(x, val)						\
do {									\
	*(volatile typeof(x) *)&(x) = (val);				\
} while (0)

#define WRITE_ONCE(x, val)						\
do {									\
	compiletime_assert_rwonce_type(x);				\
	__WRITE_ONCE(x, val);						\
} while (0)

static __no_sanitize_or_inline
unsigned long __read_once_word_nocheck(const void *addr)
{
	return __READ_ONCE(*(unsigned long *)addr);
}

/*
 * Use READ_ONCE_NOCHECK() instead of READ_ONCE() if you need to load a
 * word from memory atomically but without telling KASAN/KCSAN. This is
 * usually used by unwinding code when walking the stack of a running process.
 */
#define READ_ONCE_NOCHECK(x)						\
({									\
	unsigned long __x;						\
	compiletime_assert(sizeof(x) == sizeof(__x),			\
		"Unsupported access size for READ_ONCE_NOCHECK().");	\
	__x = __read_once_word_nocheck(&(x));				\
	smp_read_barrier_depends();					\
	(typeof(x))__x;							\
})

static __no_kasan_or_inline
unsigned long read_word_at_a_time(const void *addr)
{
	kasan_check_read(addr, 1);
	return *(unsigned long *)addr;
}

#endif /* __KERNEL__ */

/*
 * Force the compiler to emit 'sym' as a symbol, so that we can reference
 * it from inline assembler. Necessary in case 'sym' could be inlined
 * otherwise, or eliminated entirely due to lack of references that are
 * visible to the compiler.
 */
#define __ADDRESSABLE(sym) \
	static void * __section(.discard.addressable) __used \
		__PASTE(__addressable_##sym, __LINE__) = (void *)&sym;

/**
 * offset_to_ptr - convert a relative memory offset to an absolute pointer
 * @off:	the address of the 32-bit offset value
 */
static inline void *offset_to_ptr(const int *off)
{
	return (void *)((unsigned long)off + *off);
}

#endif /* __ASSEMBLY__ */

/* Compile time object size, -1 for unknown */
#ifndef __compiletime_object_size
# define __compiletime_object_size(obj) -1
#endif
#ifndef __compiletime_warning
# define __compiletime_warning(message)
#endif
#ifndef __compiletime_error
# define __compiletime_error(message)
#endif

#ifdef __OPTIMIZE__
# define __compiletime_assert(condition, msg, prefix, suffix)		\
	do {								\
		extern void prefix ## suffix(void) __compiletime_error(msg); \
		if (!(condition))					\
			prefix ## suffix();				\
	} while (0)
#else
# define __compiletime_assert(condition, msg, prefix, suffix) do { } while (0)
#endif

#define _compiletime_assert(condition, msg, prefix, suffix) \
	__compiletime_assert(condition, msg, prefix, suffix)

/**
 * compiletime_assert - break build and emit msg if condition is false
 * @condition: a compile-time constant condition to check
 * @msg:       a message to emit if condition is false
 *
 * In tradition of POSIX assert, this macro will break the build if the
 * supplied condition is *false*, emitting the supplied error message if the
 * compiler has support to do so.
 */
#define compiletime_assert(condition, msg) \
	_compiletime_assert(condition, msg, __compiletime_assert_, __COUNTER__)

#define compiletime_assert_atomic_type(t)				\
	compiletime_assert(__native_word(t),				\
		"Need native word sized stores/loads for atomicity.")

/*
 * Yes, this permits 64-bit accesses on 32-bit architectures. These will
 * actually be atomic in some cases (namely Armv7 + LPAE), but for others we
 * rely on the access being split into 2x32-bit accesses for a 32-bit quantity
 * (e.g. a virtual address) and a strong prevailing wind.
 */
#define compiletime_assert_rwonce_type(t)					\
	compiletime_assert(__native_word(t) || sizeof(t) == sizeof(long long),	\
		"Unsupported access size for {READ,WRITE}_ONCE().")

/* &a[0] degrades to a pointer: a different type from an array */
#define __must_be_array(a)	BUILD_BUG_ON_ZERO(__same_type((a), &(a)[0]))

/*
 * This is needed in functions which generate the stack canary, see
 * arch/x86/kernel/smpboot.c::start_secondary() for an example.
 */
#define prevent_tail_call_optimization()	mb()

#endif /* __LINUX_COMPILER_H */<|MERGE_RESOLUTION|>--- conflicted
+++ resolved
@@ -120,57 +120,6 @@
 /* Annotate a C jump table to allow objtool to follow the code flow */
 #define __annotate_jump_table __section(.rodata..c_jump_table)
 
-<<<<<<< HEAD
-=======
-#ifdef CONFIG_DEBUG_ENTRY
-/* Begin/end of an instrumentation safe region */
-#define instrumentation_begin() ({					\
-	asm volatile("%c0: nop\n\t"						\
-		     ".pushsection .discard.instr_begin\n\t"		\
-		     ".long %c0b - .\n\t"				\
-		     ".popsection\n\t" : : "i" (__COUNTER__));		\
-})
-
-/*
- * Because instrumentation_{begin,end}() can nest, objtool validation considers
- * _begin() a +1 and _end() a -1 and computes a sum over the instructions.
- * When the value is greater than 0, we consider instrumentation allowed.
- *
- * There is a problem with code like:
- *
- * noinstr void foo()
- * {
- *	instrumentation_begin();
- *	...
- *	if (cond) {
- *		instrumentation_begin();
- *		...
- *		instrumentation_end();
- *	}
- *	bar();
- *	instrumentation_end();
- * }
- *
- * If instrumentation_end() would be an empty label, like all the other
- * annotations, the inner _end(), which is at the end of a conditional block,
- * would land on the instruction after the block.
- *
- * If we then consider the sum of the !cond path, we'll see that the call to
- * bar() is with a 0-value, even though, we meant it to happen with a positive
- * value.
- *
- * To avoid this, have _end() be a NOP instruction, this ensures it will be
- * part of the condition block and does not escape.
- */
-#define instrumentation_end() ({					\
-	asm volatile("%c0: nop\n\t"					\
-		     ".pushsection .discard.instr_end\n\t"		\
-		     ".long %c0b - .\n\t"				\
-		     ".popsection\n\t" : : "i" (__COUNTER__));		\
-})
-#endif /* CONFIG_DEBUG_ENTRY */
-
->>>>>>> b58e733f
 #else
 #define annotate_reachable()
 #define annotate_unreachable()
