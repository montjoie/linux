/*
 *  linux/include/linux/mmc/host.h
 *
 * This program is free software; you can redistribute it and/or modify
 * it under the terms of the GNU General Public License version 2 as
 * published by the Free Software Foundation.
 *
 *  Host driver specific definitions.
 */
#ifndef LINUX_MMC_HOST_H
#define LINUX_MMC_HOST_H

#include <linux/sched.h>
#include <linux/device.h>
#include <linux/fault-inject.h>

#include <linux/mmc/core.h>
#include <linux/mmc/card.h>
#include <linux/mmc/pm.h>
#include <linux/dma-direction.h>

struct mmc_ios {
	unsigned int	clock;			/* clock rate */
	unsigned short	vdd;

/* vdd stores the bit number of the selected voltage range from below. */

	unsigned char	bus_mode;		/* command output mode */

#define MMC_BUSMODE_OPENDRAIN	1
#define MMC_BUSMODE_PUSHPULL	2

	unsigned char	chip_select;		/* SPI chip select */

#define MMC_CS_DONTCARE		0
#define MMC_CS_HIGH		1
#define MMC_CS_LOW		2

	unsigned char	power_mode;		/* power supply mode */

#define MMC_POWER_OFF		0
#define MMC_POWER_UP		1
#define MMC_POWER_ON		2
#define MMC_POWER_UNDEFINED	3

	unsigned char	bus_width;		/* data bus width */

#define MMC_BUS_WIDTH_1		0
#define MMC_BUS_WIDTH_4		2
#define MMC_BUS_WIDTH_8		3

	unsigned char	timing;			/* timing specification used */

#define MMC_TIMING_LEGACY	0
#define MMC_TIMING_MMC_HS	1
#define MMC_TIMING_SD_HS	2
#define MMC_TIMING_UHS_SDR12	3
#define MMC_TIMING_UHS_SDR25	4
#define MMC_TIMING_UHS_SDR50	5
#define MMC_TIMING_UHS_SDR104	6
#define MMC_TIMING_UHS_DDR50	7
#define MMC_TIMING_MMC_DDR52	8
#define MMC_TIMING_MMC_HS200	9
#define MMC_TIMING_MMC_HS400	10

	unsigned char	signal_voltage;		/* signalling voltage (1.8V or 3.3V) */

#define MMC_SIGNAL_VOLTAGE_330	0
#define MMC_SIGNAL_VOLTAGE_180	1
#define MMC_SIGNAL_VOLTAGE_120	2

	unsigned char	drv_type;		/* driver type (A, B, C, D) */

#define MMC_SET_DRIVER_TYPE_B	0
#define MMC_SET_DRIVER_TYPE_A	1
#define MMC_SET_DRIVER_TYPE_C	2
#define MMC_SET_DRIVER_TYPE_D	3

	bool enhanced_strobe;			/* hs400es selection */
};

struct mmc_host;

struct mmc_host_ops {
	/*
	 * It is optional for the host to implement pre_req and post_req in
	 * order to support double buffering of requests (prepare one
	 * request while another request is active).
	 * pre_req() must always be followed by a post_req().
	 * To undo a call made to pre_req(), call post_req() with
	 * a nonzero err condition.
	 */
	void	(*post_req)(struct mmc_host *host, struct mmc_request *req,
			    int err);
	void	(*pre_req)(struct mmc_host *host, struct mmc_request *req);
	void	(*request)(struct mmc_host *host, struct mmc_request *req);

	/*
	 * Avoid calling the next three functions too often or in a "fast
	 * path", since underlaying controller might implement them in an
	 * expensive and/or slow way. Also note that these functions might
	 * sleep, so don't call them in the atomic contexts!
	 */

	/*
	 * Notes to the set_ios callback:
	 * ios->clock might be 0. For some controllers, setting 0Hz
	 * as any other frequency works. However, some controllers
	 * explicitly need to disable the clock. Otherwise e.g. voltage
	 * switching might fail because the SDCLK is not really quiet.
	 */
	void	(*set_ios)(struct mmc_host *host, struct mmc_ios *ios);

	/*
	 * Return values for the get_ro callback should be:
	 *   0 for a read/write card
	 *   1 for a read-only card
	 *   -ENOSYS when not supported (equal to NULL callback)
	 *   or a negative errno value when something bad happened
	 */
	int	(*get_ro)(struct mmc_host *host);

	/*
	 * Return values for the get_cd callback should be:
	 *   0 for a absent card
	 *   1 for a present card
	 *   -ENOSYS when not supported (equal to NULL callback)
	 *   or a negative errno value when something bad happened
	 */
	int	(*get_cd)(struct mmc_host *host);

	void	(*enable_sdio_irq)(struct mmc_host *host, int enable);
	void	(*ack_sdio_irq)(struct mmc_host *host);

	/* optional callback for HC quirks */
	void	(*init_card)(struct mmc_host *host, struct mmc_card *card);

	int	(*start_signal_voltage_switch)(struct mmc_host *host, struct mmc_ios *ios);

	/* Check if the card is pulling dat[0:3] low */
	int	(*card_busy)(struct mmc_host *host);

	/* The tuning command opcode value is different for SD and eMMC cards */
	int	(*execute_tuning)(struct mmc_host *host, u32 opcode);

	/* Prepare HS400 target operating frequency depending host driver */
	int	(*prepare_hs400_tuning)(struct mmc_host *host, struct mmc_ios *ios);
	/* Prepare enhanced strobe depending host driver */
	void	(*hs400_enhanced_strobe)(struct mmc_host *host,
					 struct mmc_ios *ios);
	int	(*select_drive_strength)(struct mmc_card *card,
					 unsigned int max_dtr, int host_drv,
					 int card_drv, int *drv_type);
	void	(*hw_reset)(struct mmc_host *host);
	void	(*card_event)(struct mmc_host *host);

	/*
	 * Optional callback to support controllers with HW issues for multiple
	 * I/O. Returns the number of supported blocks for the request.
	 */
	int	(*multi_io_quirk)(struct mmc_card *card,
				  unsigned int direction, int blk_size);
};

struct mmc_cqe_ops {
	/* Allocate resources, and make the CQE operational */
	int	(*cqe_enable)(struct mmc_host *host, struct mmc_card *card);
	/* Free resources, and make the CQE non-operational */
	void	(*cqe_disable)(struct mmc_host *host);
	/*
	 * Issue a read, write or DCMD request to the CQE. Also deal with the
	 * effect of ->cqe_off().
	 */
	int	(*cqe_request)(struct mmc_host *host, struct mmc_request *mrq);
	/* Free resources (e.g. DMA mapping) associated with the request */
	void	(*cqe_post_req)(struct mmc_host *host, struct mmc_request *mrq);
	/*
	 * Prepare the CQE and host controller to accept non-CQ commands. There
	 * is no corresponding ->cqe_on(), instead ->cqe_request() is required
	 * to deal with that.
	 */
	void	(*cqe_off)(struct mmc_host *host);
	/*
	 * Wait for all CQE tasks to complete. Return an error if recovery
	 * becomes necessary.
	 */
	int	(*cqe_wait_for_idle)(struct mmc_host *host);
	/*
	 * Notify CQE that a request has timed out. Return false if the request
	 * completed or true if a timeout happened in which case indicate if
	 * recovery is needed.
	 */
	bool	(*cqe_timeout)(struct mmc_host *host, struct mmc_request *mrq,
			       bool *recovery_needed);
	/*
	 * Stop all CQE activity and prepare the CQE and host controller to
	 * accept recovery commands.
	 */
	void	(*cqe_recovery_start)(struct mmc_host *host);
	/*
	 * Clear the queue and call mmc_cqe_request_done() on all requests.
	 * Requests that errored will have the error set on the mmc_request
	 * (data->error or cmd->error for DCMD).  Requests that did not error
	 * will have zero data bytes transferred.
	 */
	void	(*cqe_recovery_finish)(struct mmc_host *host);
};

struct mmc_async_req {
	/* active mmc request */
	struct mmc_request	*mrq;
	/*
	 * Check error status of completed mmc request.
	 * Returns 0 if success otherwise non zero.
	 */
	enum mmc_blk_status (*err_check)(struct mmc_card *, struct mmc_async_req *);
};

/**
 * struct mmc_slot - MMC slot functions
 *
 * @cd_irq:		MMC/SD-card slot hotplug detection IRQ or -EINVAL
 * @handler_priv:	MMC/SD-card slot context
 *
 * Some MMC/SD host controllers implement slot-functions like card and
 * write-protect detection natively. However, a large number of controllers
 * leave these functions to the CPU. This struct provides a hook to attach
 * such slot-function drivers.
 */
struct mmc_slot {
	int cd_irq;
	bool cd_wake_enabled;
	void *handler_priv;
};

/**
 * mmc_context_info - synchronization details for mmc context
 * @is_done_rcv		wake up reason was done request
 * @is_new_req		wake up reason was new request
 * @is_waiting_last_req	mmc context waiting for single running request
 * @wait		wait queue
 */
struct mmc_context_info {
	bool			is_done_rcv;
	bool			is_new_req;
	bool			is_waiting_last_req;
	wait_queue_head_t	wait;
};

struct regulator;
struct mmc_pwrseq;

struct mmc_supply {
	struct regulator *vmmc;		/* Card power supply */
	struct regulator *vqmmc;	/* Optional Vccq supply */
};

struct mmc_ctx {
	struct task_struct *task;
};

struct mmc_host {
	struct device		*parent;
	struct device		class_dev;
	int			index;
	const struct mmc_host_ops *ops;
	struct mmc_pwrseq	*pwrseq;
	unsigned int		f_min;
	unsigned int		f_max;
	unsigned int		f_init;
	u32			ocr_avail;
	u32			ocr_avail_sdio;	/* SDIO-specific OCR */
	u32			ocr_avail_sd;	/* SD-specific OCR */
	u32			ocr_avail_mmc;	/* MMC-specific OCR */
#ifdef CONFIG_PM_SLEEP
	struct notifier_block	pm_notify;
#endif
	u32			max_current_330;
	u32			max_current_300;
	u32			max_current_180;

#define MMC_VDD_165_195		0x00000080	/* VDD voltage 1.65 - 1.95 */
#define MMC_VDD_20_21		0x00000100	/* VDD voltage 2.0 ~ 2.1 */
#define MMC_VDD_21_22		0x00000200	/* VDD voltage 2.1 ~ 2.2 */
#define MMC_VDD_22_23		0x00000400	/* VDD voltage 2.2 ~ 2.3 */
#define MMC_VDD_23_24		0x00000800	/* VDD voltage 2.3 ~ 2.4 */
#define MMC_VDD_24_25		0x00001000	/* VDD voltage 2.4 ~ 2.5 */
#define MMC_VDD_25_26		0x00002000	/* VDD voltage 2.5 ~ 2.6 */
#define MMC_VDD_26_27		0x00004000	/* VDD voltage 2.6 ~ 2.7 */
#define MMC_VDD_27_28		0x00008000	/* VDD voltage 2.7 ~ 2.8 */
#define MMC_VDD_28_29		0x00010000	/* VDD voltage 2.8 ~ 2.9 */
#define MMC_VDD_29_30		0x00020000	/* VDD voltage 2.9 ~ 3.0 */
#define MMC_VDD_30_31		0x00040000	/* VDD voltage 3.0 ~ 3.1 */
#define MMC_VDD_31_32		0x00080000	/* VDD voltage 3.1 ~ 3.2 */
#define MMC_VDD_32_33		0x00100000	/* VDD voltage 3.2 ~ 3.3 */
#define MMC_VDD_33_34		0x00200000	/* VDD voltage 3.3 ~ 3.4 */
#define MMC_VDD_34_35		0x00400000	/* VDD voltage 3.4 ~ 3.5 */
#define MMC_VDD_35_36		0x00800000	/* VDD voltage 3.5 ~ 3.6 */

	u32			caps;		/* Host capabilities */

#define MMC_CAP_4_BIT_DATA	(1 << 0)	/* Can the host do 4 bit transfers */
#define MMC_CAP_MMC_HIGHSPEED	(1 << 1)	/* Can do MMC high-speed timing */
#define MMC_CAP_SD_HIGHSPEED	(1 << 2)	/* Can do SD high-speed timing */
#define MMC_CAP_SDIO_IRQ	(1 << 3)	/* Can signal pending SDIO IRQs */
#define MMC_CAP_SPI		(1 << 4)	/* Talks only SPI protocols */
#define MMC_CAP_NEEDS_POLL	(1 << 5)	/* Needs polling for card-detection */
#define MMC_CAP_8_BIT_DATA	(1 << 6)	/* Can the host do 8 bit transfers */
#define MMC_CAP_AGGRESSIVE_PM	(1 << 7)	/* Suspend (e)MMC/SD at idle  */
#define MMC_CAP_NONREMOVABLE	(1 << 8)	/* Nonremovable e.g. eMMC */
#define MMC_CAP_WAIT_WHILE_BUSY	(1 << 9)	/* Waits while card is busy */
#define MMC_CAP_ERASE		(1 << 10)	/* Allow erase/trim commands */
#define MMC_CAP_3_3V_DDR	(1 << 11)	/* Host supports eMMC DDR 3.3V */
#define MMC_CAP_1_8V_DDR	(1 << 12)	/* Host supports eMMC DDR 1.8V */
#define MMC_CAP_1_2V_DDR	(1 << 13)	/* Host supports eMMC DDR 1.2V */
#define MMC_CAP_POWER_OFF_CARD	(1 << 14)	/* Can power off after boot */
#define MMC_CAP_BUS_WIDTH_TEST	(1 << 15)	/* CMD14/CMD19 bus width ok */
#define MMC_CAP_UHS_SDR12	(1 << 16)	/* Host supports UHS SDR12 mode */
#define MMC_CAP_UHS_SDR25	(1 << 17)	/* Host supports UHS SDR25 mode */
#define MMC_CAP_UHS_SDR50	(1 << 18)	/* Host supports UHS SDR50 mode */
#define MMC_CAP_UHS_SDR104	(1 << 19)	/* Host supports UHS SDR104 mode */
#define MMC_CAP_UHS_DDR50	(1 << 20)	/* Host supports UHS DDR50 mode */
/* (1 << 21) is free for reuse */
#define MMC_CAP_DRIVER_TYPE_A	(1 << 23)	/* Host supports Driver Type A */
#define MMC_CAP_DRIVER_TYPE_C	(1 << 24)	/* Host supports Driver Type C */
#define MMC_CAP_DRIVER_TYPE_D	(1 << 25)	/* Host supports Driver Type D */
#define MMC_CAP_CD_WAKE		(1 << 28)	/* Enable card detect wake */
#define MMC_CAP_CMD_DURING_TFR	(1 << 29)	/* Commands during data transfer */
#define MMC_CAP_CMD23		(1 << 30)	/* CMD23 supported. */
#define MMC_CAP_HW_RESET	(1 << 31)	/* Hardware reset */

	u32			caps2;		/* More host capabilities */

#define MMC_CAP2_BOOTPART_NOACC	(1 << 0)	/* Boot partition no access */
#define MMC_CAP2_FULL_PWR_CYCLE	(1 << 2)	/* Can do full power cycle */
#define MMC_CAP2_HS200_1_8V_SDR	(1 << 5)        /* can support */
#define MMC_CAP2_HS200_1_2V_SDR	(1 << 6)        /* can support */
#define MMC_CAP2_HS200		(MMC_CAP2_HS200_1_8V_SDR | \
				 MMC_CAP2_HS200_1_2V_SDR)
#define MMC_CAP2_CD_ACTIVE_HIGH	(1 << 10)	/* Card-detect signal active high */
#define MMC_CAP2_RO_ACTIVE_HIGH	(1 << 11)	/* Write-protect signal active high */
#define MMC_CAP2_NO_PRESCAN_POWERUP (1 << 14)	/* Don't power up before scan */
#define MMC_CAP2_HS400_1_8V	(1 << 15)	/* Can support HS400 1.8V */
#define MMC_CAP2_HS400_1_2V	(1 << 16)	/* Can support HS400 1.2V */
#define MMC_CAP2_HS400		(MMC_CAP2_HS400_1_8V | \
				 MMC_CAP2_HS400_1_2V)
#define MMC_CAP2_HSX00_1_2V	(MMC_CAP2_HS200_1_2V_SDR | MMC_CAP2_HS400_1_2V)
#define MMC_CAP2_SDIO_IRQ_NOTHREAD (1 << 17)
#define MMC_CAP2_NO_WRITE_PROTECT (1 << 18)	/* No physical write protect pin, assume that card is always read-write */
#define MMC_CAP2_NO_SDIO	(1 << 19)	/* Do not send SDIO commands during initialization */
#define MMC_CAP2_HS400_ES	(1 << 20)	/* Host supports enhanced strobe */
#define MMC_CAP2_NO_SD		(1 << 21)	/* Do not send SD commands during initialization */
#define MMC_CAP2_NO_MMC		(1 << 22)	/* Do not send (e)MMC commands during initialization */
#define MMC_CAP2_CQE		(1 << 23)	/* Has eMMC command queue engine */
#define MMC_CAP2_CQE_DCMD	(1 << 24)	/* CQE can issue a direct command */
<<<<<<< HEAD
=======

	int			fixed_drv_type;	/* fixed driver type for non-removable media */
>>>>>>> 9abd04af

	mmc_pm_flag_t		pm_caps;	/* supported pm features */

	/* host specific block data */
	unsigned int		max_seg_size;	/* see blk_queue_max_segment_size */
	unsigned short		max_segs;	/* see blk_queue_max_segments */
	unsigned short		unused;
	unsigned int		max_req_size;	/* maximum number of bytes in one req */
	unsigned int		max_blk_size;	/* maximum size of one mmc block */
	unsigned int		max_blk_count;	/* maximum number of blocks in one req */
	unsigned int		max_busy_timeout; /* max busy timeout in ms */

	/* private data */
	spinlock_t		lock;		/* lock for claim and bus ops */

	struct mmc_ios		ios;		/* current io bus settings */

	/* group bitfields together to minimize padding */
	unsigned int		use_spi_crc:1;
	unsigned int		claimed:1;	/* host exclusively claimed */
	unsigned int		bus_dead:1;	/* bus has been released */
	unsigned int		can_retune:1;	/* re-tuning can be used */
	unsigned int		doing_retune:1;	/* re-tuning in progress */
	unsigned int		retune_now:1;	/* do re-tuning at next req */
	unsigned int		retune_paused:1; /* re-tuning is temporarily disabled */

	int			rescan_disable;	/* disable card detection */
	int			rescan_entered;	/* used with nonremovable devices */

	int			need_retune;	/* re-tuning is needed */
	int			hold_retune;	/* hold off re-tuning */
	unsigned int		retune_period;	/* re-tuning period in secs */
	struct timer_list	retune_timer;	/* for periodic re-tuning */

	bool			trigger_card_event; /* card_event necessary */

	struct mmc_card		*card;		/* device attached to this host */

	wait_queue_head_t	wq;
	struct mmc_ctx		*claimer;	/* context that has host claimed */
	int			claim_cnt;	/* "claim" nesting count */
	struct mmc_ctx		default_ctx;	/* default context */

	struct delayed_work	detect;
	int			detect_change;	/* card detect flag */
	struct mmc_slot		slot;

	const struct mmc_bus_ops *bus_ops;	/* current bus driver */
	unsigned int		bus_refs;	/* reference counter */

	unsigned int		sdio_irqs;
	struct task_struct	*sdio_irq_thread;
	struct delayed_work	sdio_irq_work;
	bool			sdio_irq_pending;
	atomic_t		sdio_irq_thread_abort;

	mmc_pm_flag_t		pm_flags;	/* requested pm features */

	struct led_trigger	*led;		/* activity led */

#ifdef CONFIG_REGULATOR
	bool			regulator_enabled; /* regulator state */
#endif
	struct mmc_supply	supply;

	struct dentry		*debugfs_root;

	struct mmc_async_req	*areq;		/* active async req */
	struct mmc_context_info	context_info;	/* async synchronization info */

	/* Ongoing data transfer that allows commands during transfer */
	struct mmc_request	*ongoing_mrq;

#ifdef CONFIG_FAIL_MMC_REQUEST
	struct fault_attr	fail_mmc_request;
#endif

	unsigned int		actual_clock;	/* Actual HC clock rate */

	unsigned int		slotno;	/* used for sdio acpi binding */

	int			dsr_req;	/* DSR value is valid */
	u32			dsr;	/* optional driver stage (DSR) value */

	/* Command Queue Engine (CQE) support */
	const struct mmc_cqe_ops *cqe_ops;
	void			*cqe_private;
	int			cqe_qdepth;
	bool			cqe_enabled;
	bool			cqe_on;

	unsigned long		private[0] ____cacheline_aligned;
};

struct device_node;

struct mmc_host *mmc_alloc_host(int extra, struct device *);
int mmc_add_host(struct mmc_host *);
void mmc_remove_host(struct mmc_host *);
void mmc_free_host(struct mmc_host *);
int mmc_of_parse(struct mmc_host *host);
int mmc_of_parse_voltage(struct device_node *np, u32 *mask);

static inline void *mmc_priv(struct mmc_host *host)
{
	return (void *)host->private;
}

#define mmc_host_is_spi(host)	((host)->caps & MMC_CAP_SPI)

#define mmc_dev(x)	((x)->parent)
#define mmc_classdev(x)	(&(x)->class_dev)
#define mmc_hostname(x)	(dev_name(&(x)->class_dev))

int mmc_power_save_host(struct mmc_host *host);
int mmc_power_restore_host(struct mmc_host *host);

void mmc_detect_change(struct mmc_host *, unsigned long delay);
void mmc_request_done(struct mmc_host *, struct mmc_request *);
void mmc_command_done(struct mmc_host *host, struct mmc_request *mrq);

void mmc_cqe_request_done(struct mmc_host *host, struct mmc_request *mrq);

static inline void mmc_signal_sdio_irq(struct mmc_host *host)
{
	host->ops->enable_sdio_irq(host, 0);
	host->sdio_irq_pending = true;
	if (host->sdio_irq_thread)
		wake_up_process(host->sdio_irq_thread);
}

void sdio_run_irqs(struct mmc_host *host);
void sdio_signal_irq(struct mmc_host *host);

#ifdef CONFIG_REGULATOR
int mmc_regulator_get_ocrmask(struct regulator *supply);
int mmc_regulator_set_ocr(struct mmc_host *mmc,
			struct regulator *supply,
			unsigned short vdd_bit);
int mmc_regulator_set_vqmmc(struct mmc_host *mmc, struct mmc_ios *ios);
#else
static inline int mmc_regulator_get_ocrmask(struct regulator *supply)
{
	return 0;
}

static inline int mmc_regulator_set_ocr(struct mmc_host *mmc,
				 struct regulator *supply,
				 unsigned short vdd_bit)
{
	return 0;
}

static inline int mmc_regulator_set_vqmmc(struct mmc_host *mmc,
					  struct mmc_ios *ios)
{
	return -EINVAL;
}
#endif

u32 mmc_vddrange_to_ocrmask(int vdd_min, int vdd_max);
int mmc_regulator_get_supply(struct mmc_host *mmc);

static inline int mmc_card_is_removable(struct mmc_host *host)
{
	return !(host->caps & MMC_CAP_NONREMOVABLE);
}

static inline int mmc_card_keep_power(struct mmc_host *host)
{
	return host->pm_flags & MMC_PM_KEEP_POWER;
}

static inline int mmc_card_wake_sdio_irq(struct mmc_host *host)
{
	return host->pm_flags & MMC_PM_WAKE_SDIO_IRQ;
}

/* TODO: Move to private header */
static inline int mmc_card_hs(struct mmc_card *card)
{
	return card->host->ios.timing == MMC_TIMING_SD_HS ||
		card->host->ios.timing == MMC_TIMING_MMC_HS;
}

/* TODO: Move to private header */
static inline int mmc_card_uhs(struct mmc_card *card)
{
	return card->host->ios.timing >= MMC_TIMING_UHS_SDR12 &&
		card->host->ios.timing <= MMC_TIMING_UHS_DDR50;
}

void mmc_retune_timer_stop(struct mmc_host *host);

static inline void mmc_retune_needed(struct mmc_host *host)
{
	if (host->can_retune)
		host->need_retune = 1;
}

static inline bool mmc_can_retune(struct mmc_host *host)
{
	return host->can_retune == 1;
}

static inline enum dma_data_direction mmc_get_dma_dir(struct mmc_data *data)
{
	return data->flags & MMC_DATA_WRITE ? DMA_TO_DEVICE : DMA_FROM_DEVICE;
}

int mmc_send_tuning(struct mmc_host *host, u32 opcode, int *cmd_error);
int mmc_abort_tuning(struct mmc_host *host, u32 opcode);

#endif /* LINUX_MMC_HOST_H */<|MERGE_RESOLUTION|>--- conflicted
+++ resolved
@@ -353,11 +353,8 @@
 #define MMC_CAP2_NO_MMC		(1 << 22)	/* Do not send (e)MMC commands during initialization */
 #define MMC_CAP2_CQE		(1 << 23)	/* Has eMMC command queue engine */
 #define MMC_CAP2_CQE_DCMD	(1 << 24)	/* CQE can issue a direct command */
-<<<<<<< HEAD
-=======
 
 	int			fixed_drv_type;	/* fixed driver type for non-removable media */
->>>>>>> 9abd04af
 
 	mmc_pm_flag_t		pm_caps;	/* supported pm features */
 
