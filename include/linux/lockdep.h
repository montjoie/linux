--- conflicted
+++ resolved
@@ -11,10 +11,7 @@
 #define __LINUX_LOCKDEP_H
 
 #include <linux/lockdep_types.h>
-<<<<<<< HEAD
-=======
 #include <asm/percpu.h>
->>>>>>> f9ad4a5f
 
 struct task_struct;
 
