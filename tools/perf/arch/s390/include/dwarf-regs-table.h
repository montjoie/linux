/* SPDX-License-Identifier: GPL-2.0 */
<<<<<<< HEAD
#ifdef DEFINE_DWARF_REGSTR_TABLE
/* This is included in perf/util/dwarf-regs.c */
=======
#ifndef S390_DWARF_REGS_TABLE_H
#define S390_DWARF_REGS_TABLE_H
>>>>>>> 5a30197c

#define REG_DWARFNUM_NAME(reg, idx)	[idx] = "%" #reg

/*
 * For reference, see DWARF register mapping:
 * http://refspecs.linuxfoundation.org/ELF/zSeries/lzsabi0_s390/x1542.html
 */
static const char * const s390_dwarf_regs[] = {
	"%r0", "%r1",  "%r2",  "%r3",  "%r4",  "%r5",  "%r6",  "%r7",
	"%r8", "%r9", "%r10", "%r11", "%r12", "%r13", "%r14", "%r15",
	REG_DWARFNUM_NAME(f0, 16),
	REG_DWARFNUM_NAME(f1, 20),
	REG_DWARFNUM_NAME(f2, 17),
	REG_DWARFNUM_NAME(f3, 21),
	REG_DWARFNUM_NAME(f4, 18),
	REG_DWARFNUM_NAME(f5, 22),
	REG_DWARFNUM_NAME(f6, 19),
	REG_DWARFNUM_NAME(f7, 23),
	REG_DWARFNUM_NAME(f8, 24),
	REG_DWARFNUM_NAME(f9, 28),
	REG_DWARFNUM_NAME(f10, 25),
	REG_DWARFNUM_NAME(f11, 29),
	REG_DWARFNUM_NAME(f12, 26),
	REG_DWARFNUM_NAME(f13, 30),
	REG_DWARFNUM_NAME(f14, 27),
	REG_DWARFNUM_NAME(f15, 31),
	REG_DWARFNUM_NAME(c0, 32),
	REG_DWARFNUM_NAME(c1, 33),
	REG_DWARFNUM_NAME(c2, 34),
	REG_DWARFNUM_NAME(c3, 35),
	REG_DWARFNUM_NAME(c4, 36),
	REG_DWARFNUM_NAME(c5, 37),
	REG_DWARFNUM_NAME(c6, 38),
	REG_DWARFNUM_NAME(c7, 39),
	REG_DWARFNUM_NAME(c8, 40),
	REG_DWARFNUM_NAME(c9, 41),
	REG_DWARFNUM_NAME(c10, 42),
	REG_DWARFNUM_NAME(c11, 43),
	REG_DWARFNUM_NAME(c12, 44),
	REG_DWARFNUM_NAME(c13, 45),
	REG_DWARFNUM_NAME(c14, 46),
	REG_DWARFNUM_NAME(c15, 47),
	REG_DWARFNUM_NAME(a0, 48),
	REG_DWARFNUM_NAME(a1, 49),
	REG_DWARFNUM_NAME(a2, 50),
	REG_DWARFNUM_NAME(a3, 51),
	REG_DWARFNUM_NAME(a4, 52),
	REG_DWARFNUM_NAME(a5, 53),
	REG_DWARFNUM_NAME(a6, 54),
	REG_DWARFNUM_NAME(a7, 55),
	REG_DWARFNUM_NAME(a8, 56),
	REG_DWARFNUM_NAME(a9, 57),
	REG_DWARFNUM_NAME(a10, 58),
	REG_DWARFNUM_NAME(a11, 59),
	REG_DWARFNUM_NAME(a12, 60),
	REG_DWARFNUM_NAME(a13, 61),
	REG_DWARFNUM_NAME(a14, 62),
	REG_DWARFNUM_NAME(a15, 63),
	REG_DWARFNUM_NAME(pswm, 64),
	REG_DWARFNUM_NAME(pswa, 65),
};

#ifdef DEFINE_DWARF_REGSTR_TABLE
/* This is included in perf/util/dwarf-regs.c */

#define s390_regstr_tbl s390_dwarf_regs

#endif	/* DEFINE_DWARF_REGSTR_TABLE */
#endif	/* S390_DWARF_REGS_TABLE_H */<|MERGE_RESOLUTION|>--- conflicted
+++ resolved
@@ -1,11 +1,6 @@
 /* SPDX-License-Identifier: GPL-2.0 */
-<<<<<<< HEAD
-#ifdef DEFINE_DWARF_REGSTR_TABLE
-/* This is included in perf/util/dwarf-regs.c */
-=======
 #ifndef S390_DWARF_REGS_TABLE_H
 #define S390_DWARF_REGS_TABLE_H
->>>>>>> 5a30197c
 
 #define REG_DWARFNUM_NAME(reg, idx)	[idx] = "%" #reg
 
