--- conflicted
+++ resolved
@@ -26,13 +26,8 @@
 	.prefix = _prefix, \
 }
 
-<<<<<<< HEAD
-size_t strarray__scnprintf(struct strarray *sa, char *bf, size_t size, const char *intfmt, int val);
-size_t strarray__scnprintf_flags(struct strarray *sa, char *bf, size_t size, unsigned long flags);
-=======
 size_t strarray__scnprintf(struct strarray *sa, char *bf, size_t size, const char *intfmt, bool show_prefix, int val);
 size_t strarray__scnprintf_flags(struct strarray *sa, char *bf, size_t size, bool show_prefix, unsigned long flags);
->>>>>>> cf26057a
 
 struct trace;
 struct thread;
