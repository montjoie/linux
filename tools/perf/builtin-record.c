--- conflicted
+++ resolved
@@ -55,12 +55,9 @@
 #include <signal.h>
 #include <sys/mman.h>
 #include <sys/wait.h>
-<<<<<<< HEAD
-=======
 #include <sys/types.h>
 #include <sys/stat.h>
 #include <fcntl.h>
->>>>>>> 348b80b2
 #include <linux/err.h>
 #include <linux/string.h>
 #include <linux/time64.h>
@@ -129,15 +126,12 @@
 	       trigger_is_ready(&switch_output_trigger);
 }
 
-<<<<<<< HEAD
-=======
 static bool record__output_max_size_exceeded(struct record *rec)
 {
 	return rec->output_max_size &&
 	       (rec->bytes_written >= rec->output_max_size);
 }
 
->>>>>>> 348b80b2
 static int record__write(struct record *rec, struct mmap *map __maybe_unused,
 			 void *bf, size_t size)
 {
@@ -1491,8 +1485,6 @@
 		goto out_child;
 	}
 	session->header.env.comp_mmap_len = session->evlist->core.mmap_len;
-<<<<<<< HEAD
-=======
 
 	if (rec->opts.kcore) {
 		err = record__kcore_copy(&session->machines.host, data);
@@ -1501,7 +1493,6 @@
 			goto out_child;
 		}
 	}
->>>>>>> 348b80b2
 
 	err = bpf__apply_obj_config();
 	if (err) {
