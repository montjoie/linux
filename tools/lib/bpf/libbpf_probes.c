// SPDX-License-Identifier: (LGPL-2.1 OR BSD-2-Clause)
/* Copyright (c) 2019 Netronome Systems, Inc. */

#include <errno.h>
#include <fcntl.h>
#include <string.h>
#include <stdlib.h>
#include <unistd.h>
#include <net/if.h>
#include <sys/utsname.h>

#include <linux/btf.h>
#include <linux/filter.h>
#include <linux/kernel.h>

#include "bpf.h"
#include "libbpf.h"
#include "libbpf_internal.h"

static bool grep(const char *buffer, const char *pattern)
{
	return !!strstr(buffer, pattern);
}

static int get_vendor_id(int ifindex)
{
	char ifname[IF_NAMESIZE], path[64], buf[8];
	ssize_t len;
	int fd;

	if (!if_indextoname(ifindex, ifname))
		return -1;

	snprintf(path, sizeof(path), "/sys/class/net/%s/device/vendor", ifname);

	fd = open(path, O_RDONLY);
	if (fd < 0)
		return -1;

	len = read(fd, buf, sizeof(buf));
	close(fd);
	if (len < 0)
		return -1;
	if (len >= (ssize_t)sizeof(buf))
		return -1;
	buf[len] = '\0';

	return strtol(buf, NULL, 0);
}

static int get_kernel_version(void)
{
	int version, subversion, patchlevel;
	struct utsname utsn;

	/* Return 0 on failure, and attempt to probe with empty kversion */
	if (uname(&utsn))
		return 0;

	if (sscanf(utsn.release, "%d.%d.%d",
		   &version, &subversion, &patchlevel) != 3)
		return 0;

	return (version << 16) + (subversion << 8) + patchlevel;
}

static void
probe_load(enum bpf_prog_type prog_type, const struct bpf_insn *insns,
	   size_t insns_cnt, char *buf, size_t buf_len, __u32 ifindex)
{
	struct bpf_load_program_attr xattr = {};
	int fd;

	switch (prog_type) {
	case BPF_PROG_TYPE_CGROUP_SOCK_ADDR:
		xattr.expected_attach_type = BPF_CGROUP_INET4_CONNECT;
		break;
	case BPF_PROG_TYPE_KPROBE:
		xattr.kern_version = get_kernel_version();
		break;
	case BPF_PROG_TYPE_UNSPEC:
	case BPF_PROG_TYPE_SOCKET_FILTER:
	case BPF_PROG_TYPE_SCHED_CLS:
	case BPF_PROG_TYPE_SCHED_ACT:
	case BPF_PROG_TYPE_TRACEPOINT:
	case BPF_PROG_TYPE_XDP:
	case BPF_PROG_TYPE_PERF_EVENT:
	case BPF_PROG_TYPE_CGROUP_SKB:
	case BPF_PROG_TYPE_CGROUP_SOCK:
	case BPF_PROG_TYPE_LWT_IN:
	case BPF_PROG_TYPE_LWT_OUT:
	case BPF_PROG_TYPE_LWT_XMIT:
	case BPF_PROG_TYPE_SOCK_OPS:
	case BPF_PROG_TYPE_SK_SKB:
	case BPF_PROG_TYPE_CGROUP_DEVICE:
	case BPF_PROG_TYPE_SK_MSG:
	case BPF_PROG_TYPE_RAW_TRACEPOINT:
	case BPF_PROG_TYPE_RAW_TRACEPOINT_WRITABLE:
	case BPF_PROG_TYPE_LWT_SEG6LOCAL:
	case BPF_PROG_TYPE_LIRC_MODE2:
	case BPF_PROG_TYPE_SK_REUSEPORT:
	case BPF_PROG_TYPE_FLOW_DISSECTOR:
	case BPF_PROG_TYPE_CGROUP_SYSCTL:
<<<<<<< HEAD
=======
	case BPF_PROG_TYPE_CGROUP_SOCKOPT:
>>>>>>> 6fb08f1a
	default:
		break;
	}

	xattr.prog_type = prog_type;
	xattr.insns = insns;
	xattr.insns_cnt = insns_cnt;
	xattr.license = "GPL";
	xattr.prog_ifindex = ifindex;

	fd = bpf_load_program_xattr(&xattr, buf, buf_len);
	if (fd >= 0)
		close(fd);
}

bool bpf_probe_prog_type(enum bpf_prog_type prog_type, __u32 ifindex)
{
	struct bpf_insn insns[2] = {
		BPF_MOV64_IMM(BPF_REG_0, 0),
		BPF_EXIT_INSN()
	};

	if (ifindex && prog_type == BPF_PROG_TYPE_SCHED_CLS)
		/* nfp returns -EINVAL on exit(0) with TC offload */
		insns[0].imm = 2;

	errno = 0;
	probe_load(prog_type, insns, ARRAY_SIZE(insns), NULL, 0, ifindex);

	return errno != EINVAL && errno != EOPNOTSUPP;
}

int libbpf__load_raw_btf(const char *raw_types, size_t types_len,
			 const char *str_sec, size_t str_len)
{
	struct btf_header hdr = {
		.magic = BTF_MAGIC,
		.version = BTF_VERSION,
		.hdr_len = sizeof(struct btf_header),
		.type_len = types_len,
		.str_off = types_len,
		.str_len = str_len,
	};
	int btf_fd, btf_len;
	__u8 *raw_btf;

	btf_len = hdr.hdr_len + hdr.type_len + hdr.str_len;
	raw_btf = malloc(btf_len);
	if (!raw_btf)
		return -ENOMEM;

	memcpy(raw_btf, &hdr, sizeof(hdr));
	memcpy(raw_btf + hdr.hdr_len, raw_types, hdr.type_len);
	memcpy(raw_btf + hdr.hdr_len + hdr.type_len, str_sec, hdr.str_len);

	btf_fd = bpf_load_btf(raw_btf, btf_len, NULL, 0, false);

	free(raw_btf);
	return btf_fd;
}

static int load_sk_storage_btf(void)
{
	const char strs[] = "\0bpf_spin_lock\0val\0cnt\0l";
	/* struct bpf_spin_lock {
	 *   int val;
	 * };
	 * struct val {
	 *   int cnt;
	 *   struct bpf_spin_lock l;
	 * };
	 */
	__u32 types[] = {
		/* int */
		BTF_TYPE_INT_ENC(0, BTF_INT_SIGNED, 0, 32, 4),  /* [1] */
		/* struct bpf_spin_lock */                      /* [2] */
		BTF_TYPE_ENC(1, BTF_INFO_ENC(BTF_KIND_STRUCT, 0, 1), 4),
		BTF_MEMBER_ENC(15, 1, 0), /* int val; */
		/* struct val */                                /* [3] */
		BTF_TYPE_ENC(15, BTF_INFO_ENC(BTF_KIND_STRUCT, 0, 2), 8),
		BTF_MEMBER_ENC(19, 1, 0), /* int cnt; */
		BTF_MEMBER_ENC(23, 2, 32),/* struct bpf_spin_lock l; */
	};

	return libbpf__load_raw_btf((char *)types, sizeof(types),
				     strs, sizeof(strs));
}

bool bpf_probe_map_type(enum bpf_map_type map_type, __u32 ifindex)
{
	int key_size, value_size, max_entries, map_flags;
	__u32 btf_key_type_id = 0, btf_value_type_id = 0;
	struct bpf_create_map_attr attr = {};
	int fd = -1, btf_fd = -1, fd_inner;

	key_size	= sizeof(__u32);
	value_size	= sizeof(__u32);
	max_entries	= 1;
	map_flags	= 0;

	switch (map_type) {
	case BPF_MAP_TYPE_STACK_TRACE:
		value_size	= sizeof(__u64);
		break;
	case BPF_MAP_TYPE_LPM_TRIE:
		key_size	= sizeof(__u64);
		value_size	= sizeof(__u64);
		map_flags	= BPF_F_NO_PREALLOC;
		break;
	case BPF_MAP_TYPE_CGROUP_STORAGE:
	case BPF_MAP_TYPE_PERCPU_CGROUP_STORAGE:
		key_size	= sizeof(struct bpf_cgroup_storage_key);
		value_size	= sizeof(__u64);
		max_entries	= 0;
		break;
	case BPF_MAP_TYPE_QUEUE:
	case BPF_MAP_TYPE_STACK:
		key_size	= 0;
		break;
	case BPF_MAP_TYPE_SK_STORAGE:
		btf_key_type_id = 1;
		btf_value_type_id = 3;
		value_size = 8;
		max_entries = 0;
		map_flags = BPF_F_NO_PREALLOC;
		btf_fd = load_sk_storage_btf();
		if (btf_fd < 0)
			return false;
		break;
	case BPF_MAP_TYPE_UNSPEC:
	case BPF_MAP_TYPE_HASH:
	case BPF_MAP_TYPE_ARRAY:
	case BPF_MAP_TYPE_PROG_ARRAY:
	case BPF_MAP_TYPE_PERF_EVENT_ARRAY:
	case BPF_MAP_TYPE_PERCPU_HASH:
	case BPF_MAP_TYPE_PERCPU_ARRAY:
	case BPF_MAP_TYPE_CGROUP_ARRAY:
	case BPF_MAP_TYPE_LRU_HASH:
	case BPF_MAP_TYPE_LRU_PERCPU_HASH:
	case BPF_MAP_TYPE_ARRAY_OF_MAPS:
	case BPF_MAP_TYPE_HASH_OF_MAPS:
	case BPF_MAP_TYPE_DEVMAP:
	case BPF_MAP_TYPE_SOCKMAP:
	case BPF_MAP_TYPE_CPUMAP:
	case BPF_MAP_TYPE_XSKMAP:
	case BPF_MAP_TYPE_SOCKHASH:
	case BPF_MAP_TYPE_REUSEPORT_SOCKARRAY:
	default:
		break;
	}

	if (map_type == BPF_MAP_TYPE_ARRAY_OF_MAPS ||
	    map_type == BPF_MAP_TYPE_HASH_OF_MAPS) {
		/* TODO: probe for device, once libbpf has a function to create
		 * map-in-map for offload
		 */
		if (ifindex)
			return false;

		fd_inner = bpf_create_map(BPF_MAP_TYPE_HASH,
					  sizeof(__u32), sizeof(__u32), 1, 0);
		if (fd_inner < 0)
			return false;
		fd = bpf_create_map_in_map(map_type, NULL, sizeof(__u32),
					   fd_inner, 1, 0);
		close(fd_inner);
	} else {
		/* Note: No other restriction on map type probes for offload */
		attr.map_type = map_type;
		attr.key_size = key_size;
		attr.value_size = value_size;
		attr.max_entries = max_entries;
		attr.map_flags = map_flags;
		attr.map_ifindex = ifindex;
		if (btf_fd >= 0) {
			attr.btf_fd = btf_fd;
			attr.btf_key_type_id = btf_key_type_id;
			attr.btf_value_type_id = btf_value_type_id;
		}

		fd = bpf_create_map_xattr(&attr);
	}
	if (fd >= 0)
		close(fd);
	if (btf_fd >= 0)
		close(btf_fd);

	return fd >= 0;
}

bool bpf_probe_helper(enum bpf_func_id id, enum bpf_prog_type prog_type,
		      __u32 ifindex)
{
	struct bpf_insn insns[2] = {
		BPF_EMIT_CALL(id),
		BPF_EXIT_INSN()
	};
	char buf[4096] = {};
	bool res;

	probe_load(prog_type, insns, ARRAY_SIZE(insns), buf, sizeof(buf),
		   ifindex);
	res = !grep(buf, "invalid func ") && !grep(buf, "unknown func ");

	if (ifindex) {
		switch (get_vendor_id(ifindex)) {
		case 0x19ee: /* Netronome specific */
			res = res && !grep(buf, "not supported by FW") &&
				!grep(buf, "unsupported function id");
			break;
		default:
			break;
		}
	}

	return res;
}<|MERGE_RESOLUTION|>--- conflicted
+++ resolved
@@ -101,10 +101,7 @@
 	case BPF_PROG_TYPE_SK_REUSEPORT:
 	case BPF_PROG_TYPE_FLOW_DISSECTOR:
 	case BPF_PROG_TYPE_CGROUP_SYSCTL:
-<<<<<<< HEAD
-=======
 	case BPF_PROG_TYPE_CGROUP_SOCKOPT:
->>>>>>> 6fb08f1a
 	default:
 		break;
 	}
