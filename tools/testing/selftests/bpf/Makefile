--- conflicted
+++ resolved
@@ -105,11 +105,7 @@
 
 BTF_LLC_PROBE := $(shell $(LLC) -march=bpf -mattr=help 2>&1 | grep dwarfris)
 BTF_PAHOLE_PROBE := $(shell $(BTF_PAHOLE) --help 2>&1 | grep BTF)
-<<<<<<< HEAD
-BTF_OBJCOPY_PROBE := $(shell $(LLVM_OBJCOPY) --version 2>&1 | grep LLVM)
-=======
 BTF_OBJCOPY_PROBE := $(shell $(LLVM_OBJCOPY) --help 2>&1 | grep -i 'usage.*llvm')
->>>>>>> 2fb7b719
 
 ifneq ($(BTF_LLC_PROBE),)
 ifneq ($(BTF_PAHOLE_PROBE),)
