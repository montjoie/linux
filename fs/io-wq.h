--- conflicted
+++ resolved
@@ -78,23 +78,10 @@
 	pid_t task_pid;
 };
 
-<<<<<<< HEAD
-#define INIT_IO_WORK(work, _func)			\
-	do {						\
-		(work)->list.next = NULL;		\
-		(work)->func = _func;			\
-		(work)->files = NULL;			\
-		(work)->mm = NULL;			\
-		(work)->creds = NULL;			\
-		(work)->fs = NULL;			\
-		(work)->flags = 0;			\
-	} while (0)					\
-=======
 #define INIT_IO_WORK(work, _func)				\
 	do {							\
 		*(work) = (struct io_wq_work){ .func = _func };	\
 	} while (0)						\
->>>>>>> 77a36a3a
 
 typedef void (get_work_fn)(struct io_wq_work *);
 typedef void (put_work_fn)(struct io_wq_work *);
