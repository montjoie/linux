--- conflicted
+++ resolved
@@ -479,7 +479,6 @@
 	p->ino = ino;
 	dput(this);
 	return err;
-<<<<<<< HEAD
 
 fail:
 	pr_warn_ratelimited("overlay: failed to look up (%s) for ino (%i)\n",
@@ -551,79 +550,6 @@
 	return 0;
 }
 
-=======
-
-fail:
-	pr_warn_ratelimited("overlay: failed to look up (%s) for ino (%i)\n",
-			    p->name, err);
-	goto out;
-}
-
-static int ovl_fill_plain(struct dir_context *ctx, const char *name,
-			  int namelen, loff_t offset, u64 ino,
-			  unsigned int d_type)
-{
-	struct ovl_cache_entry *p;
-	struct ovl_readdir_data *rdd =
-		container_of(ctx, struct ovl_readdir_data, ctx);
-
-	rdd->count++;
-	p = ovl_cache_entry_new(rdd, name, namelen, ino, d_type);
-	if (p == NULL) {
-		rdd->err = -ENOMEM;
-		return -ENOMEM;
-	}
-	list_add_tail(&p->l_node, rdd->list);
-
-	return 0;
-}
-
-static int ovl_dir_read_impure(struct path *path,  struct list_head *list,
-			       struct rb_root *root)
-{
-	int err;
-	struct path realpath;
-	struct ovl_cache_entry *p, *n;
-	struct ovl_readdir_data rdd = {
-		.ctx.actor = ovl_fill_plain,
-		.list = list,
-		.root = root,
-	};
-
-	INIT_LIST_HEAD(list);
-	*root = RB_ROOT;
-	ovl_path_upper(path->dentry, &realpath);
-
-	err = ovl_dir_read(&realpath, &rdd);
-	if (err)
-		return err;
-
-	list_for_each_entry_safe(p, n, list, l_node) {
-		if (strcmp(p->name, ".") != 0 &&
-		    strcmp(p->name, "..") != 0) {
-			err = ovl_cache_update_ino(path, p);
-			if (err)
-				return err;
-		}
-		if (p->ino == p->real_ino) {
-			list_del(&p->l_node);
-			kfree(p);
-		} else {
-			struct rb_node **newp = &root->rb_node;
-			struct rb_node *parent = NULL;
-
-			if (WARN_ON(ovl_cache_entry_find_link(p->name, p->len,
-							      &newp, &parent)))
-				return -EIO;
-
-			rb_link_node(&p->node, parent, newp);
-			rb_insert_color(&p->node, root);
-		}
-	}
-	return 0;
-}
-
->>>>>>> 9abd04af
 static struct ovl_dir_cache *ovl_cache_get_impure(struct path *path)
 {
 	int res;
