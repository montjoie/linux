--- conflicted
+++ resolved
@@ -381,11 +381,7 @@
 	 * in __get_user_pages if userfaultfd_release waits on the
 	 * caller of handle_userfault to release the mmap_sem.
 	 */
-<<<<<<< HEAD
-	if (unlikely(ACCESS_ONCE(ctx->released))) {
-=======
 	if (unlikely(READ_ONCE(ctx->released))) {
->>>>>>> 9abd04af
 		/*
 		 * Don't return VM_FAULT_SIGBUS in this case, so a non
 		 * cooperative manager can close the uffd after the
