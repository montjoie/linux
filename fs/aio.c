/*
 *	An async IO implementation for Linux
 *	Written by Benjamin LaHaise <bcrl@kvack.org>
 *
 *	Implements an efficient asynchronous io interface.
 *
 *	Copyright 2000, 2001, 2002 Red Hat, Inc.  All Rights Reserved.
 *
 *	See ../COPYING for licensing terms.
 */
#include <linux/kernel.h>
#include <linux/init.h>
#include <linux/errno.h>
#include <linux/time.h>
#include <linux/aio_abi.h>
#include <linux/module.h>
#include <linux/syscalls.h>
#include <linux/backing-dev.h>
#include <linux/uio.h>

#define DEBUG 0

#include <linux/sched.h>
#include <linux/fs.h>
#include <linux/file.h>
#include <linux/mm.h>
#include <linux/mman.h>
#include <linux/mmu_context.h>
#include <linux/slab.h>
#include <linux/timer.h>
#include <linux/aio.h>
#include <linux/highmem.h>
#include <linux/workqueue.h>
#include <linux/security.h>
#include <linux/eventfd.h>
#include <linux/blkdev.h>
#include <linux/compat.h>

#include <asm/kmap_types.h>
#include <asm/uaccess.h>

#if DEBUG > 1
#define dprintk		printk
#else
#define dprintk(x...)	do { ; } while (0)
#endif

/*------ sysctl variables----*/
static DEFINE_SPINLOCK(aio_nr_lock);
unsigned long aio_nr;		/* current system wide number of aio requests */
unsigned long aio_max_nr = 0x10000; /* system wide maximum number of aio requests */
/*----end sysctl variables---*/

static struct kmem_cache	*kiocb_cachep;
static struct kmem_cache	*kioctx_cachep;

static struct workqueue_struct *aio_wq;

/* Used for rare fput completion. */
static void aio_fput_routine(struct work_struct *);
static DECLARE_WORK(fput_work, aio_fput_routine);

static DEFINE_SPINLOCK(fput_lock);
static LIST_HEAD(fput_head);

static void aio_kick_handler(struct work_struct *);
static void aio_queue_work(struct kioctx *);

/* aio_setup
 *	Creates the slab caches used by the aio routines, panic on
 *	failure as this is done early during the boot sequence.
 */
static int __init aio_setup(void)
{
	kiocb_cachep = KMEM_CACHE(kiocb, SLAB_HWCACHE_ALIGN|SLAB_PANIC);
	kioctx_cachep = KMEM_CACHE(kioctx,SLAB_HWCACHE_ALIGN|SLAB_PANIC);

<<<<<<< HEAD
	aio_wq = alloc_workqueue("aio", 0, 1);	/* used to limit concurrency */
	abe_pool = mempool_create_kmalloc_pool(1, sizeof(struct aio_batch_entry));
	BUG_ON(!aio_wq || !abe_pool);
=======
	aio_wq = create_workqueue("aio");
	BUG_ON(!aio_wq);
>>>>>>> 9d2e157d

	pr_debug("aio_setup: sizeof(struct page) = %d\n", (int)sizeof(struct page));

	return 0;
}
__initcall(aio_setup);

static void aio_free_ring(struct kioctx *ctx)
{
	struct aio_ring_info *info = &ctx->ring_info;
	long i;

	for (i=0; i<info->nr_pages; i++)
		put_page(info->ring_pages[i]);

	if (info->mmap_size) {
		down_write(&ctx->mm->mmap_sem);
		do_munmap(ctx->mm, info->mmap_base, info->mmap_size);
		up_write(&ctx->mm->mmap_sem);
	}

	if (info->ring_pages && info->ring_pages != info->internal_pages)
		kfree(info->ring_pages);
	info->ring_pages = NULL;
	info->nr = 0;
}

static int aio_setup_ring(struct kioctx *ctx)
{
	struct aio_ring *ring;
	struct aio_ring_info *info = &ctx->ring_info;
	unsigned nr_events = ctx->max_reqs;
	unsigned long size;
	int nr_pages;

	/* Compensate for the ring buffer's head/tail overlap entry */
	nr_events += 2;	/* 1 is required, 2 for good luck */

	size = sizeof(struct aio_ring);
	size += sizeof(struct io_event) * nr_events;
	nr_pages = (size + PAGE_SIZE-1) >> PAGE_SHIFT;

	if (nr_pages < 0)
		return -EINVAL;

	nr_events = (PAGE_SIZE * nr_pages - sizeof(struct aio_ring)) / sizeof(struct io_event);

	info->nr = 0;
	info->ring_pages = info->internal_pages;
	if (nr_pages > AIO_RING_PAGES) {
		info->ring_pages = kcalloc(nr_pages, sizeof(struct page *), GFP_KERNEL);
		if (!info->ring_pages)
			return -ENOMEM;
	}

	info->mmap_size = nr_pages * PAGE_SIZE;
	dprintk("attempting mmap of %lu bytes\n", info->mmap_size);
	down_write(&ctx->mm->mmap_sem);
	info->mmap_base = do_mmap(NULL, 0, info->mmap_size, 
				  PROT_READ|PROT_WRITE, MAP_ANONYMOUS|MAP_PRIVATE,
				  0);
	if (IS_ERR((void *)info->mmap_base)) {
		up_write(&ctx->mm->mmap_sem);
		info->mmap_size = 0;
		aio_free_ring(ctx);
		return -EAGAIN;
	}

	dprintk("mmap address: 0x%08lx\n", info->mmap_base);
	info->nr_pages = get_user_pages(current, ctx->mm,
					info->mmap_base, nr_pages, 
					1, 0, info->ring_pages, NULL);
	up_write(&ctx->mm->mmap_sem);

	if (unlikely(info->nr_pages != nr_pages)) {
		aio_free_ring(ctx);
		return -EAGAIN;
	}

	ctx->user_id = info->mmap_base;

	info->nr = nr_events;		/* trusted copy */

	ring = kmap_atomic(info->ring_pages[0], KM_USER0);
	ring->nr = nr_events;	/* user copy */
	ring->id = ctx->user_id;
	ring->head = ring->tail = 0;
	ring->magic = AIO_RING_MAGIC;
	ring->compat_features = AIO_RING_COMPAT_FEATURES;
	ring->incompat_features = AIO_RING_INCOMPAT_FEATURES;
	ring->header_length = sizeof(struct aio_ring);
	kunmap_atomic(ring, KM_USER0);

	return 0;
}


/* aio_ring_event: returns a pointer to the event at the given index from
 * kmap_atomic(, km).  Release the pointer with put_aio_ring_event();
 */
#define AIO_EVENTS_PER_PAGE	(PAGE_SIZE / sizeof(struct io_event))
#define AIO_EVENTS_FIRST_PAGE	((PAGE_SIZE - sizeof(struct aio_ring)) / sizeof(struct io_event))
#define AIO_EVENTS_OFFSET	(AIO_EVENTS_PER_PAGE - AIO_EVENTS_FIRST_PAGE)

#define aio_ring_event(info, nr, km) ({					\
	unsigned pos = (nr) + AIO_EVENTS_OFFSET;			\
	struct io_event *__event;					\
	__event = kmap_atomic(						\
			(info)->ring_pages[pos / AIO_EVENTS_PER_PAGE], km); \
	__event += pos % AIO_EVENTS_PER_PAGE;				\
	__event;							\
})

#define put_aio_ring_event(event, km) do {	\
	struct io_event *__event = (event);	\
	(void)__event;				\
	kunmap_atomic((void *)((unsigned long)__event & PAGE_MASK), km); \
} while(0)

static void ctx_rcu_free(struct rcu_head *head)
{
	struct kioctx *ctx = container_of(head, struct kioctx, rcu_head);
	unsigned nr_events = ctx->max_reqs;

	kmem_cache_free(kioctx_cachep, ctx);

	if (nr_events) {
		spin_lock(&aio_nr_lock);
		BUG_ON(aio_nr - nr_events > aio_nr);
		aio_nr -= nr_events;
		spin_unlock(&aio_nr_lock);
	}
}

/* __put_ioctx
 *	Called when the last user of an aio context has gone away,
 *	and the struct needs to be freed.
 */
static void __put_ioctx(struct kioctx *ctx)
{
	BUG_ON(ctx->reqs_active);

	cancel_delayed_work(&ctx->wq);
	cancel_work_sync(&ctx->wq.work);
	aio_free_ring(ctx);
	mmdrop(ctx->mm);
	ctx->mm = NULL;
	pr_debug("__put_ioctx: freeing %p\n", ctx);
	call_rcu(&ctx->rcu_head, ctx_rcu_free);
}

static inline void get_ioctx(struct kioctx *kioctx)
{
	BUG_ON(atomic_read(&kioctx->users) <= 0);
	atomic_inc(&kioctx->users);
}

static inline int try_get_ioctx(struct kioctx *kioctx)
{
	return atomic_inc_not_zero(&kioctx->users);
}

static inline void put_ioctx(struct kioctx *kioctx)
{
	BUG_ON(atomic_read(&kioctx->users) <= 0);
	if (unlikely(atomic_dec_and_test(&kioctx->users)))
		__put_ioctx(kioctx);
}

/* ioctx_alloc
 *	Allocates and initializes an ioctx.  Returns an ERR_PTR if it failed.
 */
static struct kioctx *ioctx_alloc(unsigned nr_events)
{
	struct mm_struct *mm;
	struct kioctx *ctx;
	int did_sync = 0;

	/* Prevent overflows */
	if ((nr_events > (0x10000000U / sizeof(struct io_event))) ||
	    (nr_events > (0x10000000U / sizeof(struct kiocb)))) {
		pr_debug("ENOMEM: nr_events too high\n");
		return ERR_PTR(-EINVAL);
	}

	if ((unsigned long)nr_events > aio_max_nr)
		return ERR_PTR(-EAGAIN);

	ctx = kmem_cache_zalloc(kioctx_cachep, GFP_KERNEL);
	if (!ctx)
		return ERR_PTR(-ENOMEM);

	ctx->max_reqs = nr_events;
	mm = ctx->mm = current->mm;
	atomic_inc(&mm->mm_count);

	atomic_set(&ctx->users, 1);
	spin_lock_init(&ctx->ctx_lock);
	spin_lock_init(&ctx->ring_info.ring_lock);
	init_waitqueue_head(&ctx->wait);

	INIT_LIST_HEAD(&ctx->active_reqs);
	INIT_LIST_HEAD(&ctx->run_list);
	INIT_DELAYED_WORK(&ctx->wq, aio_kick_handler);

	if (aio_setup_ring(ctx) < 0)
		goto out_freectx;

	/* limit the number of system wide aios */
	do {
		spin_lock_bh(&aio_nr_lock);
		if (aio_nr + nr_events > aio_max_nr ||
		    aio_nr + nr_events < aio_nr)
			ctx->max_reqs = 0;
		else
			aio_nr += ctx->max_reqs;
		spin_unlock_bh(&aio_nr_lock);
		if (ctx->max_reqs || did_sync)
			break;

		/* wait for rcu callbacks to have completed before giving up */
		synchronize_rcu();
		did_sync = 1;
		ctx->max_reqs = nr_events;
	} while (1);

	if (ctx->max_reqs == 0)
		goto out_cleanup;

	/* now link into global list. */
	spin_lock(&mm->ioctx_lock);
	hlist_add_head_rcu(&ctx->list, &mm->ioctx_list);
	spin_unlock(&mm->ioctx_lock);

	dprintk("aio: allocated ioctx %p[%ld]: mm=%p mask=0x%x\n",
		ctx, ctx->user_id, current->mm, ctx->ring_info.nr);
	return ctx;

out_cleanup:
	__put_ioctx(ctx);
	return ERR_PTR(-EAGAIN);

out_freectx:
	mmdrop(mm);
	kmem_cache_free(kioctx_cachep, ctx);
	ctx = ERR_PTR(-ENOMEM);

	dprintk("aio: error allocating ioctx %p\n", ctx);
	return ctx;
}

/* aio_cancel_all
 *	Cancels all outstanding aio requests on an aio context.  Used 
 *	when the processes owning a context have all exited to encourage 
 *	the rapid destruction of the kioctx.
 */
static void aio_cancel_all(struct kioctx *ctx)
{
	int (*cancel)(struct kiocb *, struct io_event *);
	struct io_event res;
	spin_lock_irq(&ctx->ctx_lock);
	ctx->dead = 1;
	while (!list_empty(&ctx->active_reqs)) {
		struct list_head *pos = ctx->active_reqs.next;
		struct kiocb *iocb = list_kiocb(pos);
		list_del_init(&iocb->ki_list);
		cancel = iocb->ki_cancel;
		kiocbSetCancelled(iocb);
		if (cancel) {
			iocb->ki_users++;
			spin_unlock_irq(&ctx->ctx_lock);
			cancel(iocb, &res);
			spin_lock_irq(&ctx->ctx_lock);
		}
	}
	spin_unlock_irq(&ctx->ctx_lock);
}

static void wait_for_all_aios(struct kioctx *ctx)
{
	struct task_struct *tsk = current;
	DECLARE_WAITQUEUE(wait, tsk);

	spin_lock_irq(&ctx->ctx_lock);
	if (!ctx->reqs_active)
		goto out;

	add_wait_queue(&ctx->wait, &wait);
	set_task_state(tsk, TASK_UNINTERRUPTIBLE);
	while (ctx->reqs_active) {
		spin_unlock_irq(&ctx->ctx_lock);
		io_schedule();
		set_task_state(tsk, TASK_UNINTERRUPTIBLE);
		spin_lock_irq(&ctx->ctx_lock);
	}
	__set_task_state(tsk, TASK_RUNNING);
	remove_wait_queue(&ctx->wait, &wait);

out:
	spin_unlock_irq(&ctx->ctx_lock);
}

/* wait_on_sync_kiocb:
 *	Waits on the given sync kiocb to complete.
 */
ssize_t wait_on_sync_kiocb(struct kiocb *iocb)
{
	while (iocb->ki_users) {
		set_current_state(TASK_UNINTERRUPTIBLE);
		if (!iocb->ki_users)
			break;
		io_schedule();
	}
	__set_current_state(TASK_RUNNING);
	return iocb->ki_user_data;
}
EXPORT_SYMBOL(wait_on_sync_kiocb);

/* exit_aio: called when the last user of mm goes away.  At this point, 
 * there is no way for any new requests to be submited or any of the 
 * io_* syscalls to be called on the context.  However, there may be 
 * outstanding requests which hold references to the context; as they 
 * go away, they will call put_ioctx and release any pinned memory
 * associated with the request (held via struct page * references).
 */
void exit_aio(struct mm_struct *mm)
{
	struct kioctx *ctx;

	while (!hlist_empty(&mm->ioctx_list)) {
		ctx = hlist_entry(mm->ioctx_list.first, struct kioctx, list);
		hlist_del_rcu(&ctx->list);

		aio_cancel_all(ctx);

		wait_for_all_aios(ctx);
		/*
		 * Ensure we don't leave the ctx on the aio_wq
		 */
		cancel_work_sync(&ctx->wq.work);

		if (1 != atomic_read(&ctx->users))
			printk(KERN_DEBUG
				"exit_aio:ioctx still alive: %d %d %d\n",
				atomic_read(&ctx->users), ctx->dead,
				ctx->reqs_active);
		put_ioctx(ctx);
	}
}

/* aio_get_req
 *	Allocate a slot for an aio request.  Increments the users count
 * of the kioctx so that the kioctx stays around until all requests are
 * complete.  Returns NULL if no requests are free.
 *
 * Returns with kiocb->users set to 2.  The io submit code path holds
 * an extra reference while submitting the i/o.
 * This prevents races between the aio code path referencing the
 * req (after submitting it) and aio_complete() freeing the req.
 */
static struct kiocb *__aio_get_req(struct kioctx *ctx)
{
	struct kiocb *req = NULL;
	struct aio_ring *ring;
	int okay = 0;

	req = kmem_cache_alloc(kiocb_cachep, GFP_KERNEL);
	if (unlikely(!req))
		return NULL;

	req->ki_flags = 0;
	req->ki_users = 2;
	req->ki_key = 0;
	req->ki_ctx = ctx;
	req->ki_cancel = NULL;
	req->ki_retry = NULL;
	req->ki_dtor = NULL;
	req->private = NULL;
	req->ki_iovec = NULL;
	INIT_LIST_HEAD(&req->ki_run_list);
	req->ki_eventfd = NULL;

	/* Check if the completion queue has enough free space to
	 * accept an event from this io.
	 */
	spin_lock_irq(&ctx->ctx_lock);
	ring = kmap_atomic(ctx->ring_info.ring_pages[0], KM_USER0);
	if (ctx->reqs_active < aio_ring_avail(&ctx->ring_info, ring)) {
		list_add(&req->ki_list, &ctx->active_reqs);
		ctx->reqs_active++;
		okay = 1;
	}
	kunmap_atomic(ring, KM_USER0);
	spin_unlock_irq(&ctx->ctx_lock);

	if (!okay) {
		kmem_cache_free(kiocb_cachep, req);
		req = NULL;
	}

	return req;
}

static inline struct kiocb *aio_get_req(struct kioctx *ctx)
{
	struct kiocb *req;
	/* Handle a potential starvation case -- should be exceedingly rare as 
	 * requests will be stuck on fput_head only if the aio_fput_routine is 
	 * delayed and the requests were the last user of the struct file.
	 */
	req = __aio_get_req(ctx);
	if (unlikely(NULL == req)) {
		aio_fput_routine(NULL);
		req = __aio_get_req(ctx);
	}
	return req;
}

static inline void really_put_req(struct kioctx *ctx, struct kiocb *req)
{
	assert_spin_locked(&ctx->ctx_lock);

	if (req->ki_eventfd != NULL)
		eventfd_ctx_put(req->ki_eventfd);
	if (req->ki_dtor)
		req->ki_dtor(req);
	if (req->ki_iovec != &req->ki_inline_vec)
		kfree(req->ki_iovec);
	kmem_cache_free(kiocb_cachep, req);
	ctx->reqs_active--;

	if (unlikely(!ctx->reqs_active && ctx->dead))
		wake_up_all(&ctx->wait);
}

static void aio_fput_routine(struct work_struct *data)
{
	spin_lock_irq(&fput_lock);
	while (likely(!list_empty(&fput_head))) {
		struct kiocb *req = list_kiocb(fput_head.next);
		struct kioctx *ctx = req->ki_ctx;

		list_del(&req->ki_list);
		spin_unlock_irq(&fput_lock);

		/* Complete the fput(s) */
		if (req->ki_filp != NULL)
			fput(req->ki_filp);

		/* Link the iocb into the context's free list */
		spin_lock_irq(&ctx->ctx_lock);
		really_put_req(ctx, req);
		spin_unlock_irq(&ctx->ctx_lock);

		put_ioctx(ctx);
		spin_lock_irq(&fput_lock);
	}
	spin_unlock_irq(&fput_lock);
}

/* __aio_put_req
 *	Returns true if this put was the last user of the request.
 */
static int __aio_put_req(struct kioctx *ctx, struct kiocb *req)
{
	dprintk(KERN_DEBUG "aio_put(%p): f_count=%ld\n",
		req, atomic_long_read(&req->ki_filp->f_count));

	assert_spin_locked(&ctx->ctx_lock);

	req->ki_users--;
	BUG_ON(req->ki_users < 0);
	if (likely(req->ki_users))
		return 0;
	list_del(&req->ki_list);		/* remove from active_reqs */
	req->ki_cancel = NULL;
	req->ki_retry = NULL;

	/*
	 * Try to optimize the aio and eventfd file* puts, by avoiding to
	 * schedule work in case it is not final fput() time. In normal cases,
	 * we would not be holding the last reference to the file*, so
	 * this function will be executed w/out any aio kthread wakeup.
	 */
	if (unlikely(!fput_atomic(req->ki_filp))) {
		get_ioctx(ctx);
		spin_lock(&fput_lock);
		list_add(&req->ki_list, &fput_head);
		spin_unlock(&fput_lock);
		schedule_work(&fput_work);
	} else {
		req->ki_filp = NULL;
		really_put_req(ctx, req);
	}
	return 1;
}

/* aio_put_req
 *	Returns true if this put was the last user of the kiocb,
 *	false if the request is still in use.
 */
int aio_put_req(struct kiocb *req)
{
	struct kioctx *ctx = req->ki_ctx;
	int ret;
	spin_lock_irq(&ctx->ctx_lock);
	ret = __aio_put_req(ctx, req);
	spin_unlock_irq(&ctx->ctx_lock);
	return ret;
}
EXPORT_SYMBOL(aio_put_req);

static struct kioctx *lookup_ioctx(unsigned long ctx_id)
{
	struct mm_struct *mm = current->mm;
	struct kioctx *ctx, *ret = NULL;
	struct hlist_node *n;

	rcu_read_lock();

	hlist_for_each_entry_rcu(ctx, n, &mm->ioctx_list, list) {
		/*
		 * RCU protects us against accessing freed memory but
		 * we have to be careful not to get a reference when the
		 * reference count already dropped to 0 (ctx->dead test
		 * is unreliable because of races).
		 */
		if (ctx->user_id == ctx_id && !ctx->dead && try_get_ioctx(ctx)){
			ret = ctx;
			break;
		}
	}

	rcu_read_unlock();
	return ret;
}

/*
 * Queue up a kiocb to be retried. Assumes that the kiocb
 * has already been marked as kicked, and places it on
 * the retry run list for the corresponding ioctx, if it
 * isn't already queued. Returns 1 if it actually queued
 * the kiocb (to tell the caller to activate the work
 * queue to process it), or 0, if it found that it was
 * already queued.
 */
static inline int __queue_kicked_iocb(struct kiocb *iocb)
{
	struct kioctx *ctx = iocb->ki_ctx;

	assert_spin_locked(&ctx->ctx_lock);

	if (list_empty(&iocb->ki_run_list)) {
		list_add_tail(&iocb->ki_run_list,
			&ctx->run_list);
		return 1;
	}
	return 0;
}

/* aio_run_iocb
 *	This is the core aio execution routine. It is
 *	invoked both for initial i/o submission and
 *	subsequent retries via the aio_kick_handler.
 *	Expects to be invoked with iocb->ki_ctx->lock
 *	already held. The lock is released and reacquired
 *	as needed during processing.
 *
 * Calls the iocb retry method (already setup for the
 * iocb on initial submission) for operation specific
 * handling, but takes care of most of common retry
 * execution details for a given iocb. The retry method
 * needs to be non-blocking as far as possible, to avoid
 * holding up other iocbs waiting to be serviced by the
 * retry kernel thread.
 *
 * The trickier parts in this code have to do with
 * ensuring that only one retry instance is in progress
 * for a given iocb at any time. Providing that guarantee
 * simplifies the coding of individual aio operations as
 * it avoids various potential races.
 */
static ssize_t aio_run_iocb(struct kiocb *iocb)
{
	struct kioctx	*ctx = iocb->ki_ctx;
	ssize_t (*retry)(struct kiocb *);
	ssize_t ret;

	if (!(retry = iocb->ki_retry)) {
		printk("aio_run_iocb: iocb->ki_retry = NULL\n");
		return 0;
	}

	/*
	 * We don't want the next retry iteration for this
	 * operation to start until this one has returned and
	 * updated the iocb state. However, wait_queue functions
	 * can trigger a kick_iocb from interrupt context in the
	 * meantime, indicating that data is available for the next
	 * iteration. We want to remember that and enable the
	 * next retry iteration _after_ we are through with
	 * this one.
	 *
	 * So, in order to be able to register a "kick", but
	 * prevent it from being queued now, we clear the kick
	 * flag, but make the kick code *think* that the iocb is
	 * still on the run list until we are actually done.
	 * When we are done with this iteration, we check if
	 * the iocb was kicked in the meantime and if so, queue
	 * it up afresh.
	 */

	kiocbClearKicked(iocb);

	/*
	 * This is so that aio_complete knows it doesn't need to
	 * pull the iocb off the run list (We can't just call
	 * INIT_LIST_HEAD because we don't want a kick_iocb to
	 * queue this on the run list yet)
	 */
	iocb->ki_run_list.next = iocb->ki_run_list.prev = NULL;
	spin_unlock_irq(&ctx->ctx_lock);

	/* Quit retrying if the i/o has been cancelled */
	if (kiocbIsCancelled(iocb)) {
		ret = -EINTR;
		aio_complete(iocb, ret, 0);
		/* must not access the iocb after this */
		goto out;
	}

	/*
	 * Now we are all set to call the retry method in async
	 * context.
	 */
	ret = retry(iocb);

	if (ret != -EIOCBRETRY && ret != -EIOCBQUEUED) {
		/*
		 * There's no easy way to restart the syscall since other AIO's
		 * may be already running. Just fail this IO with EINTR.
		 */
		if (unlikely(ret == -ERESTARTSYS || ret == -ERESTARTNOINTR ||
			     ret == -ERESTARTNOHAND || ret == -ERESTART_RESTARTBLOCK))
			ret = -EINTR;
		aio_complete(iocb, ret, 0);
	}
out:
	spin_lock_irq(&ctx->ctx_lock);

	if (-EIOCBRETRY == ret) {
		/*
		 * OK, now that we are done with this iteration
		 * and know that there is more left to go,
		 * this is where we let go so that a subsequent
		 * "kick" can start the next iteration
		 */

		/* will make __queue_kicked_iocb succeed from here on */
		INIT_LIST_HEAD(&iocb->ki_run_list);
		/* we must queue the next iteration ourselves, if it
		 * has already been kicked */
		if (kiocbIsKicked(iocb)) {
			__queue_kicked_iocb(iocb);

			/*
			 * __queue_kicked_iocb will always return 1 here, because
			 * iocb->ki_run_list is empty at this point so it should
			 * be safe to unconditionally queue the context into the
			 * work queue.
			 */
			aio_queue_work(ctx);
		}
	}
	return ret;
}

/*
 * __aio_run_iocbs:
 * 	Process all pending retries queued on the ioctx
 * 	run list.
 * Assumes it is operating within the aio issuer's mm
 * context.
 */
static int __aio_run_iocbs(struct kioctx *ctx)
{
	struct kiocb *iocb;
	struct list_head run_list;

	assert_spin_locked(&ctx->ctx_lock);

	list_replace_init(&ctx->run_list, &run_list);
	while (!list_empty(&run_list)) {
		iocb = list_entry(run_list.next, struct kiocb,
			ki_run_list);
		list_del(&iocb->ki_run_list);
		/*
		 * Hold an extra reference while retrying i/o.
		 */
		iocb->ki_users++;       /* grab extra reference */
		aio_run_iocb(iocb);
		__aio_put_req(ctx, iocb);
 	}
	if (!list_empty(&ctx->run_list))
		return 1;
	return 0;
}

static void aio_queue_work(struct kioctx * ctx)
{
	unsigned long timeout;
	/*
	 * if someone is waiting, get the work started right
	 * away, otherwise, use a longer delay
	 */
	smp_mb();
	if (waitqueue_active(&ctx->wait))
		timeout = 1;
	else
		timeout = HZ/10;
	queue_delayed_work(aio_wq, &ctx->wq, timeout);
}

/*
 * aio_run_all_iocbs:
 *	Process all pending retries queued on the ioctx
 *	run list, and keep running them until the list
 *	stays empty.
 * Assumes it is operating within the aio issuer's mm context.
 */
static inline void aio_run_all_iocbs(struct kioctx *ctx)
{
	spin_lock_irq(&ctx->ctx_lock);
	while (__aio_run_iocbs(ctx))
		;
	spin_unlock_irq(&ctx->ctx_lock);
}

/*
 * aio_kick_handler:
 * 	Work queue handler triggered to process pending
 * 	retries on an ioctx. Takes on the aio issuer's
 *	mm context before running the iocbs, so that
 *	copy_xxx_user operates on the issuer's address
 *      space.
 * Run on aiod's context.
 */
static void aio_kick_handler(struct work_struct *work)
{
	struct kioctx *ctx = container_of(work, struct kioctx, wq.work);
	mm_segment_t oldfs = get_fs();
	struct mm_struct *mm;
	int requeue;

	set_fs(USER_DS);
	use_mm(ctx->mm);
	spin_lock_irq(&ctx->ctx_lock);
	requeue =__aio_run_iocbs(ctx);
	mm = ctx->mm;
	spin_unlock_irq(&ctx->ctx_lock);
 	unuse_mm(mm);
	set_fs(oldfs);
	/*
	 * we're in a worker thread already, don't use queue_delayed_work,
	 */
	if (requeue)
		queue_delayed_work(aio_wq, &ctx->wq, 0);
}


/*
 * Called by kick_iocb to queue the kiocb for retry
 * and if required activate the aio work queue to process
 * it
 */
static void try_queue_kicked_iocb(struct kiocb *iocb)
{
 	struct kioctx	*ctx = iocb->ki_ctx;
	unsigned long flags;
	int run = 0;

	spin_lock_irqsave(&ctx->ctx_lock, flags);
	/* set this inside the lock so that we can't race with aio_run_iocb()
	 * testing it and putting the iocb on the run list under the lock */
	if (!kiocbTryKick(iocb))
		run = __queue_kicked_iocb(iocb);
	spin_unlock_irqrestore(&ctx->ctx_lock, flags);
	if (run)
		aio_queue_work(ctx);
}

/*
 * kick_iocb:
 *      Called typically from a wait queue callback context
 *      to trigger a retry of the iocb.
 *      The retry is usually executed by aio workqueue
 *      threads (See aio_kick_handler).
 */
void kick_iocb(struct kiocb *iocb)
{
	/* sync iocbs are easy: they can only ever be executing from a 
	 * single context. */
	if (is_sync_kiocb(iocb)) {
		kiocbSetKicked(iocb);
	        wake_up_process(iocb->ki_obj.tsk);
		return;
	}

	try_queue_kicked_iocb(iocb);
}
EXPORT_SYMBOL(kick_iocb);

/* aio_complete
 *	Called when the io request on the given iocb is complete.
 *	Returns true if this is the last user of the request.  The 
 *	only other user of the request can be the cancellation code.
 */
int aio_complete(struct kiocb *iocb, long res, long res2)
{
	struct kioctx	*ctx = iocb->ki_ctx;
	struct aio_ring_info	*info;
	struct aio_ring	*ring;
	struct io_event	*event;
	unsigned long	flags;
	unsigned long	tail;
	int		ret;

	/*
	 * Special case handling for sync iocbs:
	 *  - events go directly into the iocb for fast handling
	 *  - the sync task with the iocb in its stack holds the single iocb
	 *    ref, no other paths have a way to get another ref
	 *  - the sync task helpfully left a reference to itself in the iocb
	 */
	if (is_sync_kiocb(iocb)) {
		BUG_ON(iocb->ki_users != 1);
		iocb->ki_user_data = res;
		iocb->ki_users = 0;
		wake_up_process(iocb->ki_obj.tsk);
		return 1;
	}

	info = &ctx->ring_info;

	/* add a completion event to the ring buffer.
	 * must be done holding ctx->ctx_lock to prevent
	 * other code from messing with the tail
	 * pointer since we might be called from irq
	 * context.
	 */
	spin_lock_irqsave(&ctx->ctx_lock, flags);

	if (iocb->ki_run_list.prev && !list_empty(&iocb->ki_run_list))
		list_del_init(&iocb->ki_run_list);

	/*
	 * cancelled requests don't get events, userland was given one
	 * when the event got cancelled.
	 */
	if (kiocbIsCancelled(iocb))
		goto put_rq;

	ring = kmap_atomic(info->ring_pages[0], KM_IRQ1);

	tail = info->tail;
	event = aio_ring_event(info, tail, KM_IRQ0);
	if (++tail >= info->nr)
		tail = 0;

	event->obj = (u64)(unsigned long)iocb->ki_obj.user;
	event->data = iocb->ki_user_data;
	event->res = res;
	event->res2 = res2;

	dprintk("aio_complete: %p[%lu]: %p: %p %Lx %lx %lx\n",
		ctx, tail, iocb, iocb->ki_obj.user, iocb->ki_user_data,
		res, res2);

	/* after flagging the request as done, we
	 * must never even look at it again
	 */
	smp_wmb();	/* make event visible before updating tail */

	info->tail = tail;
	ring->tail = tail;

	put_aio_ring_event(event, KM_IRQ0);
	kunmap_atomic(ring, KM_IRQ1);

	pr_debug("added to ring %p at [%lu]\n", iocb, tail);

	/*
	 * Check if the user asked us to deliver the result through an
	 * eventfd. The eventfd_signal() function is safe to be called
	 * from IRQ context.
	 */
	if (iocb->ki_eventfd != NULL)
		eventfd_signal(iocb->ki_eventfd, 1);

put_rq:
	/* everything turned out well, dispose of the aiocb. */
	ret = __aio_put_req(ctx, iocb);

	/*
	 * We have to order our ring_info tail store above and test
	 * of the wait list below outside the wait lock.  This is
	 * like in wake_up_bit() where clearing a bit has to be
	 * ordered with the unlocked test.
	 */
	smp_mb();

	if (waitqueue_active(&ctx->wait))
		wake_up(&ctx->wait);

	spin_unlock_irqrestore(&ctx->ctx_lock, flags);
	return ret;
}
EXPORT_SYMBOL(aio_complete);

/* aio_read_evt
 *	Pull an event off of the ioctx's event ring.  Returns the number of 
 *	events fetched (0 or 1 ;-)
 *	FIXME: make this use cmpxchg.
 *	TODO: make the ringbuffer user mmap()able (requires FIXME).
 */
static int aio_read_evt(struct kioctx *ioctx, struct io_event *ent)
{
	struct aio_ring_info *info = &ioctx->ring_info;
	struct aio_ring *ring;
	unsigned long head;
	int ret = 0;

	ring = kmap_atomic(info->ring_pages[0], KM_USER0);
	dprintk("in aio_read_evt h%lu t%lu m%lu\n",
		 (unsigned long)ring->head, (unsigned long)ring->tail,
		 (unsigned long)ring->nr);

	if (ring->head == ring->tail)
		goto out;

	spin_lock(&info->ring_lock);

	head = ring->head % info->nr;
	if (head != ring->tail) {
		struct io_event *evp = aio_ring_event(info, head, KM_USER1);
		*ent = *evp;
		head = (head + 1) % info->nr;
		smp_mb(); /* finish reading the event before updatng the head */
		ring->head = head;
		ret = 1;
		put_aio_ring_event(evp, KM_USER1);
	}
	spin_unlock(&info->ring_lock);

out:
	kunmap_atomic(ring, KM_USER0);
	dprintk("leaving aio_read_evt: %d  h%lu t%lu\n", ret,
		 (unsigned long)ring->head, (unsigned long)ring->tail);
	return ret;
}

struct aio_timeout {
	struct timer_list	timer;
	int			timed_out;
	struct task_struct	*p;
};

static void timeout_func(unsigned long data)
{
	struct aio_timeout *to = (struct aio_timeout *)data;

	to->timed_out = 1;
	wake_up_process(to->p);
}

static inline void init_timeout(struct aio_timeout *to)
{
	setup_timer_on_stack(&to->timer, timeout_func, (unsigned long) to);
	to->timed_out = 0;
	to->p = current;
}

static inline void set_timeout(long start_jiffies, struct aio_timeout *to,
			       const struct timespec *ts)
{
	to->timer.expires = start_jiffies + timespec_to_jiffies(ts);
	if (time_after(to->timer.expires, jiffies))
		add_timer(&to->timer);
	else
		to->timed_out = 1;
}

static inline void clear_timeout(struct aio_timeout *to)
{
	del_singleshot_timer_sync(&to->timer);
}

static int read_events(struct kioctx *ctx,
			long min_nr, long nr,
			struct io_event __user *event,
			struct timespec __user *timeout)
{
	long			start_jiffies = jiffies;
	struct task_struct	*tsk = current;
	DECLARE_WAITQUEUE(wait, tsk);
	int			ret;
	int			i = 0;
	struct io_event		ent;
	struct aio_timeout	to;
	int			retry = 0;

	/* needed to zero any padding within an entry (there shouldn't be 
	 * any, but C is fun!
	 */
	memset(&ent, 0, sizeof(ent));
retry:
	ret = 0;
	while (likely(i < nr)) {
		ret = aio_read_evt(ctx, &ent);
		if (unlikely(ret <= 0))
			break;

		dprintk("read event: %Lx %Lx %Lx %Lx\n",
			ent.data, ent.obj, ent.res, ent.res2);

		/* Could we split the check in two? */
		ret = -EFAULT;
		if (unlikely(copy_to_user(event, &ent, sizeof(ent)))) {
			dprintk("aio: lost an event due to EFAULT.\n");
			break;
		}
		ret = 0;

		/* Good, event copied to userland, update counts. */
		event ++;
		i ++;
	}

	if (min_nr <= i)
		return i;
	if (ret)
		return ret;

	/* End fast path */

	/* racey check, but it gets redone */
	if (!retry && unlikely(!list_empty(&ctx->run_list))) {
		retry = 1;
		aio_run_all_iocbs(ctx);
		goto retry;
	}

	init_timeout(&to);
	if (timeout) {
		struct timespec	ts;
		ret = -EFAULT;
		if (unlikely(copy_from_user(&ts, timeout, sizeof(ts))))
			goto out;

		set_timeout(start_jiffies, &to, &ts);
	}

	while (likely(i < nr)) {
		add_wait_queue_exclusive(&ctx->wait, &wait);
		do {
			set_task_state(tsk, TASK_INTERRUPTIBLE);
			ret = aio_read_evt(ctx, &ent);
			if (ret)
				break;
			if (min_nr <= i)
				break;
			if (unlikely(ctx->dead)) {
				ret = -EINVAL;
				break;
			}
			if (to.timed_out)	/* Only check after read evt */
				break;
			/* Try to only show up in io wait if there are ops
			 *  in flight */
			if (ctx->reqs_active)
				io_schedule();
			else
				schedule();
			if (signal_pending(tsk)) {
				ret = -EINTR;
				break;
			}
			/*ret = aio_read_evt(ctx, &ent);*/
		} while (1) ;

		set_task_state(tsk, TASK_RUNNING);
		remove_wait_queue(&ctx->wait, &wait);

		if (unlikely(ret <= 0))
			break;

		ret = -EFAULT;
		if (unlikely(copy_to_user(event, &ent, sizeof(ent)))) {
			dprintk("aio: lost an event due to EFAULT.\n");
			break;
		}

		/* Good, event copied to userland, update counts. */
		event ++;
		i ++;
	}

	if (timeout)
		clear_timeout(&to);
out:
	destroy_timer_on_stack(&to.timer);
	return i ? i : ret;
}

/* Take an ioctx and remove it from the list of ioctx's.  Protects 
 * against races with itself via ->dead.
 */
static void io_destroy(struct kioctx *ioctx)
{
	struct mm_struct *mm = current->mm;
	int was_dead;

	/* delete the entry from the list is someone else hasn't already */
	spin_lock(&mm->ioctx_lock);
	was_dead = ioctx->dead;
	ioctx->dead = 1;
	hlist_del_rcu(&ioctx->list);
	spin_unlock(&mm->ioctx_lock);

	dprintk("aio_release(%p)\n", ioctx);
	if (likely(!was_dead))
		put_ioctx(ioctx);	/* twice for the list */

	aio_cancel_all(ioctx);
	wait_for_all_aios(ioctx);

	/*
	 * Wake up any waiters.  The setting of ctx->dead must be seen
	 * by other CPUs at this point.  Right now, we rely on the
	 * locking done by the above calls to ensure this consistency.
	 */
	wake_up_all(&ioctx->wait);
	put_ioctx(ioctx);	/* once for the lookup */
}

/* sys_io_setup:
 *	Create an aio_context capable of receiving at least nr_events.
 *	ctxp must not point to an aio_context that already exists, and
 *	must be initialized to 0 prior to the call.  On successful
 *	creation of the aio_context, *ctxp is filled in with the resulting 
 *	handle.  May fail with -EINVAL if *ctxp is not initialized,
 *	if the specified nr_events exceeds internal limits.  May fail 
 *	with -EAGAIN if the specified nr_events exceeds the user's limit 
 *	of available events.  May fail with -ENOMEM if insufficient kernel
 *	resources are available.  May fail with -EFAULT if an invalid
 *	pointer is passed for ctxp.  Will fail with -ENOSYS if not
 *	implemented.
 */
SYSCALL_DEFINE2(io_setup, unsigned, nr_events, aio_context_t __user *, ctxp)
{
	struct kioctx *ioctx = NULL;
	unsigned long ctx;
	long ret;

	ret = get_user(ctx, ctxp);
	if (unlikely(ret))
		goto out;

	ret = -EINVAL;
	if (unlikely(ctx || nr_events == 0)) {
		pr_debug("EINVAL: io_setup: ctx %lu nr_events %u\n",
		         ctx, nr_events);
		goto out;
	}

	ioctx = ioctx_alloc(nr_events);
	ret = PTR_ERR(ioctx);
	if (!IS_ERR(ioctx)) {
		ret = put_user(ioctx->user_id, ctxp);
		if (!ret)
			return 0;

		get_ioctx(ioctx); /* io_destroy() expects us to hold a ref */
		io_destroy(ioctx);
	}

out:
	return ret;
}

/* sys_io_destroy:
 *	Destroy the aio_context specified.  May cancel any outstanding 
 *	AIOs and block on completion.  Will fail with -ENOSYS if not
 *	implemented.  May fail with -EINVAL if the context pointed to
 *	is invalid.
 */
SYSCALL_DEFINE1(io_destroy, aio_context_t, ctx)
{
	struct kioctx *ioctx = lookup_ioctx(ctx);
	if (likely(NULL != ioctx)) {
		io_destroy(ioctx);
		return 0;
	}
	pr_debug("EINVAL: io_destroy: invalid context id\n");
	return -EINVAL;
}

static void aio_advance_iovec(struct kiocb *iocb, ssize_t ret)
{
	struct iovec *iov = &iocb->ki_iovec[iocb->ki_cur_seg];

	BUG_ON(ret <= 0);

	while (iocb->ki_cur_seg < iocb->ki_nr_segs && ret > 0) {
		ssize_t this = min((ssize_t)iov->iov_len, ret);
		iov->iov_base += this;
		iov->iov_len -= this;
		iocb->ki_left -= this;
		ret -= this;
		if (iov->iov_len == 0) {
			iocb->ki_cur_seg++;
			iov++;
		}
	}

	/* the caller should not have done more io than what fit in
	 * the remaining iovecs */
	BUG_ON(ret > 0 && iocb->ki_left == 0);
}

static ssize_t aio_rw_vect_retry(struct kiocb *iocb)
{
	struct file *file = iocb->ki_filp;
	struct address_space *mapping = file->f_mapping;
	struct inode *inode = mapping->host;
	ssize_t (*rw_op)(struct kiocb *, const struct iovec *,
			 unsigned long, loff_t);
	ssize_t ret = 0;
	unsigned short opcode;

	if ((iocb->ki_opcode == IOCB_CMD_PREADV) ||
		(iocb->ki_opcode == IOCB_CMD_PREAD)) {
		rw_op = file->f_op->aio_read;
		opcode = IOCB_CMD_PREADV;
	} else {
		rw_op = file->f_op->aio_write;
		opcode = IOCB_CMD_PWRITEV;
	}

	/* This matches the pread()/pwrite() logic */
	if (iocb->ki_pos < 0)
		return -EINVAL;

	do {
		ret = rw_op(iocb, &iocb->ki_iovec[iocb->ki_cur_seg],
			    iocb->ki_nr_segs - iocb->ki_cur_seg,
			    iocb->ki_pos);
		if (ret > 0)
			aio_advance_iovec(iocb, ret);

	/* retry all partial writes.  retry partial reads as long as its a
	 * regular file. */
	} while (ret > 0 && iocb->ki_left > 0 &&
		 (opcode == IOCB_CMD_PWRITEV ||
		  (!S_ISFIFO(inode->i_mode) && !S_ISSOCK(inode->i_mode))));

	/* This means we must have transferred all that we could */
	/* No need to retry anymore */
	if ((ret == 0) || (iocb->ki_left == 0))
		ret = iocb->ki_nbytes - iocb->ki_left;

	/* If we managed to write some out we return that, rather than
	 * the eventual error. */
	if (opcode == IOCB_CMD_PWRITEV
	    && ret < 0 && ret != -EIOCBQUEUED && ret != -EIOCBRETRY
	    && iocb->ki_nbytes - iocb->ki_left)
		ret = iocb->ki_nbytes - iocb->ki_left;

	return ret;
}

static ssize_t aio_fdsync(struct kiocb *iocb)
{
	struct file *file = iocb->ki_filp;
	ssize_t ret = -EINVAL;

	if (file->f_op->aio_fsync)
		ret = file->f_op->aio_fsync(iocb, 1);
	return ret;
}

static ssize_t aio_fsync(struct kiocb *iocb)
{
	struct file *file = iocb->ki_filp;
	ssize_t ret = -EINVAL;

	if (file->f_op->aio_fsync)
		ret = file->f_op->aio_fsync(iocb, 0);
	return ret;
}

static ssize_t aio_setup_vectored_rw(int type, struct kiocb *kiocb, bool compat)
{
	ssize_t ret;

#ifdef CONFIG_COMPAT
	if (compat)
		ret = compat_rw_copy_check_uvector(type,
				(struct compat_iovec __user *)kiocb->ki_buf,
				kiocb->ki_nbytes, 1, &kiocb->ki_inline_vec,
				&kiocb->ki_iovec);
	else
#endif
		ret = rw_copy_check_uvector(type,
				(struct iovec __user *)kiocb->ki_buf,
				kiocb->ki_nbytes, 1, &kiocb->ki_inline_vec,
				&kiocb->ki_iovec);
	if (ret < 0)
		goto out;

	kiocb->ki_nr_segs = kiocb->ki_nbytes;
	kiocb->ki_cur_seg = 0;
	/* ki_nbytes/left now reflect bytes instead of segs */
	kiocb->ki_nbytes = ret;
	kiocb->ki_left = ret;

	ret = 0;
out:
	return ret;
}

static ssize_t aio_setup_single_vector(struct kiocb *kiocb)
{
	kiocb->ki_iovec = &kiocb->ki_inline_vec;
	kiocb->ki_iovec->iov_base = kiocb->ki_buf;
	kiocb->ki_iovec->iov_len = kiocb->ki_left;
	kiocb->ki_nr_segs = 1;
	kiocb->ki_cur_seg = 0;
	return 0;
}

/*
 * aio_setup_iocb:
 *	Performs the initial checks and aio retry method
 *	setup for the kiocb at the time of io submission.
 */
static ssize_t aio_setup_iocb(struct kiocb *kiocb, bool compat)
{
	struct file *file = kiocb->ki_filp;
	ssize_t ret = 0;

	switch (kiocb->ki_opcode) {
	case IOCB_CMD_PREAD:
		ret = -EBADF;
		if (unlikely(!(file->f_mode & FMODE_READ)))
			break;
		ret = -EFAULT;
		if (unlikely(!access_ok(VERIFY_WRITE, kiocb->ki_buf,
			kiocb->ki_left)))
			break;
		ret = security_file_permission(file, MAY_READ);
		if (unlikely(ret))
			break;
		ret = aio_setup_single_vector(kiocb);
		if (ret)
			break;
		ret = -EINVAL;
		if (file->f_op->aio_read)
			kiocb->ki_retry = aio_rw_vect_retry;
		break;
	case IOCB_CMD_PWRITE:
		ret = -EBADF;
		if (unlikely(!(file->f_mode & FMODE_WRITE)))
			break;
		ret = -EFAULT;
		if (unlikely(!access_ok(VERIFY_READ, kiocb->ki_buf,
			kiocb->ki_left)))
			break;
		ret = security_file_permission(file, MAY_WRITE);
		if (unlikely(ret))
			break;
		ret = aio_setup_single_vector(kiocb);
		if (ret)
			break;
		ret = -EINVAL;
		if (file->f_op->aio_write)
			kiocb->ki_retry = aio_rw_vect_retry;
		break;
	case IOCB_CMD_PREADV:
		ret = -EBADF;
		if (unlikely(!(file->f_mode & FMODE_READ)))
			break;
		ret = security_file_permission(file, MAY_READ);
		if (unlikely(ret))
			break;
		ret = aio_setup_vectored_rw(READ, kiocb, compat);
		if (ret)
			break;
		ret = -EINVAL;
		if (file->f_op->aio_read)
			kiocb->ki_retry = aio_rw_vect_retry;
		break;
	case IOCB_CMD_PWRITEV:
		ret = -EBADF;
		if (unlikely(!(file->f_mode & FMODE_WRITE)))
			break;
		ret = security_file_permission(file, MAY_WRITE);
		if (unlikely(ret))
			break;
		ret = aio_setup_vectored_rw(WRITE, kiocb, compat);
		if (ret)
			break;
		ret = -EINVAL;
		if (file->f_op->aio_write)
			kiocb->ki_retry = aio_rw_vect_retry;
		break;
	case IOCB_CMD_FDSYNC:
		ret = -EINVAL;
		if (file->f_op->aio_fsync)
			kiocb->ki_retry = aio_fdsync;
		break;
	case IOCB_CMD_FSYNC:
		ret = -EINVAL;
		if (file->f_op->aio_fsync)
			kiocb->ki_retry = aio_fsync;
		break;
	default:
		dprintk("EINVAL: io_submit: no operation provided\n");
		ret = -EINVAL;
	}

	if (!kiocb->ki_retry)
		return ret;

	return 0;
}

static int io_submit_one(struct kioctx *ctx, struct iocb __user *user_iocb,
			 struct iocb *iocb, bool compat)
{
	struct kiocb *req;
	struct file *file;
	ssize_t ret;

	/* enforce forwards compatibility on users */
	if (unlikely(iocb->aio_reserved1 || iocb->aio_reserved2)) {
		pr_debug("EINVAL: io_submit: reserve field set\n");
		return -EINVAL;
	}

	/* prevent overflows */
	if (unlikely(
	    (iocb->aio_buf != (unsigned long)iocb->aio_buf) ||
	    (iocb->aio_nbytes != (size_t)iocb->aio_nbytes) ||
	    ((ssize_t)iocb->aio_nbytes < 0)
	   )) {
		pr_debug("EINVAL: io_submit: overflow check\n");
		return -EINVAL;
	}

	file = fget(iocb->aio_fildes);
	if (unlikely(!file))
		return -EBADF;

	req = aio_get_req(ctx);		/* returns with 2 references to req */
	if (unlikely(!req)) {
		fput(file);
		return -EAGAIN;
	}
	req->ki_filp = file;
	if (iocb->aio_flags & IOCB_FLAG_RESFD) {
		/*
		 * If the IOCB_FLAG_RESFD flag of aio_flags is set, get an
		 * instance of the file* now. The file descriptor must be
		 * an eventfd() fd, and will be signaled for each completed
		 * event using the eventfd_signal() function.
		 */
		req->ki_eventfd = eventfd_ctx_fdget((int) iocb->aio_resfd);
		if (IS_ERR(req->ki_eventfd)) {
			ret = PTR_ERR(req->ki_eventfd);
			req->ki_eventfd = NULL;
			goto out_put_req;
		}
	}

	ret = put_user(req->ki_key, &user_iocb->aio_key);
	if (unlikely(ret)) {
		dprintk("EFAULT: aio_key\n");
		goto out_put_req;
	}

	req->ki_obj.user = user_iocb;
	req->ki_user_data = iocb->aio_data;
	req->ki_pos = iocb->aio_offset;

	req->ki_buf = (char __user *)(unsigned long)iocb->aio_buf;
	req->ki_left = req->ki_nbytes = iocb->aio_nbytes;
	req->ki_opcode = iocb->aio_lio_opcode;

	ret = aio_setup_iocb(req, compat);

	if (ret)
		goto out_put_req;

	spin_lock_irq(&ctx->ctx_lock);
	/*
	 * We could have raced with io_destroy() and are currently holding a
	 * reference to ctx which should be destroyed. We cannot submit IO
	 * since ctx gets freed as soon as io_submit() puts its reference.  The
	 * check here is reliable: io_destroy() sets ctx->dead before waiting
	 * for outstanding IO and the barrier between these two is realized by
	 * unlock of mm->ioctx_lock and lock of ctx->ctx_lock.  Analogously we
	 * increment ctx->reqs_active before checking for ctx->dead and the
	 * barrier is realized by unlock and lock of ctx->ctx_lock. Thus if we
	 * don't see ctx->dead set here, io_destroy() waits for our IO to
	 * finish.
	 */
	if (ctx->dead) {
		spin_unlock_irq(&ctx->ctx_lock);
		ret = -EINVAL;
		goto out_put_req;
	}
	aio_run_iocb(req);
	if (!list_empty(&ctx->run_list)) {
		/* drain the run list */
		while (__aio_run_iocbs(ctx))
			;
	}
	spin_unlock_irq(&ctx->ctx_lock);

	aio_put_req(req);	/* drop extra ref to req */
	return 0;

out_put_req:
	aio_put_req(req);	/* drop extra ref to req */
	aio_put_req(req);	/* drop i/o ref to req */
	return ret;
}

long do_io_submit(aio_context_t ctx_id, long nr,
		  struct iocb __user *__user *iocbpp, bool compat)
{
	struct kioctx *ctx;
	long ret = 0;
	int i;
	struct blk_plug plug;

	if (unlikely(nr < 0))
		return -EINVAL;

	if (unlikely(nr > LONG_MAX/sizeof(*iocbpp)))
		nr = LONG_MAX/sizeof(*iocbpp);

	if (unlikely(!access_ok(VERIFY_READ, iocbpp, (nr*sizeof(*iocbpp)))))
		return -EFAULT;

	ctx = lookup_ioctx(ctx_id);
	if (unlikely(!ctx)) {
		pr_debug("EINVAL: io_submit: invalid context id\n");
		return -EINVAL;
	}

	blk_start_plug(&plug);

	/*
	 * AKPM: should this return a partial result if some of the IOs were
	 * successfully submitted?
	 */
	for (i=0; i<nr; i++) {
		struct iocb __user *user_iocb;
		struct iocb tmp;

		if (unlikely(__get_user(user_iocb, iocbpp + i))) {
			ret = -EFAULT;
			break;
		}

		if (unlikely(copy_from_user(&tmp, user_iocb, sizeof(tmp)))) {
			ret = -EFAULT;
			break;
		}

		ret = io_submit_one(ctx, user_iocb, &tmp, compat);
		if (ret)
			break;
	}
	blk_finish_plug(&plug);

	put_ioctx(ctx);
	return i ? i : ret;
}

/* sys_io_submit:
 *	Queue the nr iocbs pointed to by iocbpp for processing.  Returns
 *	the number of iocbs queued.  May return -EINVAL if the aio_context
 *	specified by ctx_id is invalid, if nr is < 0, if the iocb at
 *	*iocbpp[0] is not properly initialized, if the operation specified
 *	is invalid for the file descriptor in the iocb.  May fail with
 *	-EFAULT if any of the data structures point to invalid data.  May
 *	fail with -EBADF if the file descriptor specified in the first
 *	iocb is invalid.  May fail with -EAGAIN if insufficient resources
 *	are available to queue any iocbs.  Will return 0 if nr is 0.  Will
 *	fail with -ENOSYS if not implemented.
 */
SYSCALL_DEFINE3(io_submit, aio_context_t, ctx_id, long, nr,
		struct iocb __user * __user *, iocbpp)
{
	return do_io_submit(ctx_id, nr, iocbpp, 0);
}

/* lookup_kiocb
 *	Finds a given iocb for cancellation.
 */
static struct kiocb *lookup_kiocb(struct kioctx *ctx, struct iocb __user *iocb,
				  u32 key)
{
	struct list_head *pos;

	assert_spin_locked(&ctx->ctx_lock);

	/* TODO: use a hash or array, this sucks. */
	list_for_each(pos, &ctx->active_reqs) {
		struct kiocb *kiocb = list_kiocb(pos);
		if (kiocb->ki_obj.user == iocb && kiocb->ki_key == key)
			return kiocb;
	}
	return NULL;
}

/* sys_io_cancel:
 *	Attempts to cancel an iocb previously passed to io_submit.  If
 *	the operation is successfully cancelled, the resulting event is
 *	copied into the memory pointed to by result without being placed
 *	into the completion queue and 0 is returned.  May fail with
 *	-EFAULT if any of the data structures pointed to are invalid.
 *	May fail with -EINVAL if aio_context specified by ctx_id is
 *	invalid.  May fail with -EAGAIN if the iocb specified was not
 *	cancelled.  Will fail with -ENOSYS if not implemented.
 */
SYSCALL_DEFINE3(io_cancel, aio_context_t, ctx_id, struct iocb __user *, iocb,
		struct io_event __user *, result)
{
	int (*cancel)(struct kiocb *iocb, struct io_event *res);
	struct kioctx *ctx;
	struct kiocb *kiocb;
	u32 key;
	int ret;

	ret = get_user(key, &iocb->aio_key);
	if (unlikely(ret))
		return -EFAULT;

	ctx = lookup_ioctx(ctx_id);
	if (unlikely(!ctx))
		return -EINVAL;

	spin_lock_irq(&ctx->ctx_lock);
	ret = -EAGAIN;
	kiocb = lookup_kiocb(ctx, iocb, key);
	if (kiocb && kiocb->ki_cancel) {
		cancel = kiocb->ki_cancel;
		kiocb->ki_users ++;
		kiocbSetCancelled(kiocb);
	} else
		cancel = NULL;
	spin_unlock_irq(&ctx->ctx_lock);

	if (NULL != cancel) {
		struct io_event tmp;
		pr_debug("calling cancel\n");
		memset(&tmp, 0, sizeof(tmp));
		tmp.obj = (u64)(unsigned long)kiocb->ki_obj.user;
		tmp.data = kiocb->ki_user_data;
		ret = cancel(kiocb, &tmp);
		if (!ret) {
			/* Cancellation succeeded -- copy the result
			 * into the user's buffer.
			 */
			if (copy_to_user(result, &tmp, sizeof(tmp)))
				ret = -EFAULT;
		}
	} else
		ret = -EINVAL;

	put_ioctx(ctx);

	return ret;
}

/* io_getevents:
 *	Attempts to read at least min_nr events and up to nr events from
 *	the completion queue for the aio_context specified by ctx_id. If
 *	it succeeds, the number of read events is returned. May fail with
 *	-EINVAL if ctx_id is invalid, if min_nr is out of range, if nr is
 *	out of range, if timeout is out of range.  May fail with -EFAULT
 *	if any of the memory specified is invalid.  May return 0 or
 *	< min_nr if the timeout specified by timeout has elapsed
 *	before sufficient events are available, where timeout == NULL
 *	specifies an infinite timeout. Note that the timeout pointed to by
 *	timeout is relative and will be updated if not NULL and the
 *	operation blocks. Will fail with -ENOSYS if not implemented.
 */
SYSCALL_DEFINE5(io_getevents, aio_context_t, ctx_id,
		long, min_nr,
		long, nr,
		struct io_event __user *, events,
		struct timespec __user *, timeout)
{
	struct kioctx *ioctx = lookup_ioctx(ctx_id);
	long ret = -EINVAL;

	if (likely(ioctx)) {
		if (likely(min_nr <= nr && min_nr >= 0))
			ret = read_events(ioctx, min_nr, nr, events, timeout);
		put_ioctx(ioctx);
	}

	asmlinkage_protect(5, ret, ctx_id, min_nr, nr, events, timeout);
	return ret;
}<|MERGE_RESOLUTION|>--- conflicted
+++ resolved
@@ -75,14 +75,8 @@
 	kiocb_cachep = KMEM_CACHE(kiocb, SLAB_HWCACHE_ALIGN|SLAB_PANIC);
 	kioctx_cachep = KMEM_CACHE(kioctx,SLAB_HWCACHE_ALIGN|SLAB_PANIC);
 
-<<<<<<< HEAD
 	aio_wq = alloc_workqueue("aio", 0, 1);	/* used to limit concurrency */
-	abe_pool = mempool_create_kmalloc_pool(1, sizeof(struct aio_batch_entry));
-	BUG_ON(!aio_wq || !abe_pool);
-=======
-	aio_wq = create_workqueue("aio");
 	BUG_ON(!aio_wq);
->>>>>>> 9d2e157d
 
 	pr_debug("aio_setup: sizeof(struct page) = %d\n", (int)sizeof(struct page));
 
