--- conflicted
+++ resolved
@@ -8175,11 +8175,7 @@
 	 *    bit of its io_tree, and free the qgroup reserved data space.
 	 *    Since the IO will never happen for this page.
 	 */
-<<<<<<< HEAD
-	btrfs_qgroup_free_data(inode, NULL, page_start, PAGE_SIZE);
-=======
 	btrfs_qgroup_free_data(BTRFS_I(inode), NULL, page_start, PAGE_SIZE);
->>>>>>> d1b71a34
 	if (!inode_evicting) {
 		clear_extent_bit(tree, page_start, page_end, EXTENT_LOCKED |
 				 EXTENT_DELALLOC | EXTENT_DELALLOC_NEW |
