--- conflicted
+++ resolved
@@ -2275,11 +2275,6 @@
 	 *
 	 * This cost much when doing the Locker state transition and
 	 * usually will need to revoke caps from clients.
-<<<<<<< HEAD
-	 */
-	if (((mask & CEPH_CAP_ANY_SHARED) && (issued & CEPH_CAP_ANY_EXCL))
-	    || (mask & CEPH_STAT_RSTAT))
-=======
 	 *
 	 * And for the 'Xs' caps for getxattr we will also choose the
 	 * auth MDS, because the MDS side code is buggy due to setxattr
@@ -2289,7 +2284,6 @@
 	 */
 	if (((mask & CEPH_CAP_ANY_SHARED) && (issued & CEPH_CAP_ANY_EXCL))
 	    || (mask & (CEPH_STAT_RSTAT | CEPH_STAT_CAP_XATTR)))
->>>>>>> 7365df19
 		return USE_AUTH_MDS;
 	else
 		return USE_ANY_MDS;
