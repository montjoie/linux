--- conflicted
+++ resolved
@@ -2,11 +2,7 @@
 VERSION = 5
 PATCHLEVEL = 8
 SUBLEVEL = 0
-<<<<<<< HEAD
-EXTRAVERSION =
-=======
 EXTRAVERSION = -rc6
->>>>>>> cb799f0a
 NAME = Kleptomaniac Octopus
 
 # *DOCUMENTATION*
