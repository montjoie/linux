/*
 *  Shared Memory Communications over RDMA (SMC-R) and RoCE
 *
 *  AF_SMC protocol family socket handler keeping the AF_INET sock address type
 *  applies to SOCK_STREAM sockets only
 *  offers an alternative communication option for TCP-protocol sockets
 *  applicable with RoCE-cards only
 *
 *  Initial restrictions:
 *    - support for alternate links postponed
 *
 *  Copyright IBM Corp. 2016, 2018
 *
 *  Author(s):  Ursula Braun <ubraun@linux.vnet.ibm.com>
 *              based on prototype from Frank Blaschka
 */

#define KMSG_COMPONENT "smc"
#define pr_fmt(fmt) KMSG_COMPONENT ": " fmt

#include <linux/module.h>
#include <linux/socket.h>
#include <linux/workqueue.h>
#include <linux/in.h>
#include <linux/sched/signal.h>

#include <net/sock.h>
#include <net/tcp.h>
#include <net/smc.h>
#include <asm/ioctls.h>

#include "smc.h"
#include "smc_clc.h"
#include "smc_llc.h"
#include "smc_cdc.h"
#include "smc_core.h"
#include "smc_ib.h"
#include "smc_pnet.h"
#include "smc_tx.h"
#include "smc_rx.h"
#include "smc_close.h"

static DEFINE_MUTEX(smc_create_lgr_pending);	/* serialize link group
						 * creation
						 */

static void smc_tcp_listen_work(struct work_struct *);
static void smc_connect_work(struct work_struct *);

static void smc_set_keepalive(struct sock *sk, int val)
{
	struct smc_sock *smc = smc_sk(sk);

	smc->clcsock->sk->sk_prot->keepalive(smc->clcsock->sk, val);
}

static struct smc_hashinfo smc_v4_hashinfo = {
	.lock = __RW_LOCK_UNLOCKED(smc_v4_hashinfo.lock),
};

static struct smc_hashinfo smc_v6_hashinfo = {
	.lock = __RW_LOCK_UNLOCKED(smc_v6_hashinfo.lock),
};

int smc_hash_sk(struct sock *sk)
{
	struct smc_hashinfo *h = sk->sk_prot->h.smc_hash;
	struct hlist_head *head;

	head = &h->ht;

	write_lock_bh(&h->lock);
	sk_add_node(sk, head);
	sock_prot_inuse_add(sock_net(sk), sk->sk_prot, 1);
	write_unlock_bh(&h->lock);

	return 0;
}
EXPORT_SYMBOL_GPL(smc_hash_sk);

void smc_unhash_sk(struct sock *sk)
{
	struct smc_hashinfo *h = sk->sk_prot->h.smc_hash;

	write_lock_bh(&h->lock);
	if (sk_del_node_init(sk))
		sock_prot_inuse_add(sock_net(sk), sk->sk_prot, -1);
	write_unlock_bh(&h->lock);
}
EXPORT_SYMBOL_GPL(smc_unhash_sk);

struct proto smc_proto = {
	.name		= "SMC",
	.owner		= THIS_MODULE,
	.keepalive	= smc_set_keepalive,
	.hash		= smc_hash_sk,
	.unhash		= smc_unhash_sk,
	.obj_size	= sizeof(struct smc_sock),
	.h.smc_hash	= &smc_v4_hashinfo,
	.slab_flags	= SLAB_TYPESAFE_BY_RCU,
};
EXPORT_SYMBOL_GPL(smc_proto);

struct proto smc_proto6 = {
	.name		= "SMC6",
	.owner		= THIS_MODULE,
	.keepalive	= smc_set_keepalive,
	.hash		= smc_hash_sk,
	.unhash		= smc_unhash_sk,
	.obj_size	= sizeof(struct smc_sock),
	.h.smc_hash	= &smc_v6_hashinfo,
	.slab_flags	= SLAB_TYPESAFE_BY_RCU,
};
EXPORT_SYMBOL_GPL(smc_proto6);

static int smc_release(struct socket *sock)
{
	struct sock *sk = sock->sk;
	struct smc_sock *smc;
	int rc = 0;

	if (!sk)
		goto out;

	smc = smc_sk(sk);

	/* cleanup for a dangling non-blocking connect */
	flush_work(&smc->connect_work);
	kfree(smc->connect_info);
	smc->connect_info = NULL;

	if (sk->sk_state == SMC_LISTEN)
		/* smc_close_non_accepted() is called and acquires
		 * sock lock for child sockets again
		 */
		lock_sock_nested(sk, SINGLE_DEPTH_NESTING);
	else
		lock_sock(sk);

	if (!smc->use_fallback) {
		rc = smc_close_active(smc);
		sock_set_flag(sk, SOCK_DEAD);
		sk->sk_shutdown |= SHUTDOWN_MASK;
	}
	if (smc->clcsock) {
		sock_release(smc->clcsock);
		smc->clcsock = NULL;
	}
	if (smc->use_fallback) {
		if (sk->sk_state != SMC_LISTEN && sk->sk_state != SMC_INIT)
			sock_put(sk); /* passive closing */
		sk->sk_state = SMC_CLOSED;
		sk->sk_state_change(sk);
	}

	/* detach socket */
	sock_orphan(sk);
	sock->sk = NULL;
	if (!smc->use_fallback && sk->sk_state == SMC_CLOSED)
		smc_conn_free(&smc->conn);
	release_sock(sk);

	sk->sk_prot->unhash(sk);
	sock_put(sk); /* final sock_put */
out:
	return rc;
}

static void smc_destruct(struct sock *sk)
{
	if (sk->sk_state != SMC_CLOSED)
		return;
	if (!sock_flag(sk, SOCK_DEAD))
		return;

	sk_refcnt_debug_dec(sk);
}

static struct sock *smc_sock_alloc(struct net *net, struct socket *sock,
				   int protocol)
{
	struct smc_sock *smc;
	struct proto *prot;
	struct sock *sk;

	prot = (protocol == SMCPROTO_SMC6) ? &smc_proto6 : &smc_proto;
	sk = sk_alloc(net, PF_SMC, GFP_KERNEL, prot, 0);
	if (!sk)
		return NULL;

	sock_init_data(sock, sk); /* sets sk_refcnt to 1 */
	sk->sk_state = SMC_INIT;
	sk->sk_destruct = smc_destruct;
	sk->sk_protocol = protocol;
	smc = smc_sk(sk);
	INIT_WORK(&smc->tcp_listen_work, smc_tcp_listen_work);
	INIT_WORK(&smc->connect_work, smc_connect_work);
	INIT_DELAYED_WORK(&smc->conn.tx_work, smc_tx_work);
	INIT_LIST_HEAD(&smc->accept_q);
	spin_lock_init(&smc->accept_q_lock);
	spin_lock_init(&smc->conn.send_lock);
	sk->sk_prot->hash(sk);
	sk_refcnt_debug_inc(sk);

	return sk;
}

static int smc_bind(struct socket *sock, struct sockaddr *uaddr,
		    int addr_len)
{
	struct sockaddr_in *addr = (struct sockaddr_in *)uaddr;
	struct sock *sk = sock->sk;
	struct smc_sock *smc;
	int rc;

	smc = smc_sk(sk);

	/* replicate tests from inet_bind(), to be safe wrt. future changes */
	rc = -EINVAL;
	if (addr_len < sizeof(struct sockaddr_in))
		goto out;

	rc = -EAFNOSUPPORT;
	if (addr->sin_family != AF_INET &&
	    addr->sin_family != AF_INET6 &&
	    addr->sin_family != AF_UNSPEC)
		goto out;
	/* accept AF_UNSPEC (mapped to AF_INET) only if s_addr is INADDR_ANY */
	if (addr->sin_family == AF_UNSPEC &&
	    addr->sin_addr.s_addr != htonl(INADDR_ANY))
		goto out;

	lock_sock(sk);

	/* Check if socket is already active */
	rc = -EINVAL;
	if (sk->sk_state != SMC_INIT)
		goto out_rel;

	smc->clcsock->sk->sk_reuse = sk->sk_reuse;
	rc = kernel_bind(smc->clcsock, uaddr, addr_len);

out_rel:
	release_sock(sk);
out:
	return rc;
}

static void smc_copy_sock_settings(struct sock *nsk, struct sock *osk,
				   unsigned long mask)
{
	/* options we don't get control via setsockopt for */
	nsk->sk_type = osk->sk_type;
	nsk->sk_sndbuf = osk->sk_sndbuf;
	nsk->sk_rcvbuf = osk->sk_rcvbuf;
	nsk->sk_sndtimeo = osk->sk_sndtimeo;
	nsk->sk_rcvtimeo = osk->sk_rcvtimeo;
	nsk->sk_mark = osk->sk_mark;
	nsk->sk_priority = osk->sk_priority;
	nsk->sk_rcvlowat = osk->sk_rcvlowat;
	nsk->sk_bound_dev_if = osk->sk_bound_dev_if;
	nsk->sk_err = osk->sk_err;

	nsk->sk_flags &= ~mask;
	nsk->sk_flags |= osk->sk_flags & mask;
}

#define SK_FLAGS_SMC_TO_CLC ((1UL << SOCK_URGINLINE) | \
			     (1UL << SOCK_KEEPOPEN) | \
			     (1UL << SOCK_LINGER) | \
			     (1UL << SOCK_BROADCAST) | \
			     (1UL << SOCK_TIMESTAMP) | \
			     (1UL << SOCK_DBG) | \
			     (1UL << SOCK_RCVTSTAMP) | \
			     (1UL << SOCK_RCVTSTAMPNS) | \
			     (1UL << SOCK_LOCALROUTE) | \
			     (1UL << SOCK_TIMESTAMPING_RX_SOFTWARE) | \
			     (1UL << SOCK_RXQ_OVFL) | \
			     (1UL << SOCK_WIFI_STATUS) | \
			     (1UL << SOCK_NOFCS) | \
			     (1UL << SOCK_FILTER_LOCKED))
/* copy only relevant settings and flags of SOL_SOCKET level from smc to
 * clc socket (since smc is not called for these options from net/core)
 */
static void smc_copy_sock_settings_to_clc(struct smc_sock *smc)
{
	smc_copy_sock_settings(smc->clcsock->sk, &smc->sk, SK_FLAGS_SMC_TO_CLC);
}

#define SK_FLAGS_CLC_TO_SMC ((1UL << SOCK_URGINLINE) | \
			     (1UL << SOCK_KEEPOPEN) | \
			     (1UL << SOCK_LINGER) | \
			     (1UL << SOCK_DBG))
/* copy only settings and flags relevant for smc from clc to smc socket */
static void smc_copy_sock_settings_to_smc(struct smc_sock *smc)
{
	smc_copy_sock_settings(&smc->sk, smc->clcsock->sk, SK_FLAGS_CLC_TO_SMC);
}

/* register a new rmb, optionally send confirm_rkey msg to register with peer */
static int smc_reg_rmb(struct smc_link *link, struct smc_buf_desc *rmb_desc,
		       bool conf_rkey)
{
	/* register memory region for new rmb */
	if (smc_wr_reg_send(link, rmb_desc->mr_rx[SMC_SINGLE_LINK])) {
		rmb_desc->regerr = 1;
		return -EFAULT;
	}
	if (!conf_rkey)
		return 0;
	/* exchange confirm_rkey msg with peer */
	if (smc_llc_do_confirm_rkey(link, rmb_desc)) {
		rmb_desc->regerr = 1;
		return -EFAULT;
	}
	return 0;
}

static int smc_clnt_conf_first_link(struct smc_sock *smc)
{
	struct net *net = sock_net(smc->clcsock->sk);
	struct smc_link_group *lgr = smc->conn.lgr;
	struct smc_link *link;
	int rest;
	int rc;

	link = &lgr->lnk[SMC_SINGLE_LINK];
	/* receive CONFIRM LINK request from server over RoCE fabric */
	rest = wait_for_completion_interruptible_timeout(
		&link->llc_confirm,
		SMC_LLC_WAIT_FIRST_TIME);
	if (rest <= 0) {
		struct smc_clc_msg_decline dclc;

		rc = smc_clc_wait_msg(smc, &dclc, sizeof(dclc),
				      SMC_CLC_DECLINE);
		return rc;
	}

	if (link->llc_confirm_rc)
		return SMC_CLC_DECL_RMBE_EC;

	rc = smc_ib_modify_qp_rts(link);
	if (rc)
		return SMC_CLC_DECL_INTERR;

	smc_wr_remember_qp_attr(link);

	if (smc_reg_rmb(link, smc->conn.rmb_desc, false))
		return SMC_CLC_DECL_INTERR;

	/* send CONFIRM LINK response over RoCE fabric */
	rc = smc_llc_send_confirm_link(link,
				       link->smcibdev->mac[link->ibport - 1],
				       &link->smcibdev->gid[link->ibport - 1],
				       SMC_LLC_RESP);
	if (rc < 0)
		return SMC_CLC_DECL_TCL;

	/* receive ADD LINK request from server over RoCE fabric */
	rest = wait_for_completion_interruptible_timeout(&link->llc_add,
							 SMC_LLC_WAIT_TIME);
	if (rest <= 0) {
		struct smc_clc_msg_decline dclc;

		rc = smc_clc_wait_msg(smc, &dclc, sizeof(dclc),
				      SMC_CLC_DECLINE);
		return rc;
	}

	/* send add link reject message, only one link supported for now */
	rc = smc_llc_send_add_link(link,
				   link->smcibdev->mac[link->ibport - 1],
				   &link->smcibdev->gid[link->ibport - 1],
				   SMC_LLC_RESP);
	if (rc < 0)
		return SMC_CLC_DECL_TCL;

	smc_llc_link_active(link, net->ipv4.sysctl_tcp_keepalive_time);

	return 0;
}

static void smc_conn_save_peer_info(struct smc_sock *smc,
				    struct smc_clc_msg_accept_confirm *clc)
{
	int bufsize = smc_uncompress_bufsize(clc->rmbe_size);

	smc->conn.peer_rmbe_idx = clc->rmbe_idx;
	smc->conn.local_tx_ctrl.token = ntohl(clc->rmbe_alert_token);
	smc->conn.peer_rmbe_size = bufsize;
	atomic_set(&smc->conn.peer_rmbe_space, smc->conn.peer_rmbe_size);
	smc->conn.tx_off = bufsize * (smc->conn.peer_rmbe_idx - 1);
}

static void smc_link_save_peer_info(struct smc_link *link,
				    struct smc_clc_msg_accept_confirm *clc)
{
	link->peer_qpn = ntoh24(clc->qpn);
	memcpy(link->peer_gid, clc->lcl.gid, SMC_GID_SIZE);
	memcpy(link->peer_mac, clc->lcl.mac, sizeof(link->peer_mac));
	link->peer_psn = ntoh24(clc->psn);
	link->peer_mtu = clc->qp_mtu;
}

/* fall back during connect */
static int smc_connect_fallback(struct smc_sock *smc)
{
	smc->use_fallback = true;
	smc_copy_sock_settings_to_clc(smc);
	if (smc->sk.sk_state == SMC_INIT)
		smc->sk.sk_state = SMC_ACTIVE;
	return 0;
}

/* decline and fall back during connect */
static int smc_connect_decline_fallback(struct smc_sock *smc, int reason_code)
{
	int rc;

<<<<<<< HEAD
	if (reason_code < 0) /* error, fallback is not possible */
		return reason_code;
	if (reason_code != SMC_CLC_DECL_REPLY) {
		rc = smc_clc_send_decline(smc, reason_code);
		if (rc < 0)
			return rc;
	}
=======
	if (reason_code < 0) { /* error, fallback is not possible */
		if (smc->sk.sk_state == SMC_INIT)
			sock_put(&smc->sk); /* passive closing */
		return reason_code;
	}
	if (reason_code != SMC_CLC_DECL_REPLY) {
		rc = smc_clc_send_decline(smc, reason_code);
		if (rc < 0) {
			if (smc->sk.sk_state == SMC_INIT)
				sock_put(&smc->sk); /* passive closing */
			return rc;
		}
	}
>>>>>>> 2fb7b719
	return smc_connect_fallback(smc);
}

/* abort connecting */
static int smc_connect_abort(struct smc_sock *smc, int reason_code,
			     int local_contact)
{
	if (local_contact == SMC_FIRST_CONTACT)
		smc_lgr_forget(smc->conn.lgr);
	mutex_unlock(&smc_create_lgr_pending);
	smc_conn_free(&smc->conn);
<<<<<<< HEAD
	if (reason_code < 0 && smc->sk.sk_state == SMC_INIT)
		sock_put(&smc->sk); /* passive closing */
=======
>>>>>>> 2fb7b719
	return reason_code;
}

/* check if there is a rdma device available for this connection. */
/* called for connect and listen */
static int smc_check_rdma(struct smc_sock *smc, struct smc_ib_device **ibdev,
			  u8 *ibport)
{
	int reason_code = 0;

	/* PNET table look up: search active ib_device and port
	 * within same PNETID that also contains the ethernet device
	 * used for the internal TCP socket
	 */
	smc_pnet_find_roce_resource(smc->clcsock->sk, ibdev, ibport);
	if (!(*ibdev))
		reason_code = SMC_CLC_DECL_CNFERR; /* configuration error */

	return reason_code;
}

/* CLC handshake during connect */
static int smc_connect_clc(struct smc_sock *smc,
			   struct smc_clc_msg_accept_confirm *aclc,
			   struct smc_ib_device *ibdev, u8 ibport)
{
	int rc = 0;

	/* do inband token exchange */
	rc = smc_clc_send_proposal(smc, ibdev, ibport);
	if (rc)
		return rc;
	/* receive SMC Accept CLC message */
	return smc_clc_wait_msg(smc, aclc, sizeof(*aclc), SMC_CLC_ACCEPT);
}

/* setup for RDMA connection of client */
static int smc_connect_rdma(struct smc_sock *smc,
			    struct smc_clc_msg_accept_confirm *aclc,
			    struct smc_ib_device *ibdev, u8 ibport)
{
	int local_contact = SMC_FIRST_CONTACT;
	struct smc_link *link;
	int reason_code = 0;

	mutex_lock(&smc_create_lgr_pending);
	local_contact = smc_conn_create(smc, ibdev, ibport, &aclc->lcl,
					aclc->hdr.flag);
	if (local_contact < 0) {
		if (local_contact == -ENOMEM)
			reason_code = SMC_CLC_DECL_MEM;/* insufficient memory*/
		else if (local_contact == -ENOLINK)
			reason_code = SMC_CLC_DECL_SYNCERR; /* synchr. error */
		else
			reason_code = SMC_CLC_DECL_INTERR; /* other error */
		return smc_connect_abort(smc, reason_code, 0);
	}
	link = &smc->conn.lgr->lnk[SMC_SINGLE_LINK];

	smc_conn_save_peer_info(smc, aclc);

	/* create send buffer and rmb */
	if (smc_buf_create(smc))
		return smc_connect_abort(smc, SMC_CLC_DECL_MEM, local_contact);

	if (local_contact == SMC_FIRST_CONTACT)
		smc_link_save_peer_info(link, aclc);

	if (smc_rmb_rtoken_handling(&smc->conn, aclc))
		return smc_connect_abort(smc, SMC_CLC_DECL_INTERR,
					 local_contact);

	smc_close_init(smc);
	smc_rx_init(smc);

	if (local_contact == SMC_FIRST_CONTACT) {
		if (smc_ib_ready_link(link))
			return smc_connect_abort(smc, SMC_CLC_DECL_INTERR,
						 local_contact);
	} else {
		if (!smc->conn.rmb_desc->reused &&
		    smc_reg_rmb(link, smc->conn.rmb_desc, true))
			return smc_connect_abort(smc, SMC_CLC_DECL_INTERR,
						 local_contact);
	}
	smc_rmb_sync_sg_for_device(&smc->conn);

	reason_code = smc_clc_send_confirm(smc);
	if (reason_code)
		return smc_connect_abort(smc, reason_code, local_contact);

	smc_tx_init(smc);

	if (local_contact == SMC_FIRST_CONTACT) {
		/* QP confirmation over RoCE fabric */
		reason_code = smc_clnt_conf_first_link(smc);
		if (reason_code)
			return smc_connect_abort(smc, reason_code,
						 local_contact);
	}
	mutex_unlock(&smc_create_lgr_pending);

	smc_copy_sock_settings_to_clc(smc);
	if (smc->sk.sk_state == SMC_INIT)
		smc->sk.sk_state = SMC_ACTIVE;

	return 0;
}
<<<<<<< HEAD

/* perform steps before actually connecting */
static int __smc_connect(struct smc_sock *smc)
{
	struct smc_clc_msg_accept_confirm aclc;
	struct smc_ib_device *ibdev;
	int rc = 0;
	u8 ibport;

=======

/* perform steps before actually connecting */
static int __smc_connect(struct smc_sock *smc)
{
	struct smc_clc_msg_accept_confirm aclc;
	struct smc_ib_device *ibdev;
	int rc = 0;
	u8 ibport;

>>>>>>> 2fb7b719
	sock_hold(&smc->sk); /* sock put in passive closing */

	if (smc->use_fallback)
		return smc_connect_fallback(smc);

	/* if peer has not signalled SMC-capability, fall back */
	if (!tcp_sk(smc->clcsock->sk)->syn_smc)
		return smc_connect_fallback(smc);

	/* IPSec connections opt out of SMC-R optimizations */
	if (using_ipsec(smc))
		return smc_connect_decline_fallback(smc, SMC_CLC_DECL_IPSEC);

	/* check if a RDMA device is available; if not, fall back */
	if (smc_check_rdma(smc, &ibdev, &ibport))
		return smc_connect_decline_fallback(smc, SMC_CLC_DECL_CNFERR);

	/* perform CLC handshake */
	rc = smc_connect_clc(smc, &aclc, ibdev, ibport);
	if (rc)
		return smc_connect_decline_fallback(smc, rc);

	/* connect using rdma */
	rc = smc_connect_rdma(smc, &aclc, ibdev, ibport);
	if (rc)
		return smc_connect_decline_fallback(smc, rc);

	return 0;
}

static void smc_connect_work(struct work_struct *work)
{
	struct smc_sock *smc = container_of(work, struct smc_sock,
					    connect_work);
	int rc;

	lock_sock(&smc->sk);
	rc = kernel_connect(smc->clcsock, &smc->connect_info->addr,
			    smc->connect_info->alen, smc->connect_info->flags);
	if (smc->clcsock->sk->sk_err) {
		smc->sk.sk_err = smc->clcsock->sk->sk_err;
		goto out;
	}
	if (rc < 0) {
		smc->sk.sk_err = -rc;
		goto out;
	}

	rc = __smc_connect(smc);
	if (rc < 0)
		smc->sk.sk_err = -rc;

out:
	smc->sk.sk_state_change(&smc->sk);
	kfree(smc->connect_info);
	smc->connect_info = NULL;
	release_sock(&smc->sk);
}

static int smc_connect(struct socket *sock, struct sockaddr *addr,
		       int alen, int flags)
{
	struct sock *sk = sock->sk;
	struct smc_sock *smc;
	int rc = -EINVAL;

	smc = smc_sk(sk);

	/* separate smc parameter checking to be safe */
	if (alen < sizeof(addr->sa_family))
		goto out_err;
	if (addr->sa_family != AF_INET && addr->sa_family != AF_INET6)
		goto out_err;

	lock_sock(sk);
	switch (sk->sk_state) {
	default:
		goto out;
	case SMC_ACTIVE:
		rc = -EISCONN;
		goto out;
	case SMC_INIT:
		rc = 0;
		break;
	}

	smc_copy_sock_settings_to_clc(smc);
	tcp_sk(smc->clcsock->sk)->syn_smc = 1;
	if (flags & O_NONBLOCK) {
		if (smc->connect_info) {
			rc = -EALREADY;
			goto out;
		}
		smc->connect_info = kzalloc(alen + 2 * sizeof(int), GFP_KERNEL);
		if (!smc->connect_info) {
			rc = -ENOMEM;
			goto out;
		}
		smc->connect_info->alen = alen;
		smc->connect_info->flags = flags ^ O_NONBLOCK;
		memcpy(&smc->connect_info->addr, addr, alen);
		schedule_work(&smc->connect_work);
		rc = -EINPROGRESS;
	} else {
		rc = kernel_connect(smc->clcsock, addr, alen, flags);
		if (rc)
			goto out;

		rc = __smc_connect(smc);
		if (rc < 0)
			goto out;
		else
			rc = 0; /* success cases including fallback */
	}

out:
	release_sock(sk);
out_err:
	return rc;
}

static int smc_clcsock_accept(struct smc_sock *lsmc, struct smc_sock **new_smc)
{
	struct socket *new_clcsock = NULL;
	struct sock *lsk = &lsmc->sk;
	struct sock *new_sk;
	int rc;

	release_sock(lsk);
	new_sk = smc_sock_alloc(sock_net(lsk), NULL, lsk->sk_protocol);
	if (!new_sk) {
		rc = -ENOMEM;
		lsk->sk_err = ENOMEM;
		*new_smc = NULL;
		lock_sock(lsk);
		goto out;
	}
	*new_smc = smc_sk(new_sk);

	rc = kernel_accept(lsmc->clcsock, &new_clcsock, 0);
	lock_sock(lsk);
	if  (rc < 0)
		lsk->sk_err = -rc;
	if (rc < 0 || lsk->sk_state == SMC_CLOSED) {
		if (new_clcsock)
			sock_release(new_clcsock);
		new_sk->sk_state = SMC_CLOSED;
		sock_set_flag(new_sk, SOCK_DEAD);
		new_sk->sk_prot->unhash(new_sk);
		sock_put(new_sk); /* final */
		*new_smc = NULL;
		goto out;
	}

	(*new_smc)->clcsock = new_clcsock;
out:
	return rc;
}

/* add a just created sock to the accept queue of the listen sock as
 * candidate for a following socket accept call from user space
 */
static void smc_accept_enqueue(struct sock *parent, struct sock *sk)
{
	struct smc_sock *par = smc_sk(parent);

	sock_hold(sk); /* sock_put in smc_accept_unlink () */
	spin_lock(&par->accept_q_lock);
	list_add_tail(&smc_sk(sk)->accept_q, &par->accept_q);
	spin_unlock(&par->accept_q_lock);
	sk_acceptq_added(parent);
}

/* remove a socket from the accept queue of its parental listening socket */
static void smc_accept_unlink(struct sock *sk)
{
	struct smc_sock *par = smc_sk(sk)->listen_smc;

	spin_lock(&par->accept_q_lock);
	list_del_init(&smc_sk(sk)->accept_q);
	spin_unlock(&par->accept_q_lock);
	sk_acceptq_removed(&smc_sk(sk)->listen_smc->sk);
	sock_put(sk); /* sock_hold in smc_accept_enqueue */
}

/* remove a sock from the accept queue to bind it to a new socket created
 * for a socket accept call from user space
 */
struct sock *smc_accept_dequeue(struct sock *parent,
				struct socket *new_sock)
{
	struct smc_sock *isk, *n;
	struct sock *new_sk;

	list_for_each_entry_safe(isk, n, &smc_sk(parent)->accept_q, accept_q) {
		new_sk = (struct sock *)isk;

		smc_accept_unlink(new_sk);
		if (new_sk->sk_state == SMC_CLOSED) {
			if (isk->clcsock) {
				sock_release(isk->clcsock);
				isk->clcsock = NULL;
			}
			new_sk->sk_prot->unhash(new_sk);
			sock_put(new_sk); /* final */
			continue;
		}
		if (new_sock)
			sock_graft(new_sk, new_sock);
		return new_sk;
	}
	return NULL;
}

/* clean up for a created but never accepted sock */
void smc_close_non_accepted(struct sock *sk)
{
	struct smc_sock *smc = smc_sk(sk);

	lock_sock(sk);
	if (!sk->sk_lingertime)
		/* wait for peer closing */
		sk->sk_lingertime = SMC_MAX_STREAM_WAIT_TIMEOUT;
	if (!smc->use_fallback) {
		smc_close_active(smc);
		sock_set_flag(sk, SOCK_DEAD);
		sk->sk_shutdown |= SHUTDOWN_MASK;
	}
	if (smc->clcsock) {
		struct socket *tcp;

		tcp = smc->clcsock;
		smc->clcsock = NULL;
		sock_release(tcp);
	}
	if (smc->use_fallback) {
		sock_put(sk); /* passive closing */
		sk->sk_state = SMC_CLOSED;
	} else {
		if (sk->sk_state == SMC_CLOSED)
			smc_conn_free(&smc->conn);
	}
	release_sock(sk);
	sk->sk_prot->unhash(sk);
	sock_put(sk); /* final sock_put */
}

static int smc_serv_conf_first_link(struct smc_sock *smc)
{
	struct net *net = sock_net(smc->clcsock->sk);
	struct smc_link_group *lgr = smc->conn.lgr;
	struct smc_link *link;
	int rest;
	int rc;

	link = &lgr->lnk[SMC_SINGLE_LINK];

	if (smc_reg_rmb(link, smc->conn.rmb_desc, false))
		return SMC_CLC_DECL_INTERR;

	/* send CONFIRM LINK request to client over the RoCE fabric */
	rc = smc_llc_send_confirm_link(link,
				       link->smcibdev->mac[link->ibport - 1],
				       &link->smcibdev->gid[link->ibport - 1],
				       SMC_LLC_REQ);
	if (rc < 0)
		return SMC_CLC_DECL_TCL;

	/* receive CONFIRM LINK response from client over the RoCE fabric */
	rest = wait_for_completion_interruptible_timeout(
		&link->llc_confirm_resp,
		SMC_LLC_WAIT_FIRST_TIME);
	if (rest <= 0) {
		struct smc_clc_msg_decline dclc;

		rc = smc_clc_wait_msg(smc, &dclc, sizeof(dclc),
				      SMC_CLC_DECLINE);
		return rc;
	}

	if (link->llc_confirm_resp_rc)
		return SMC_CLC_DECL_RMBE_EC;

	/* send ADD LINK request to client over the RoCE fabric */
	rc = smc_llc_send_add_link(link,
				   link->smcibdev->mac[link->ibport - 1],
				   &link->smcibdev->gid[link->ibport - 1],
				   SMC_LLC_REQ);
	if (rc < 0)
		return SMC_CLC_DECL_TCL;

	/* receive ADD LINK response from client over the RoCE fabric */
	rest = wait_for_completion_interruptible_timeout(&link->llc_add_resp,
							 SMC_LLC_WAIT_TIME);
	if (rest <= 0) {
		struct smc_clc_msg_decline dclc;

		rc = smc_clc_wait_msg(smc, &dclc, sizeof(dclc),
				      SMC_CLC_DECLINE);
		return rc;
	}

	smc_llc_link_active(link, net->ipv4.sysctl_tcp_keepalive_time);

	return 0;
}

/* listen worker: finish */
static void smc_listen_out(struct smc_sock *new_smc)
{
	struct smc_sock *lsmc = new_smc->listen_smc;
	struct sock *newsmcsk = &new_smc->sk;

	lock_sock_nested(&lsmc->sk, SINGLE_DEPTH_NESTING);
	if (lsmc->sk.sk_state == SMC_LISTEN) {
		smc_accept_enqueue(&lsmc->sk, newsmcsk);
	} else { /* no longer listening */
		smc_close_non_accepted(newsmcsk);
	}
	release_sock(&lsmc->sk);

	/* Wake up accept */
	lsmc->sk.sk_data_ready(&lsmc->sk);
	sock_put(&lsmc->sk); /* sock_hold in smc_tcp_listen_work */
}

/* listen worker: finish in state connected */
static void smc_listen_out_connected(struct smc_sock *new_smc)
{
	struct sock *newsmcsk = &new_smc->sk;

	sk_refcnt_debug_inc(newsmcsk);
	if (newsmcsk->sk_state == SMC_INIT)
		newsmcsk->sk_state = SMC_ACTIVE;

	smc_listen_out(new_smc);
}

/* listen worker: finish in error state */
static void smc_listen_out_err(struct smc_sock *new_smc)
{
	struct sock *newsmcsk = &new_smc->sk;

	if (newsmcsk->sk_state == SMC_INIT)
		sock_put(&new_smc->sk); /* passive closing */
	newsmcsk->sk_state = SMC_CLOSED;
	smc_conn_free(&new_smc->conn);

	smc_listen_out(new_smc);
}

/* listen worker: decline and fall back if possible */
static void smc_listen_decline(struct smc_sock *new_smc, int reason_code,
			       int local_contact)
{
	/* RDMA setup failed, switch back to TCP */
	if (local_contact == SMC_FIRST_CONTACT)
		smc_lgr_forget(new_smc->conn.lgr);
	if (reason_code < 0) { /* error, no fallback possible */
		smc_listen_out_err(new_smc);
		return;
<<<<<<< HEAD
	}
	smc_conn_free(&new_smc->conn);
	new_smc->use_fallback = true;
	if (reason_code && reason_code != SMC_CLC_DECL_REPLY) {
		if (smc_clc_send_decline(new_smc, reason_code) < 0) {
			smc_listen_out_err(new_smc);
			return;
		}
	}
=======
	}
	smc_conn_free(&new_smc->conn);
	new_smc->use_fallback = true;
	if (reason_code && reason_code != SMC_CLC_DECL_REPLY) {
		if (smc_clc_send_decline(new_smc, reason_code) < 0) {
			smc_listen_out_err(new_smc);
			return;
		}
	}
>>>>>>> 2fb7b719
	smc_listen_out_connected(new_smc);
}

/* listen worker: check prefixes */
static int smc_listen_rdma_check(struct smc_sock *new_smc,
				 struct smc_clc_msg_proposal *pclc)
{
	struct smc_clc_msg_proposal_prefix *pclc_prfx;
	struct socket *newclcsock = new_smc->clcsock;

	pclc_prfx = smc_clc_proposal_get_prefix(pclc);
	if (smc_clc_prfx_match(newclcsock, pclc_prfx))
		return SMC_CLC_DECL_CNFERR;

	return 0;
}

/* listen worker: initialize connection and buffers */
static int smc_listen_rdma_init(struct smc_sock *new_smc,
				struct smc_clc_msg_proposal *pclc,
				struct smc_ib_device *ibdev, u8 ibport,
				int *local_contact)
{
	/* allocate connection / link group */
	*local_contact = smc_conn_create(new_smc, ibdev, ibport, &pclc->lcl, 0);
	if (*local_contact < 0) {
		if (*local_contact == -ENOMEM)
			return SMC_CLC_DECL_MEM;/* insufficient memory*/
		return SMC_CLC_DECL_INTERR; /* other error */
	}

	/* create send buffer and rmb */
	if (smc_buf_create(new_smc))
		return SMC_CLC_DECL_MEM;

	return 0;
}

/* listen worker: register buffers */
static int smc_listen_rdma_reg(struct smc_sock *new_smc, int local_contact)
{
	struct smc_link *link = &new_smc->conn.lgr->lnk[SMC_SINGLE_LINK];

	if (local_contact != SMC_FIRST_CONTACT) {
		if (!new_smc->conn.rmb_desc->reused) {
			if (smc_reg_rmb(link, new_smc->conn.rmb_desc, true))
				return SMC_CLC_DECL_INTERR;
		}
	}
	smc_rmb_sync_sg_for_device(&new_smc->conn);

	return 0;
}

/* listen worker: finish RDMA setup */
static void smc_listen_rdma_finish(struct smc_sock *new_smc,
				   struct smc_clc_msg_accept_confirm *cclc,
				   int local_contact)
{
	struct smc_link *link = &new_smc->conn.lgr->lnk[SMC_SINGLE_LINK];
	int reason_code = 0;

	if (local_contact == SMC_FIRST_CONTACT)
		smc_link_save_peer_info(link, cclc);

	if (smc_rmb_rtoken_handling(&new_smc->conn, cclc)) {
		reason_code = SMC_CLC_DECL_INTERR;
		goto decline;
	}

	if (local_contact == SMC_FIRST_CONTACT) {
		if (smc_ib_ready_link(link)) {
			reason_code = SMC_CLC_DECL_INTERR;
			goto decline;
		}
		/* QP confirmation over RoCE fabric */
		reason_code = smc_serv_conf_first_link(new_smc);
		if (reason_code)
			goto decline;
	}
	return;

decline:
	mutex_unlock(&smc_create_lgr_pending);
	smc_listen_decline(new_smc, reason_code, local_contact);
}

/* setup for RDMA connection of server */
static void smc_listen_work(struct work_struct *work)
{
	struct smc_sock *new_smc = container_of(work, struct smc_sock,
						smc_listen_work);
	struct socket *newclcsock = new_smc->clcsock;
	struct smc_clc_msg_accept_confirm cclc;
	struct smc_clc_msg_proposal *pclc;
	struct smc_ib_device *ibdev;
	u8 buf[SMC_CLC_MAX_LEN];
	int local_contact = 0;
	int reason_code = 0;
	int rc = 0;
	u8 ibport;

	if (new_smc->use_fallback) {
		smc_listen_out_connected(new_smc);
		return;
	}

	/* check if peer is smc capable */
	if (!tcp_sk(newclcsock->sk)->syn_smc) {
		new_smc->use_fallback = true;
		smc_listen_out_connected(new_smc);
		return;
	}

	/* do inband token exchange -
	 * wait for and receive SMC Proposal CLC message
	 */
	pclc = (struct smc_clc_msg_proposal *)&buf;
	reason_code = smc_clc_wait_msg(new_smc, pclc, SMC_CLC_MAX_LEN,
				       SMC_CLC_PROPOSAL);
	if (reason_code) {
		smc_listen_decline(new_smc, reason_code, 0);
		return;
	}

	/* IPSec connections opt out of SMC-R optimizations */
	if (using_ipsec(new_smc)) {
		smc_listen_decline(new_smc, SMC_CLC_DECL_IPSEC, 0);
		return;
	}

	mutex_lock(&smc_create_lgr_pending);
	smc_close_init(new_smc);
	smc_rx_init(new_smc);
	smc_tx_init(new_smc);

	/* check if RDMA is available */
	if (smc_check_rdma(new_smc, &ibdev, &ibport) ||
	    smc_listen_rdma_check(new_smc, pclc) ||
	    smc_listen_rdma_init(new_smc, pclc, ibdev, ibport,
				 &local_contact) ||
	    smc_listen_rdma_reg(new_smc, local_contact)) {
		/* SMC not supported, decline */
		mutex_unlock(&smc_create_lgr_pending);
		smc_listen_decline(new_smc, SMC_CLC_DECL_CNFERR, local_contact);
		return;
	}

	/* send SMC Accept CLC message */
	rc = smc_clc_send_accept(new_smc, local_contact);
	if (rc) {
		mutex_unlock(&smc_create_lgr_pending);
		smc_listen_decline(new_smc, rc, local_contact);
		return;
	}

	/* receive SMC Confirm CLC message */
	reason_code = smc_clc_wait_msg(new_smc, &cclc, sizeof(cclc),
				       SMC_CLC_CONFIRM);
	if (reason_code) {
		mutex_unlock(&smc_create_lgr_pending);
		smc_listen_decline(new_smc, reason_code, local_contact);
		return;
	}

	/* finish worker */
	smc_listen_rdma_finish(new_smc, &cclc, local_contact);
	smc_conn_save_peer_info(new_smc, &cclc);
	mutex_unlock(&smc_create_lgr_pending);
	smc_listen_out_connected(new_smc);
}

static void smc_tcp_listen_work(struct work_struct *work)
{
	struct smc_sock *lsmc = container_of(work, struct smc_sock,
					     tcp_listen_work);
	struct sock *lsk = &lsmc->sk;
	struct smc_sock *new_smc;
	int rc = 0;

	lock_sock(lsk);
	while (lsk->sk_state == SMC_LISTEN) {
		rc = smc_clcsock_accept(lsmc, &new_smc);
		if (rc)
			goto out;
		if (!new_smc)
			continue;

		new_smc->listen_smc = lsmc;
		new_smc->use_fallback = lsmc->use_fallback;
		sock_hold(lsk); /* sock_put in smc_listen_work */
		INIT_WORK(&new_smc->smc_listen_work, smc_listen_work);
		smc_copy_sock_settings_to_smc(new_smc);
		sock_hold(&new_smc->sk); /* sock_put in passive closing */
		if (!schedule_work(&new_smc->smc_listen_work))
			sock_put(&new_smc->sk);
	}

out:
	release_sock(lsk);
	sock_put(&lsmc->sk); /* sock_hold in smc_listen */
}

static int smc_listen(struct socket *sock, int backlog)
{
	struct sock *sk = sock->sk;
	struct smc_sock *smc;
	int rc;

	smc = smc_sk(sk);
	lock_sock(sk);

	rc = -EINVAL;
	if ((sk->sk_state != SMC_INIT) && (sk->sk_state != SMC_LISTEN))
		goto out;

	rc = 0;
	if (sk->sk_state == SMC_LISTEN) {
		sk->sk_max_ack_backlog = backlog;
		goto out;
	}
	/* some socket options are handled in core, so we could not apply
	 * them to the clc socket -- copy smc socket options to clc socket
	 */
	smc_copy_sock_settings_to_clc(smc);
	if (!smc->use_fallback)
		tcp_sk(smc->clcsock->sk)->syn_smc = 1;

	rc = kernel_listen(smc->clcsock, backlog);
	if (rc)
		goto out;
	sk->sk_max_ack_backlog = backlog;
	sk->sk_ack_backlog = 0;
	sk->sk_state = SMC_LISTEN;
	INIT_WORK(&smc->tcp_listen_work, smc_tcp_listen_work);
	sock_hold(sk); /* sock_hold in tcp_listen_worker */
	if (!schedule_work(&smc->tcp_listen_work))
		sock_put(sk);

out:
	release_sock(sk);
	return rc;
}

static int smc_accept(struct socket *sock, struct socket *new_sock,
		      int flags, bool kern)
{
	struct sock *sk = sock->sk, *nsk;
	DECLARE_WAITQUEUE(wait, current);
	struct smc_sock *lsmc;
	long timeo;
	int rc = 0;

	lsmc = smc_sk(sk);
	sock_hold(sk); /* sock_put below */
	lock_sock(sk);

	if (lsmc->sk.sk_state != SMC_LISTEN) {
		rc = -EINVAL;
		release_sock(sk);
		goto out;
	}

	/* Wait for an incoming connection */
	timeo = sock_rcvtimeo(sk, flags & O_NONBLOCK);
	add_wait_queue_exclusive(sk_sleep(sk), &wait);
	while (!(nsk = smc_accept_dequeue(sk, new_sock))) {
		set_current_state(TASK_INTERRUPTIBLE);
		if (!timeo) {
			rc = -EAGAIN;
			break;
		}
		release_sock(sk);
		timeo = schedule_timeout(timeo);
		/* wakeup by sk_data_ready in smc_listen_work() */
		sched_annotate_sleep();
		lock_sock(sk);
		if (signal_pending(current)) {
			rc = sock_intr_errno(timeo);
			break;
		}
	}
	set_current_state(TASK_RUNNING);
	remove_wait_queue(sk_sleep(sk), &wait);

	if (!rc)
		rc = sock_error(nsk);
	release_sock(sk);
	if (rc)
		goto out;

	if (lsmc->sockopt_defer_accept && !(flags & O_NONBLOCK)) {
		/* wait till data arrives on the socket */
		timeo = msecs_to_jiffies(lsmc->sockopt_defer_accept *
								MSEC_PER_SEC);
		if (smc_sk(nsk)->use_fallback) {
			struct sock *clcsk = smc_sk(nsk)->clcsock->sk;

			lock_sock(clcsk);
			if (skb_queue_empty(&clcsk->sk_receive_queue))
				sk_wait_data(clcsk, &timeo, NULL);
			release_sock(clcsk);
		} else if (!atomic_read(&smc_sk(nsk)->conn.bytes_to_rcv)) {
			lock_sock(nsk);
			smc_rx_wait(smc_sk(nsk), &timeo, smc_rx_data_available);
			release_sock(nsk);
		}
	}

out:
	sock_put(sk); /* sock_hold above */
	return rc;
}

static int smc_getname(struct socket *sock, struct sockaddr *addr,
		       int peer)
{
	struct smc_sock *smc;

	if (peer && (sock->sk->sk_state != SMC_ACTIVE) &&
	    (sock->sk->sk_state != SMC_APPCLOSEWAIT1))
		return -ENOTCONN;

	smc = smc_sk(sock->sk);

	return smc->clcsock->ops->getname(smc->clcsock, addr, peer);
}

static int smc_sendmsg(struct socket *sock, struct msghdr *msg, size_t len)
{
	struct sock *sk = sock->sk;
	struct smc_sock *smc;
	int rc = -EPIPE;

	smc = smc_sk(sk);
	lock_sock(sk);
	if ((sk->sk_state != SMC_ACTIVE) &&
	    (sk->sk_state != SMC_APPCLOSEWAIT1) &&
	    (sk->sk_state != SMC_INIT))
		goto out;

	if (msg->msg_flags & MSG_FASTOPEN) {
		if (sk->sk_state == SMC_INIT) {
			smc->use_fallback = true;
		} else {
			rc = -EINVAL;
			goto out;
		}
	}

	if (smc->use_fallback)
		rc = smc->clcsock->ops->sendmsg(smc->clcsock, msg, len);
	else
		rc = smc_tx_sendmsg(smc, msg, len);
out:
	release_sock(sk);
	return rc;
}

static int smc_recvmsg(struct socket *sock, struct msghdr *msg, size_t len,
		       int flags)
{
	struct sock *sk = sock->sk;
	struct smc_sock *smc;
	int rc = -ENOTCONN;

	smc = smc_sk(sk);
	lock_sock(sk);
	if ((sk->sk_state == SMC_INIT) ||
	    (sk->sk_state == SMC_LISTEN) ||
	    (sk->sk_state == SMC_CLOSED))
		goto out;

	if (sk->sk_state == SMC_PEERFINCLOSEWAIT) {
		rc = 0;
		goto out;
	}

	if (smc->use_fallback) {
		rc = smc->clcsock->ops->recvmsg(smc->clcsock, msg, len, flags);
	} else {
		msg->msg_namelen = 0;
		rc = smc_rx_recvmsg(smc, msg, NULL, len, flags);
	}

out:
	release_sock(sk);
	return rc;
}

static __poll_t smc_accept_poll(struct sock *parent)
{
	struct smc_sock *isk = smc_sk(parent);
	__poll_t mask = 0;

	spin_lock(&isk->accept_q_lock);
	if (!list_empty(&isk->accept_q))
		mask = EPOLLIN | EPOLLRDNORM;
	spin_unlock(&isk->accept_q_lock);

	return mask;
}

static __poll_t smc_poll(struct file *file, struct socket *sock,
			     poll_table *wait)
{
	struct sock *sk = sock->sk;
	__poll_t mask = 0;
	struct smc_sock *smc;

	if (!sk)
		return EPOLLNVAL;

	smc = smc_sk(sock->sk);
	if ((sk->sk_state == SMC_INIT) || smc->use_fallback) {
		/* delegate to CLC child sock */
		mask = smc->clcsock->ops->poll(file, smc->clcsock, wait);
		sk->sk_err = smc->clcsock->sk->sk_err;
		if (sk->sk_err)
			mask |= EPOLLERR;
	} else {
		if (sk->sk_state != SMC_CLOSED)
			sock_poll_wait(file, sk_sleep(sk), wait);
		if (sk->sk_err)
			mask |= EPOLLERR;
		if ((sk->sk_shutdown == SHUTDOWN_MASK) ||
		    (sk->sk_state == SMC_CLOSED))
			mask |= EPOLLHUP;
		if (sk->sk_state == SMC_LISTEN) {
			/* woken up by sk_data_ready in smc_listen_work() */
			mask = smc_accept_poll(sk);
		} else {
			if (atomic_read(&smc->conn.sndbuf_space) ||
			    sk->sk_shutdown & SEND_SHUTDOWN) {
				mask |= EPOLLOUT | EPOLLWRNORM;
			} else {
				sk_set_bit(SOCKWQ_ASYNC_NOSPACE, sk);
				set_bit(SOCK_NOSPACE, &sk->sk_socket->flags);
			}
			if (atomic_read(&smc->conn.bytes_to_rcv))
				mask |= EPOLLIN | EPOLLRDNORM;
			if (sk->sk_shutdown & RCV_SHUTDOWN)
				mask |= EPOLLIN | EPOLLRDNORM | EPOLLRDHUP;
			if (sk->sk_state == SMC_APPCLOSEWAIT1)
				mask |= EPOLLIN;
		}
		if (smc->conn.urg_state == SMC_URG_VALID)
			mask |= EPOLLPRI;
	}

	return mask;
}

static int smc_shutdown(struct socket *sock, int how)
{
	struct sock *sk = sock->sk;
	struct smc_sock *smc;
	int rc = -EINVAL;
	int rc1 = 0;

	smc = smc_sk(sk);

	if ((how < SHUT_RD) || (how > SHUT_RDWR))
		return rc;

	lock_sock(sk);

	rc = -ENOTCONN;
	if ((sk->sk_state != SMC_LISTEN) &&
	    (sk->sk_state != SMC_ACTIVE) &&
	    (sk->sk_state != SMC_PEERCLOSEWAIT1) &&
	    (sk->sk_state != SMC_PEERCLOSEWAIT2) &&
	    (sk->sk_state != SMC_APPCLOSEWAIT1) &&
	    (sk->sk_state != SMC_APPCLOSEWAIT2) &&
	    (sk->sk_state != SMC_APPFINCLOSEWAIT))
		goto out;
	if (smc->use_fallback) {
		rc = kernel_sock_shutdown(smc->clcsock, how);
		sk->sk_shutdown = smc->clcsock->sk->sk_shutdown;
		if (sk->sk_shutdown == SHUTDOWN_MASK)
			sk->sk_state = SMC_CLOSED;
		goto out;
	}
	switch (how) {
	case SHUT_RDWR:		/* shutdown in both directions */
		rc = smc_close_active(smc);
		break;
	case SHUT_WR:
		rc = smc_close_shutdown_write(smc);
		break;
	case SHUT_RD:
		rc = 0;
		/* nothing more to do because peer is not involved */
		break;
	}
	if (smc->clcsock)
		rc1 = kernel_sock_shutdown(smc->clcsock, how);
	/* map sock_shutdown_cmd constants to sk_shutdown value range */
	sk->sk_shutdown |= how + 1;

out:
	release_sock(sk);
	return rc ? rc : rc1;
}

static int smc_setsockopt(struct socket *sock, int level, int optname,
			  char __user *optval, unsigned int optlen)
{
	struct sock *sk = sock->sk;
	struct smc_sock *smc;
	int val, rc;

	smc = smc_sk(sk);

	/* generic setsockopts reaching us here always apply to the
	 * CLC socket
	 */
	rc = smc->clcsock->ops->setsockopt(smc->clcsock, level, optname,
					   optval, optlen);
	if (smc->clcsock->sk->sk_err) {
		sk->sk_err = smc->clcsock->sk->sk_err;
		sk->sk_error_report(sk);
	}
	if (rc)
		return rc;

	if (optlen < sizeof(int))
		return -EINVAL;
<<<<<<< HEAD
	get_user(val, (int __user *)optval);
=======
	if (get_user(val, (int __user *)optval))
		return -EFAULT;
>>>>>>> 2fb7b719

	lock_sock(sk);
	switch (optname) {
	case TCP_ULP:
	case TCP_FASTOPEN:
	case TCP_FASTOPEN_CONNECT:
	case TCP_FASTOPEN_KEY:
	case TCP_FASTOPEN_NO_COOKIE:
		/* option not supported by SMC */
		if (sk->sk_state == SMC_INIT) {
			smc->use_fallback = true;
		} else {
			if (!smc->use_fallback)
				rc = -EINVAL;
		}
		break;
	case TCP_NODELAY:
		if (sk->sk_state != SMC_INIT && sk->sk_state != SMC_LISTEN) {
			if (val && !smc->use_fallback)
				mod_delayed_work(system_wq, &smc->conn.tx_work,
						 0);
		}
		break;
	case TCP_CORK:
		if (sk->sk_state != SMC_INIT && sk->sk_state != SMC_LISTEN) {
			if (!val && !smc->use_fallback)
				mod_delayed_work(system_wq, &smc->conn.tx_work,
						 0);
		}
		break;
	case TCP_DEFER_ACCEPT:
		smc->sockopt_defer_accept = val;
		break;
	default:
		break;
	}
	release_sock(sk);

	return rc;
}

static int smc_getsockopt(struct socket *sock, int level, int optname,
			  char __user *optval, int __user *optlen)
{
	struct smc_sock *smc;

	smc = smc_sk(sock->sk);
	/* socket options apply to the CLC socket */
	return smc->clcsock->ops->getsockopt(smc->clcsock, level, optname,
					     optval, optlen);
}

static int smc_ioctl(struct socket *sock, unsigned int cmd,
		     unsigned long arg)
{
	union smc_host_cursor cons, urg;
	struct smc_connection *conn;
	struct smc_sock *smc;
	int answ;

	smc = smc_sk(sock->sk);
	conn = &smc->conn;
	if (smc->use_fallback) {
		if (!smc->clcsock)
			return -EBADF;
		return smc->clcsock->ops->ioctl(smc->clcsock, cmd, arg);
	}
<<<<<<< HEAD
	switch (cmd) {
	case SIOCINQ: /* same as FIONREAD */
		if (smc->sk.sk_state == SMC_LISTEN)
			return -EINVAL;
=======
	lock_sock(&smc->sk);
	switch (cmd) {
	case SIOCINQ: /* same as FIONREAD */
		if (smc->sk.sk_state == SMC_LISTEN) {
			release_sock(&smc->sk);
			return -EINVAL;
		}
>>>>>>> 2fb7b719
		if (smc->sk.sk_state == SMC_INIT ||
		    smc->sk.sk_state == SMC_CLOSED)
			answ = 0;
		else
			answ = atomic_read(&smc->conn.bytes_to_rcv);
		break;
	case SIOCOUTQ:
		/* output queue size (not send + not acked) */
<<<<<<< HEAD
		if (smc->sk.sk_state == SMC_LISTEN)
			return -EINVAL;
=======
		if (smc->sk.sk_state == SMC_LISTEN) {
			release_sock(&smc->sk);
			return -EINVAL;
		}
>>>>>>> 2fb7b719
		if (smc->sk.sk_state == SMC_INIT ||
		    smc->sk.sk_state == SMC_CLOSED)
			answ = 0;
		else
			answ = smc->conn.sndbuf_desc->len -
					atomic_read(&smc->conn.sndbuf_space);
		break;
	case SIOCOUTQNSD:
		/* output queue size (not send only) */
<<<<<<< HEAD
		if (smc->sk.sk_state == SMC_LISTEN)
			return -EINVAL;
=======
		if (smc->sk.sk_state == SMC_LISTEN) {
			release_sock(&smc->sk);
			return -EINVAL;
		}
>>>>>>> 2fb7b719
		if (smc->sk.sk_state == SMC_INIT ||
		    smc->sk.sk_state == SMC_CLOSED)
			answ = 0;
		else
			answ = smc_tx_prepared_sends(&smc->conn);
		break;
	case SIOCATMARK:
<<<<<<< HEAD
		if (smc->sk.sk_state == SMC_LISTEN)
			return -EINVAL;
=======
		if (smc->sk.sk_state == SMC_LISTEN) {
			release_sock(&smc->sk);
			return -EINVAL;
		}
>>>>>>> 2fb7b719
		if (smc->sk.sk_state == SMC_INIT ||
		    smc->sk.sk_state == SMC_CLOSED) {
			answ = 0;
		} else {
			smc_curs_write(&cons,
			       smc_curs_read(&conn->local_tx_ctrl.cons, conn),
				       conn);
			smc_curs_write(&urg,
				       smc_curs_read(&conn->urg_curs, conn),
				       conn);
			answ = smc_curs_diff(conn->rmb_desc->len,
					     &cons, &urg) == 1;
		}
		break;
	default:
<<<<<<< HEAD
		return -ENOIOCTLCMD;
	}
=======
		release_sock(&smc->sk);
		return -ENOIOCTLCMD;
	}
	release_sock(&smc->sk);
>>>>>>> 2fb7b719

	return put_user(answ, (int __user *)arg);
}

static ssize_t smc_sendpage(struct socket *sock, struct page *page,
			    int offset, size_t size, int flags)
{
	struct sock *sk = sock->sk;
	struct smc_sock *smc;
	int rc = -EPIPE;

	smc = smc_sk(sk);
	lock_sock(sk);
	if (sk->sk_state != SMC_ACTIVE) {
		release_sock(sk);
		goto out;
	}
	release_sock(sk);
	if (smc->use_fallback)
		rc = kernel_sendpage(smc->clcsock, page, offset,
				     size, flags);
	else
		rc = sock_no_sendpage(sock, page, offset, size, flags);

out:
	return rc;
}

/* Map the affected portions of the rmbe into an spd, note the number of bytes
 * to splice in conn->splice_pending, and press 'go'. Delays consumer cursor
 * updates till whenever a respective page has been fully processed.
 * Note that subsequent recv() calls have to wait till all splice() processing
 * completed.
 */
static ssize_t smc_splice_read(struct socket *sock, loff_t *ppos,
			       struct pipe_inode_info *pipe, size_t len,
			       unsigned int flags)
{
	struct sock *sk = sock->sk;
	struct smc_sock *smc;
	int rc = -ENOTCONN;

	smc = smc_sk(sk);
	lock_sock(sk);

	if (sk->sk_state == SMC_INIT ||
	    sk->sk_state == SMC_LISTEN ||
	    sk->sk_state == SMC_CLOSED)
		goto out;

	if (sk->sk_state == SMC_PEERFINCLOSEWAIT) {
		rc = 0;
		goto out;
	}

	if (smc->use_fallback) {
		rc = smc->clcsock->ops->splice_read(smc->clcsock, ppos,
						    pipe, len, flags);
	} else {
		if (*ppos) {
			rc = -ESPIPE;
			goto out;
		}
		if (flags & SPLICE_F_NONBLOCK)
			flags = MSG_DONTWAIT;
		else
			flags = 0;
		rc = smc_rx_recvmsg(smc, NULL, pipe, len, flags);
	}
out:
	release_sock(sk);

	return rc;
}

/* must look like tcp */
static const struct proto_ops smc_sock_ops = {
	.family		= PF_SMC,
	.owner		= THIS_MODULE,
	.release	= smc_release,
	.bind		= smc_bind,
	.connect	= smc_connect,
	.socketpair	= sock_no_socketpair,
	.accept		= smc_accept,
	.getname	= smc_getname,
	.poll		= smc_poll,
	.ioctl		= smc_ioctl,
	.listen		= smc_listen,
	.shutdown	= smc_shutdown,
	.setsockopt	= smc_setsockopt,
	.getsockopt	= smc_getsockopt,
	.sendmsg	= smc_sendmsg,
	.recvmsg	= smc_recvmsg,
	.mmap		= sock_no_mmap,
	.sendpage	= smc_sendpage,
	.splice_read	= smc_splice_read,
};

static int smc_create(struct net *net, struct socket *sock, int protocol,
		      int kern)
{
	int family = (protocol == SMCPROTO_SMC6) ? PF_INET6 : PF_INET;
	struct smc_sock *smc;
	struct sock *sk;
	int rc;

	rc = -ESOCKTNOSUPPORT;
	if (sock->type != SOCK_STREAM)
		goto out;

	rc = -EPROTONOSUPPORT;
	if (protocol != SMCPROTO_SMC && protocol != SMCPROTO_SMC6)
		goto out;

	rc = -ENOBUFS;
	sock->ops = &smc_sock_ops;
	sk = smc_sock_alloc(net, sock, protocol);
	if (!sk)
		goto out;

	/* create internal TCP socket for CLC handshake and fallback */
	smc = smc_sk(sk);
	smc->use_fallback = false; /* assume rdma capability first */
	rc = sock_create_kern(net, family, SOCK_STREAM, IPPROTO_TCP,
			      &smc->clcsock);
	if (rc) {
		sk_common_release(sk);
		goto out;
	}
	smc->sk.sk_sndbuf = max(smc->clcsock->sk->sk_sndbuf, SMC_BUF_MIN_SIZE);
	smc->sk.sk_rcvbuf = max(smc->clcsock->sk->sk_rcvbuf, SMC_BUF_MIN_SIZE);

out:
	return rc;
}

static const struct net_proto_family smc_sock_family_ops = {
	.family	= PF_SMC,
	.owner	= THIS_MODULE,
	.create	= smc_create,
};

static int __init smc_init(void)
{
	int rc;

	rc = smc_pnet_init();
	if (rc)
		return rc;

	rc = smc_llc_init();
	if (rc) {
		pr_err("%s: smc_llc_init fails with %d\n", __func__, rc);
		goto out_pnet;
	}

	rc = smc_cdc_init();
	if (rc) {
		pr_err("%s: smc_cdc_init fails with %d\n", __func__, rc);
		goto out_pnet;
	}

	rc = proto_register(&smc_proto, 1);
	if (rc) {
		pr_err("%s: proto_register(v4) fails with %d\n", __func__, rc);
		goto out_pnet;
	}

	rc = proto_register(&smc_proto6, 1);
	if (rc) {
		pr_err("%s: proto_register(v6) fails with %d\n", __func__, rc);
		goto out_proto;
	}

	rc = sock_register(&smc_sock_family_ops);
	if (rc) {
		pr_err("%s: sock_register fails with %d\n", __func__, rc);
		goto out_proto6;
	}
	INIT_HLIST_HEAD(&smc_v4_hashinfo.ht);
	INIT_HLIST_HEAD(&smc_v6_hashinfo.ht);

	rc = smc_ib_register_client();
	if (rc) {
		pr_err("%s: ib_register fails with %d\n", __func__, rc);
		goto out_sock;
	}

	static_branch_enable(&tcp_have_smc);
	return 0;

out_sock:
	sock_unregister(PF_SMC);
out_proto6:
	proto_unregister(&smc_proto6);
out_proto:
	proto_unregister(&smc_proto);
out_pnet:
	smc_pnet_exit();
	return rc;
}

static void __exit smc_exit(void)
{
	smc_core_exit();
	static_branch_disable(&tcp_have_smc);
	smc_ib_unregister_client();
	sock_unregister(PF_SMC);
	proto_unregister(&smc_proto6);
	proto_unregister(&smc_proto);
	smc_pnet_exit();
}

module_init(smc_init);
module_exit(smc_exit);

MODULE_AUTHOR("Ursula Braun <ubraun@linux.vnet.ibm.com>");
MODULE_DESCRIPTION("smc socket address family");
MODULE_LICENSE("GPL");
MODULE_ALIAS_NETPROTO(PF_SMC);<|MERGE_RESOLUTION|>--- conflicted
+++ resolved
@@ -418,15 +418,6 @@
 {
 	int rc;
 
-<<<<<<< HEAD
-	if (reason_code < 0) /* error, fallback is not possible */
-		return reason_code;
-	if (reason_code != SMC_CLC_DECL_REPLY) {
-		rc = smc_clc_send_decline(smc, reason_code);
-		if (rc < 0)
-			return rc;
-	}
-=======
 	if (reason_code < 0) { /* error, fallback is not possible */
 		if (smc->sk.sk_state == SMC_INIT)
 			sock_put(&smc->sk); /* passive closing */
@@ -440,7 +431,6 @@
 			return rc;
 		}
 	}
->>>>>>> 2fb7b719
 	return smc_connect_fallback(smc);
 }
 
@@ -452,11 +442,6 @@
 		smc_lgr_forget(smc->conn.lgr);
 	mutex_unlock(&smc_create_lgr_pending);
 	smc_conn_free(&smc->conn);
-<<<<<<< HEAD
-	if (reason_code < 0 && smc->sk.sk_state == SMC_INIT)
-		sock_put(&smc->sk); /* passive closing */
-=======
->>>>>>> 2fb7b719
 	return reason_code;
 }
 
@@ -565,7 +550,6 @@
 
 	return 0;
 }
-<<<<<<< HEAD
 
 /* perform steps before actually connecting */
 static int __smc_connect(struct smc_sock *smc)
@@ -575,17 +559,6 @@
 	int rc = 0;
 	u8 ibport;
 
-=======
-
-/* perform steps before actually connecting */
-static int __smc_connect(struct smc_sock *smc)
-{
-	struct smc_clc_msg_accept_confirm aclc;
-	struct smc_ib_device *ibdev;
-	int rc = 0;
-	u8 ibport;
-
->>>>>>> 2fb7b719
 	sock_hold(&smc->sk); /* sock put in passive closing */
 
 	if (smc->use_fallback)
@@ -947,7 +920,6 @@
 	if (reason_code < 0) { /* error, no fallback possible */
 		smc_listen_out_err(new_smc);
 		return;
-<<<<<<< HEAD
 	}
 	smc_conn_free(&new_smc->conn);
 	new_smc->use_fallback = true;
@@ -957,17 +929,6 @@
 			return;
 		}
 	}
-=======
-	}
-	smc_conn_free(&new_smc->conn);
-	new_smc->use_fallback = true;
-	if (reason_code && reason_code != SMC_CLC_DECL_REPLY) {
-		if (smc_clc_send_decline(new_smc, reason_code) < 0) {
-			smc_listen_out_err(new_smc);
-			return;
-		}
-	}
->>>>>>> 2fb7b719
 	smc_listen_out_connected(new_smc);
 }
 
@@ -1496,12 +1457,8 @@
 
 	if (optlen < sizeof(int))
 		return -EINVAL;
-<<<<<<< HEAD
-	get_user(val, (int __user *)optval);
-=======
 	if (get_user(val, (int __user *)optval))
 		return -EFAULT;
->>>>>>> 2fb7b719
 
 	lock_sock(sk);
 	switch (optname) {
@@ -1569,12 +1526,6 @@
 			return -EBADF;
 		return smc->clcsock->ops->ioctl(smc->clcsock, cmd, arg);
 	}
-<<<<<<< HEAD
-	switch (cmd) {
-	case SIOCINQ: /* same as FIONREAD */
-		if (smc->sk.sk_state == SMC_LISTEN)
-			return -EINVAL;
-=======
 	lock_sock(&smc->sk);
 	switch (cmd) {
 	case SIOCINQ: /* same as FIONREAD */
@@ -1582,7 +1533,6 @@
 			release_sock(&smc->sk);
 			return -EINVAL;
 		}
->>>>>>> 2fb7b719
 		if (smc->sk.sk_state == SMC_INIT ||
 		    smc->sk.sk_state == SMC_CLOSED)
 			answ = 0;
@@ -1591,15 +1541,10 @@
 		break;
 	case SIOCOUTQ:
 		/* output queue size (not send + not acked) */
-<<<<<<< HEAD
-		if (smc->sk.sk_state == SMC_LISTEN)
-			return -EINVAL;
-=======
 		if (smc->sk.sk_state == SMC_LISTEN) {
 			release_sock(&smc->sk);
 			return -EINVAL;
 		}
->>>>>>> 2fb7b719
 		if (smc->sk.sk_state == SMC_INIT ||
 		    smc->sk.sk_state == SMC_CLOSED)
 			answ = 0;
@@ -1609,15 +1554,10 @@
 		break;
 	case SIOCOUTQNSD:
 		/* output queue size (not send only) */
-<<<<<<< HEAD
-		if (smc->sk.sk_state == SMC_LISTEN)
-			return -EINVAL;
-=======
 		if (smc->sk.sk_state == SMC_LISTEN) {
 			release_sock(&smc->sk);
 			return -EINVAL;
 		}
->>>>>>> 2fb7b719
 		if (smc->sk.sk_state == SMC_INIT ||
 		    smc->sk.sk_state == SMC_CLOSED)
 			answ = 0;
@@ -1625,15 +1565,10 @@
 			answ = smc_tx_prepared_sends(&smc->conn);
 		break;
 	case SIOCATMARK:
-<<<<<<< HEAD
-		if (smc->sk.sk_state == SMC_LISTEN)
-			return -EINVAL;
-=======
 		if (smc->sk.sk_state == SMC_LISTEN) {
 			release_sock(&smc->sk);
 			return -EINVAL;
 		}
->>>>>>> 2fb7b719
 		if (smc->sk.sk_state == SMC_INIT ||
 		    smc->sk.sk_state == SMC_CLOSED) {
 			answ = 0;
@@ -1649,15 +1584,10 @@
 		}
 		break;
 	default:
-<<<<<<< HEAD
-		return -ENOIOCTLCMD;
-	}
-=======
 		release_sock(&smc->sk);
 		return -ENOIOCTLCMD;
 	}
 	release_sock(&smc->sk);
->>>>>>> 2fb7b719
 
 	return put_user(answ, (int __user *)arg);
 }
