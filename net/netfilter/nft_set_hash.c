--- conflicted
+++ resolved
@@ -655,89 +655,6 @@
 	return true;
 }
 
-<<<<<<< HEAD
-static struct nft_set_type nft_rhash_type __read_mostly = {
-	.owner		= THIS_MODULE,
-	.features	= NFT_SET_MAP | NFT_SET_OBJECT |
-			  NFT_SET_TIMEOUT | NFT_SET_EVAL,
-	.ops		= {
-		.privsize       = nft_rhash_privsize,
-		.elemsize	= offsetof(struct nft_rhash_elem, ext),
-		.estimate	= nft_rhash_estimate,
-		.init		= nft_rhash_init,
-		.gc_init	= nft_rhash_gc_init,
-		.destroy	= nft_rhash_destroy,
-		.insert		= nft_rhash_insert,
-		.activate	= nft_rhash_activate,
-		.deactivate	= nft_rhash_deactivate,
-		.flush		= nft_rhash_flush,
-		.remove		= nft_rhash_remove,
-		.lookup		= nft_rhash_lookup,
-		.update		= nft_rhash_update,
-		.walk		= nft_rhash_walk,
-		.get		= nft_rhash_get,
-	},
-};
-
-static struct nft_set_type nft_hash_type __read_mostly = {
-	.owner		= THIS_MODULE,
-	.features	= NFT_SET_MAP | NFT_SET_OBJECT,
-	.ops		= {
-		.privsize       = nft_hash_privsize,
-		.elemsize	= offsetof(struct nft_hash_elem, ext),
-		.estimate	= nft_hash_estimate,
-		.init		= nft_hash_init,
-		.destroy	= nft_hash_destroy,
-		.insert		= nft_hash_insert,
-		.activate	= nft_hash_activate,
-		.deactivate	= nft_hash_deactivate,
-		.flush		= nft_hash_flush,
-		.remove		= nft_hash_remove,
-		.lookup		= nft_hash_lookup,
-		.walk		= nft_hash_walk,
-		.get		= nft_hash_get,
-	},
-};
-
-static struct nft_set_type nft_hash_fast_type __read_mostly = {
-	.owner		= THIS_MODULE,
-	.features	= NFT_SET_MAP | NFT_SET_OBJECT,
-	.ops		= {
-		.privsize       = nft_hash_privsize,
-		.elemsize	= offsetof(struct nft_hash_elem, ext),
-		.estimate	= nft_hash_fast_estimate,
-		.init		= nft_hash_init,
-		.destroy	= nft_hash_destroy,
-		.insert		= nft_hash_insert,
-		.activate	= nft_hash_activate,
-		.deactivate	= nft_hash_deactivate,
-		.flush		= nft_hash_flush,
-		.remove		= nft_hash_remove,
-		.lookup		= nft_hash_lookup_fast,
-		.walk		= nft_hash_walk,
-		.get		= nft_hash_get,
-	},
-};
-
-static int __init nft_hash_module_init(void)
-{
-	if (nft_register_set(&nft_hash_fast_type) ||
-	    nft_register_set(&nft_hash_type) ||
-	    nft_register_set(&nft_rhash_type))
-		return 1;
-	return 0;
-}
-
-static void __exit nft_hash_module_exit(void)
-{
-	nft_unregister_set(&nft_rhash_type);
-	nft_unregister_set(&nft_hash_type);
-	nft_unregister_set(&nft_hash_fast_type);
-}
-
-module_init(nft_hash_module_init);
-module_exit(nft_hash_module_exit);
-=======
 struct nft_set_type nft_set_rhash_type __read_mostly = {
 	.owner		= THIS_MODULE,
 	.features	= NFT_SET_MAP | NFT_SET_OBJECT |
@@ -780,7 +697,6 @@
 		.get		= nft_hash_get,
 	},
 };
->>>>>>> 2fb7b719
 
 struct nft_set_type nft_set_hash_fast_type __read_mostly = {
 	.owner		= THIS_MODULE,
