// SPDX-License-Identifier: GPL-2.0-only
/*
 * Copyright 2002-2005, Instant802 Networks, Inc.
 * Copyright 2005-2006, Devicescape Software, Inc.
 * Copyright 2006-2007	Jiri Benc <jbenc@suse.cz>
 * Copyright 2007-2008	Johannes Berg <johannes@sipsolutions.net>
 * Copyright 2013-2014  Intel Mobile Communications GmbH
 * Copyright 2015-2017	Intel Deutschland GmbH
 * Copyright 2018-2020, 2022-2023  Intel Corporation
 */

#include <crypto/utils.h>
#include <linux/if_ether.h>
#include <linux/etherdevice.h>
#include <linux/list.h>
#include <linux/rcupdate.h>
#include <linux/rtnetlink.h>
#include <linux/slab.h>
#include <linux/export.h>
#include <net/mac80211.h>
#include <asm/unaligned.h>
#include "ieee80211_i.h"
#include "driver-ops.h"
#include "debugfs_key.h"
#include "aes_ccm.h"
#include "aes_cmac.h"
#include "aes_gmac.h"
#include "aes_gcm.h"


/**
 * DOC: Key handling basics
 *
 * Key handling in mac80211 is done based on per-interface (sub_if_data)
 * keys and per-station keys. Since each station belongs to an interface,
 * each station key also belongs to that interface.
 *
 * Hardware acceleration is done on a best-effort basis for algorithms
 * that are implemented in software,  for each key the hardware is asked
 * to enable that key for offloading but if it cannot do that the key is
 * simply kept for software encryption (unless it is for an algorithm
 * that isn't implemented in software).
 * There is currently no way of knowing whether a key is handled in SW
 * or HW except by looking into debugfs.
 *
 * All key management is internally protected by a mutex. Within all
 * other parts of mac80211, key references are, just as STA structure
 * references, protected by RCU. Note, however, that some things are
 * unprotected, namely the key->sta dereferences within the hardware
 * acceleration functions. This means that sta_info_destroy() must
 * remove the key which waits for an RCU grace period.
 */

static const u8 bcast_addr[ETH_ALEN] = { 0xFF, 0xFF, 0xFF, 0xFF, 0xFF, 0xFF };

static void
update_vlan_tailroom_need_count(struct ieee80211_sub_if_data *sdata, int delta)
{
	struct ieee80211_sub_if_data *vlan;

	if (sdata->vif.type != NL80211_IFTYPE_AP)
		return;

	/* crypto_tx_tailroom_needed_cnt is protected by this */
	lockdep_assert_wiphy(sdata->local->hw.wiphy);

	rcu_read_lock();

	list_for_each_entry_rcu(vlan, &sdata->u.ap.vlans, u.vlan.list)
		vlan->crypto_tx_tailroom_needed_cnt += delta;

	rcu_read_unlock();
}

static void increment_tailroom_need_count(struct ieee80211_sub_if_data *sdata)
{
	/*
	 * When this count is zero, SKB resizing for allocating tailroom
	 * for IV or MMIC is skipped. But, this check has created two race
	 * cases in xmit path while transiting from zero count to one:
	 *
	 * 1. SKB resize was skipped because no key was added but just before
	 * the xmit key is added and SW encryption kicks off.
	 *
	 * 2. SKB resize was skipped because all the keys were hw planted but
	 * just before xmit one of the key is deleted and SW encryption kicks
	 * off.
	 *
	 * In both the above case SW encryption will find not enough space for
	 * tailroom and exits with WARN_ON. (See WARN_ONs at wpa.c)
	 *
	 * Solution has been explained at
	 * http://mid.gmane.org/1308590980.4322.19.camel@jlt3.sipsolutions.net
	 */

	lockdep_assert_wiphy(sdata->local->hw.wiphy);

	update_vlan_tailroom_need_count(sdata, 1);

	if (!sdata->crypto_tx_tailroom_needed_cnt++) {
		/*
		 * Flush all XMIT packets currently using HW encryption or no
		 * encryption at all if the count transition is from 0 -> 1.
		 */
		synchronize_net();
	}
}

static void decrease_tailroom_need_count(struct ieee80211_sub_if_data *sdata,
					 int delta)
{
	lockdep_assert_wiphy(sdata->local->hw.wiphy);

	WARN_ON_ONCE(sdata->crypto_tx_tailroom_needed_cnt < delta);

	update_vlan_tailroom_need_count(sdata, -delta);
	sdata->crypto_tx_tailroom_needed_cnt -= delta;
}

static int ieee80211_key_enable_hw_accel(struct ieee80211_key *key)
{
	struct ieee80211_sub_if_data *sdata = key->sdata;
	struct sta_info *sta;
	int ret = -EOPNOTSUPP;

	might_sleep();
	lockdep_assert_wiphy(key->local->hw.wiphy);

	if (key->flags & KEY_FLAG_TAINTED) {
		/* If we get here, it's during resume and the key is
		 * tainted so shouldn't be used/programmed any more.
		 * However, its flags may still indicate that it was
		 * programmed into the device (since we're in resume)
		 * so clear that flag now to avoid trying to remove
		 * it again later.
		 */
		if (key->flags & KEY_FLAG_UPLOADED_TO_HARDWARE &&
		    !(key->conf.flags & (IEEE80211_KEY_FLAG_GENERATE_MMIC |
					 IEEE80211_KEY_FLAG_PUT_MIC_SPACE |
					 IEEE80211_KEY_FLAG_RESERVE_TAILROOM)))
			increment_tailroom_need_count(sdata);

		key->flags &= ~KEY_FLAG_UPLOADED_TO_HARDWARE;
		return -EINVAL;
	}

	if (!key->local->ops->set_key)
		goto out_unsupported;

	sta = key->sta;

	/*
	 * If this is a per-STA GTK, check if it
	 * is supported; if not, return.
	 */
	if (sta && !(key->conf.flags & IEEE80211_KEY_FLAG_PAIRWISE) &&
	    !ieee80211_hw_check(&key->local->hw, SUPPORTS_PER_STA_GTK))
		goto out_unsupported;

	if (sta && !sta->uploaded)
		goto out_unsupported;

	if (sdata->vif.type == NL80211_IFTYPE_AP_VLAN) {
		/*
		 * The driver doesn't know anything about VLAN interfaces.
		 * Hence, don't send GTKs for VLAN interfaces to the driver.
		 */
		if (!(key->conf.flags & IEEE80211_KEY_FLAG_PAIRWISE)) {
			ret = 1;
			goto out_unsupported;
		}
	}

	if (key->conf.link_id >= 0 && sdata->vif.active_links &&
	    !(sdata->vif.active_links & BIT(key->conf.link_id)))
		return 0;

	ret = drv_set_key(key->local, SET_KEY, sdata,
			  sta ? &sta->sta : NULL, &key->conf);

	if (!ret) {
		key->flags |= KEY_FLAG_UPLOADED_TO_HARDWARE;

		if (!(key->conf.flags & (IEEE80211_KEY_FLAG_GENERATE_MMIC |
					 IEEE80211_KEY_FLAG_PUT_MIC_SPACE |
					 IEEE80211_KEY_FLAG_RESERVE_TAILROOM)))
			decrease_tailroom_need_count(sdata, 1);

		WARN_ON((key->conf.flags & IEEE80211_KEY_FLAG_PUT_IV_SPACE) &&
			(key->conf.flags & IEEE80211_KEY_FLAG_GENERATE_IV));

		WARN_ON((key->conf.flags & IEEE80211_KEY_FLAG_PUT_MIC_SPACE) &&
			(key->conf.flags & IEEE80211_KEY_FLAG_GENERATE_MMIC));

		return 0;
	}

	if (ret != -ENOSPC && ret != -EOPNOTSUPP && ret != 1)
		sdata_err(sdata,
			  "failed to set key (%d, %pM) to hardware (%d)\n",
			  key->conf.keyidx,
			  sta ? sta->sta.addr : bcast_addr, ret);

 out_unsupported:
	switch (key->conf.cipher) {
	case WLAN_CIPHER_SUITE_WEP40:
	case WLAN_CIPHER_SUITE_WEP104:
	case WLAN_CIPHER_SUITE_TKIP:
	case WLAN_CIPHER_SUITE_CCMP:
	case WLAN_CIPHER_SUITE_CCMP_256:
	case WLAN_CIPHER_SUITE_GCMP:
	case WLAN_CIPHER_SUITE_GCMP_256:
	case WLAN_CIPHER_SUITE_AES_CMAC:
	case WLAN_CIPHER_SUITE_BIP_CMAC_256:
	case WLAN_CIPHER_SUITE_BIP_GMAC_128:
	case WLAN_CIPHER_SUITE_BIP_GMAC_256:
		/* all of these we can do in software - if driver can */
		if (ret == 1)
			return 0;
		if (ieee80211_hw_check(&key->local->hw, SW_CRYPTO_CONTROL))
			return -EINVAL;
		return 0;
	default:
		return -EINVAL;
	}
}

static void ieee80211_key_disable_hw_accel(struct ieee80211_key *key)
{
	struct ieee80211_sub_if_data *sdata;
	struct sta_info *sta;
	int ret;

	might_sleep();

	if (!key || !key->local->ops->set_key)
		return;

	if (!(key->flags & KEY_FLAG_UPLOADED_TO_HARDWARE))
		return;

	sta = key->sta;
	sdata = key->sdata;

	lockdep_assert_wiphy(key->local->hw.wiphy);

	if (key->conf.link_id >= 0 && sdata->vif.active_links &&
	    !(sdata->vif.active_links & BIT(key->conf.link_id)))
		return;

	if (!(key->conf.flags & (IEEE80211_KEY_FLAG_GENERATE_MMIC |
				 IEEE80211_KEY_FLAG_PUT_MIC_SPACE |
				 IEEE80211_KEY_FLAG_RESERVE_TAILROOM)))
		increment_tailroom_need_count(sdata);

	key->flags &= ~KEY_FLAG_UPLOADED_TO_HARDWARE;
	ret = drv_set_key(key->local, DISABLE_KEY, sdata,
			  sta ? &sta->sta : NULL, &key->conf);

	if (ret)
		sdata_err(sdata,
			  "failed to remove key (%d, %pM) from hardware (%d)\n",
			  key->conf.keyidx,
			  sta ? sta->sta.addr : bcast_addr, ret);
}

static int _ieee80211_set_tx_key(struct ieee80211_key *key, bool force)
{
	struct sta_info *sta = key->sta;
	struct ieee80211_local *local = key->local;

	lockdep_assert_wiphy(local->hw.wiphy);

	set_sta_flag(sta, WLAN_STA_USES_ENCRYPTION);

	sta->ptk_idx = key->conf.keyidx;

	if (force || !ieee80211_hw_check(&local->hw, AMPDU_KEYBORDER_SUPPORT))
		clear_sta_flag(sta, WLAN_STA_BLOCK_BA);
	ieee80211_check_fast_xmit(sta);

	return 0;
}

int ieee80211_set_tx_key(struct ieee80211_key *key)
{
	return _ieee80211_set_tx_key(key, false);
}

static void ieee80211_pairwise_rekey(struct ieee80211_key *old,
				     struct ieee80211_key *new)
{
	struct ieee80211_local *local = new->local;
	struct sta_info *sta = new->sta;
	int i;

	lockdep_assert_wiphy(local->hw.wiphy);

	if (new->conf.flags & IEEE80211_KEY_FLAG_NO_AUTO_TX) {
		/* Extended Key ID key install, initial one or rekey */

		if (sta->ptk_idx != INVALID_PTK_KEYIDX &&
		    !ieee80211_hw_check(&local->hw, AMPDU_KEYBORDER_SUPPORT)) {
			/* Aggregation Sessions with Extended Key ID must not
			 * mix MPDUs with different keyIDs within one A-MPDU.
			 * Tear down running Tx aggregation sessions and block
			 * new Rx/Tx aggregation requests during rekey to
			 * ensure there are no A-MPDUs when the driver is not
			 * supporting A-MPDU key borders. (Blocking Tx only
			 * would be sufficient but WLAN_STA_BLOCK_BA gets the
			 * job done for the few ms we need it.)
			 */
			set_sta_flag(sta, WLAN_STA_BLOCK_BA);
			for (i = 0; i <  IEEE80211_NUM_TIDS; i++)
				__ieee80211_stop_tx_ba_session(sta, i,
							       AGG_STOP_LOCAL_REQUEST);
		}
	} else if (old) {
		/* Rekey without Extended Key ID.
		 * Aggregation sessions are OK when running on SW crypto.
		 * A broken remote STA may cause issues not observed with HW
		 * crypto, though.
		 */
		if (!(old->flags & KEY_FLAG_UPLOADED_TO_HARDWARE))
			return;

		/* Stop Tx till we are on the new key */
		old->flags |= KEY_FLAG_TAINTED;
		ieee80211_clear_fast_xmit(sta);
		if (ieee80211_hw_check(&local->hw, AMPDU_AGGREGATION)) {
			set_sta_flag(sta, WLAN_STA_BLOCK_BA);
			ieee80211_sta_tear_down_BA_sessions(sta,
							    AGG_STOP_LOCAL_REQUEST);
		}
		if (!wiphy_ext_feature_isset(local->hw.wiphy,
					     NL80211_EXT_FEATURE_CAN_REPLACE_PTK0)) {
			pr_warn_ratelimited("Rekeying PTK for STA %pM but driver can't safely do that.",
					    sta->sta.addr);
			/* Flushing the driver queues *may* help prevent
			 * the clear text leaks and freezes.
			 */
			ieee80211_flush_queues(local, old->sdata, false);
		}
	}
}

static void __ieee80211_set_default_key(struct ieee80211_link_data *link,
					int idx, bool uni, bool multi)
{
	struct ieee80211_sub_if_data *sdata = link->sdata;
	struct ieee80211_key *key = NULL;

	lockdep_assert_wiphy(sdata->local->hw.wiphy);

	if (idx >= 0 && idx < NUM_DEFAULT_KEYS) {
		key = wiphy_dereference(sdata->local->hw.wiphy,
					sdata->keys[idx]);
		if (!key)
			key = wiphy_dereference(sdata->local->hw.wiphy,
						link->gtk[idx]);
	}

	if (uni) {
		rcu_assign_pointer(sdata->default_unicast_key, key);
		ieee80211_check_fast_xmit_iface(sdata);
		if (sdata->vif.type != NL80211_IFTYPE_AP_VLAN)
			drv_set_default_unicast_key(sdata->local, sdata, idx);
	}

	if (multi)
		rcu_assign_pointer(link->default_multicast_key, key);

	ieee80211_debugfs_key_update_default(sdata);
}

void ieee80211_set_default_key(struct ieee80211_link_data *link, int idx,
			       bool uni, bool multi)
{
	lockdep_assert_wiphy(link->sdata->local->hw.wiphy);

	__ieee80211_set_default_key(link, idx, uni, multi);
}

static void
__ieee80211_set_default_mgmt_key(struct ieee80211_link_data *link, int idx)
{
	struct ieee80211_sub_if_data *sdata = link->sdata;
	struct ieee80211_key *key = NULL;

	lockdep_assert_wiphy(sdata->local->hw.wiphy);

	if (idx >= NUM_DEFAULT_KEYS &&
	    idx < NUM_DEFAULT_KEYS + NUM_DEFAULT_MGMT_KEYS)
		key = wiphy_dereference(sdata->local->hw.wiphy,
					link->gtk[idx]);

	rcu_assign_pointer(link->default_mgmt_key, key);

	ieee80211_debugfs_key_update_default(sdata);
}

void ieee80211_set_default_mgmt_key(struct ieee80211_link_data *link,
				    int idx)
{
	lockdep_assert_wiphy(link->sdata->local->hw.wiphy);

	__ieee80211_set_default_mgmt_key(link, idx);
}

static void
__ieee80211_set_default_beacon_key(struct ieee80211_link_data *link, int idx)
{
	struct ieee80211_sub_if_data *sdata = link->sdata;
	struct ieee80211_key *key = NULL;

	lockdep_assert_wiphy(sdata->local->hw.wiphy);

	if (idx >= NUM_DEFAULT_KEYS + NUM_DEFAULT_MGMT_KEYS &&
	    idx < NUM_DEFAULT_KEYS + NUM_DEFAULT_MGMT_KEYS +
	    NUM_DEFAULT_BEACON_KEYS)
		key = wiphy_dereference(sdata->local->hw.wiphy,
					link->gtk[idx]);

	rcu_assign_pointer(link->default_beacon_key, key);

	ieee80211_debugfs_key_update_default(sdata);
}

void ieee80211_set_default_beacon_key(struct ieee80211_link_data *link,
				      int idx)
{
	lockdep_assert_wiphy(link->sdata->local->hw.wiphy);

	__ieee80211_set_default_beacon_key(link, idx);
}

static int ieee80211_key_replace(struct ieee80211_sub_if_data *sdata,
				 struct ieee80211_link_data *link,
				 struct sta_info *sta,
				 bool pairwise,
				 struct ieee80211_key *old,
				 struct ieee80211_key *new)
{
	struct link_sta_info *link_sta = sta ? &sta->deflink : NULL;
	int link_id;
	int idx;
	int ret = 0;
	bool defunikey, defmultikey, defmgmtkey, defbeaconkey;
	bool is_wep;

	lockdep_assert_wiphy(sdata->local->hw.wiphy);

	/* caller must provide at least one old/new */
	if (WARN_ON(!new && !old))
		return 0;

	if (new) {
		idx = new->conf.keyidx;
		is_wep = new->conf.cipher == WLAN_CIPHER_SUITE_WEP40 ||
			 new->conf.cipher == WLAN_CIPHER_SUITE_WEP104;
		link_id = new->conf.link_id;
	} else {
		idx = old->conf.keyidx;
		is_wep = old->conf.cipher == WLAN_CIPHER_SUITE_WEP40 ||
			 old->conf.cipher == WLAN_CIPHER_SUITE_WEP104;
		link_id = old->conf.link_id;
	}

	if (WARN(old && old->conf.link_id != link_id,
		 "old link ID %d doesn't match new link ID %d\n",
		 old->conf.link_id, link_id))
		return -EINVAL;

	if (link_id >= 0) {
		if (!link) {
			link = sdata_dereference(sdata->link[link_id], sdata);
			if (!link)
				return -ENOLINK;
		}

		if (sta) {
			link_sta = rcu_dereference_protected(sta->link[link_id],
							     lockdep_is_held(&sta->local->hw.wiphy->mtx));
			if (!link_sta)
				return -ENOLINK;
		}
	} else {
		link = &sdata->deflink;
	}

	if ((is_wep || pairwise) && idx >= NUM_DEFAULT_KEYS)
		return -EINVAL;

	WARN_ON(new && old && new->conf.keyidx != old->conf.keyidx);

	if (new && sta && pairwise) {
		/* Unicast rekey needs special handling. With Extended Key ID
		 * old is still NULL for the first rekey.
		 */
		ieee80211_pairwise_rekey(old, new);
	}

	if (old) {
		if (old->flags & KEY_FLAG_UPLOADED_TO_HARDWARE) {
			ieee80211_key_disable_hw_accel(old);

			if (new)
				ret = ieee80211_key_enable_hw_accel(new);
		}
	} else {
		if (!new->local->wowlan)
			ret = ieee80211_key_enable_hw_accel(new);
		else
			new->flags |= KEY_FLAG_UPLOADED_TO_HARDWARE;
	}

	if (ret)
		return ret;

	if (new)
		list_add_tail_rcu(&new->list, &sdata->key_list);

	if (sta) {
		if (pairwise) {
			rcu_assign_pointer(sta->ptk[idx], new);
			if (new &&
			    !(new->conf.flags & IEEE80211_KEY_FLAG_NO_AUTO_TX))
				_ieee80211_set_tx_key(new, true);
		} else {
			rcu_assign_pointer(link_sta->gtk[idx], new);
		}
		/* Only needed for transition from no key -> key.
		 * Still triggers unnecessary when using Extended Key ID
		 * and installing the second key ID the first time.
		 */
		if (new && !old)
			ieee80211_check_fast_rx(sta);
	} else {
		defunikey = old &&
			old == wiphy_dereference(sdata->local->hw.wiphy,
						 sdata->default_unicast_key);
		defmultikey = old &&
			old == wiphy_dereference(sdata->local->hw.wiphy,
						 link->default_multicast_key);
		defmgmtkey = old &&
			old == wiphy_dereference(sdata->local->hw.wiphy,
						 link->default_mgmt_key);
		defbeaconkey = old &&
			old == wiphy_dereference(sdata->local->hw.wiphy,
						 link->default_beacon_key);

		if (defunikey && !new)
			__ieee80211_set_default_key(link, -1, true, false);
		if (defmultikey && !new)
			__ieee80211_set_default_key(link, -1, false, true);
		if (defmgmtkey && !new)
			__ieee80211_set_default_mgmt_key(link, -1);
		if (defbeaconkey && !new)
			__ieee80211_set_default_beacon_key(link, -1);

		if (is_wep || pairwise)
			rcu_assign_pointer(sdata->keys[idx], new);
		else
			rcu_assign_pointer(link->gtk[idx], new);

		if (defunikey && new)
			__ieee80211_set_default_key(link, new->conf.keyidx,
						    true, false);
		if (defmultikey && new)
			__ieee80211_set_default_key(link, new->conf.keyidx,
						    false, true);
		if (defmgmtkey && new)
			__ieee80211_set_default_mgmt_key(link,
							 new->conf.keyidx);
		if (defbeaconkey && new)
			__ieee80211_set_default_beacon_key(link,
							   new->conf.keyidx);
	}

	if (old)
		list_del_rcu(&old->list);

	return 0;
}

struct ieee80211_key *
ieee80211_key_alloc(u32 cipher, int idx, size_t key_len,
		    const u8 *key_data,
		    size_t seq_len, const u8 *seq)
{
	struct ieee80211_key *key;
	int i, j, err;

	if (WARN_ON(idx < 0 ||
		    idx >= NUM_DEFAULT_KEYS + NUM_DEFAULT_MGMT_KEYS +
		    NUM_DEFAULT_BEACON_KEYS))
		return ERR_PTR(-EINVAL);

	key = kzalloc(sizeof(struct ieee80211_key) + key_len, GFP_KERNEL);
	if (!key)
		return ERR_PTR(-ENOMEM);

	/*
	 * Default to software encryption; we'll later upload the
	 * key to the hardware if possible.
	 */
	key->conf.flags = 0;
	key->flags = 0;

	key->conf.link_id = -1;
	key->conf.cipher = cipher;
	key->conf.keyidx = idx;
	key->conf.keylen = key_len;
	switch (cipher) {
	case WLAN_CIPHER_SUITE_WEP40:
	case WLAN_CIPHER_SUITE_WEP104:
		key->conf.iv_len = IEEE80211_WEP_IV_LEN;
		key->conf.icv_len = IEEE80211_WEP_ICV_LEN;
		break;
	case WLAN_CIPHER_SUITE_TKIP:
		key->conf.iv_len = IEEE80211_TKIP_IV_LEN;
		key->conf.icv_len = IEEE80211_TKIP_ICV_LEN;
		if (seq) {
			for (i = 0; i < IEEE80211_NUM_TIDS; i++) {
				key->u.tkip.rx[i].iv32 =
					get_unaligned_le32(&seq[2]);
				key->u.tkip.rx[i].iv16 =
					get_unaligned_le16(seq);
			}
		}
		spin_lock_init(&key->u.tkip.txlock);
		break;
	case WLAN_CIPHER_SUITE_CCMP:
		key->conf.iv_len = IEEE80211_CCMP_HDR_LEN;
		key->conf.icv_len = IEEE80211_CCMP_MIC_LEN;
		if (seq) {
			for (i = 0; i < IEEE80211_NUM_TIDS + 1; i++)
				for (j = 0; j < IEEE80211_CCMP_PN_LEN; j++)
					key->u.ccmp.rx_pn[i][j] =
						seq[IEEE80211_CCMP_PN_LEN - j - 1];
		}
		/*
		 * Initialize AES key state here as an optimization so that
		 * it does not need to be initialized for every packet.
		 */
		key->u.ccmp.tfm = ieee80211_aes_key_setup_encrypt(
			key_data, key_len, IEEE80211_CCMP_MIC_LEN);
		if (IS_ERR(key->u.ccmp.tfm)) {
			err = PTR_ERR(key->u.ccmp.tfm);
			kfree(key);
			return ERR_PTR(err);
		}
		break;
	case WLAN_CIPHER_SUITE_CCMP_256:
		key->conf.iv_len = IEEE80211_CCMP_256_HDR_LEN;
		key->conf.icv_len = IEEE80211_CCMP_256_MIC_LEN;
		for (i = 0; seq && i < IEEE80211_NUM_TIDS + 1; i++)
			for (j = 0; j < IEEE80211_CCMP_256_PN_LEN; j++)
				key->u.ccmp.rx_pn[i][j] =
					seq[IEEE80211_CCMP_256_PN_LEN - j - 1];
		/* Initialize AES key state here as an optimization so that
		 * it does not need to be initialized for every packet.
		 */
		key->u.ccmp.tfm = ieee80211_aes_key_setup_encrypt(
			key_data, key_len, IEEE80211_CCMP_256_MIC_LEN);
		if (IS_ERR(key->u.ccmp.tfm)) {
			err = PTR_ERR(key->u.ccmp.tfm);
			kfree(key);
			return ERR_PTR(err);
		}
		break;
	case WLAN_CIPHER_SUITE_AES_CMAC:
	case WLAN_CIPHER_SUITE_BIP_CMAC_256:
		key->conf.iv_len = 0;
		if (cipher == WLAN_CIPHER_SUITE_AES_CMAC)
			key->conf.icv_len = sizeof(struct ieee80211_mmie);
		else
			key->conf.icv_len = sizeof(struct ieee80211_mmie_16);
		if (seq)
			for (j = 0; j < IEEE80211_CMAC_PN_LEN; j++)
				key->u.aes_cmac.rx_pn[j] =
					seq[IEEE80211_CMAC_PN_LEN - j - 1];
		/*
		 * Initialize AES key state here as an optimization so that
		 * it does not need to be initialized for every packet.
		 */
		key->u.aes_cmac.tfm =
			ieee80211_aes_cmac_key_setup(key_data, key_len);
		if (IS_ERR(key->u.aes_cmac.tfm)) {
			err = PTR_ERR(key->u.aes_cmac.tfm);
			kfree(key);
			return ERR_PTR(err);
		}
		break;
	case WLAN_CIPHER_SUITE_BIP_GMAC_128:
	case WLAN_CIPHER_SUITE_BIP_GMAC_256:
		key->conf.iv_len = 0;
		key->conf.icv_len = sizeof(struct ieee80211_mmie_16);
		if (seq)
			for (j = 0; j < IEEE80211_GMAC_PN_LEN; j++)
				key->u.aes_gmac.rx_pn[j] =
					seq[IEEE80211_GMAC_PN_LEN - j - 1];
		/* Initialize AES key state here as an optimization so that
		 * it does not need to be initialized for every packet.
		 */
		key->u.aes_gmac.tfm =
			ieee80211_aes_gmac_key_setup(key_data, key_len);
		if (IS_ERR(key->u.aes_gmac.tfm)) {
			err = PTR_ERR(key->u.aes_gmac.tfm);
			kfree(key);
			return ERR_PTR(err);
		}
		break;
	case WLAN_CIPHER_SUITE_GCMP:
	case WLAN_CIPHER_SUITE_GCMP_256:
		key->conf.iv_len = IEEE80211_GCMP_HDR_LEN;
		key->conf.icv_len = IEEE80211_GCMP_MIC_LEN;
		for (i = 0; seq && i < IEEE80211_NUM_TIDS + 1; i++)
			for (j = 0; j < IEEE80211_GCMP_PN_LEN; j++)
				key->u.gcmp.rx_pn[i][j] =
					seq[IEEE80211_GCMP_PN_LEN - j - 1];
		/* Initialize AES key state here as an optimization so that
		 * it does not need to be initialized for every packet.
		 */
		key->u.gcmp.tfm = ieee80211_aes_gcm_key_setup_encrypt(key_data,
								      key_len);
		if (IS_ERR(key->u.gcmp.tfm)) {
			err = PTR_ERR(key->u.gcmp.tfm);
			kfree(key);
			return ERR_PTR(err);
		}
		break;
	}
	memcpy(key->conf.key, key_data, key_len);
	INIT_LIST_HEAD(&key->list);

	return key;
}

static void ieee80211_key_free_common(struct ieee80211_key *key)
{
	switch (key->conf.cipher) {
	case WLAN_CIPHER_SUITE_CCMP:
	case WLAN_CIPHER_SUITE_CCMP_256:
		ieee80211_aes_key_free(key->u.ccmp.tfm);
		break;
	case WLAN_CIPHER_SUITE_AES_CMAC:
	case WLAN_CIPHER_SUITE_BIP_CMAC_256:
		ieee80211_aes_cmac_key_free(key->u.aes_cmac.tfm);
		break;
	case WLAN_CIPHER_SUITE_BIP_GMAC_128:
	case WLAN_CIPHER_SUITE_BIP_GMAC_256:
		ieee80211_aes_gmac_key_free(key->u.aes_gmac.tfm);
		break;
	case WLAN_CIPHER_SUITE_GCMP:
	case WLAN_CIPHER_SUITE_GCMP_256:
		ieee80211_aes_gcm_key_free(key->u.gcmp.tfm);
		break;
	}
	kfree_sensitive(key);
}

static void __ieee80211_key_destroy(struct ieee80211_key *key,
				    bool delay_tailroom)
{
	if (key->local) {
		struct ieee80211_sub_if_data *sdata = key->sdata;

		ieee80211_debugfs_key_remove(key);

		if (delay_tailroom) {
			/* see ieee80211_delayed_tailroom_dec */
			sdata->crypto_tx_tailroom_pending_dec++;
			wiphy_delayed_work_queue(sdata->local->hw.wiphy,
						 &sdata->dec_tailroom_needed_wk,
						 HZ / 2);
		} else {
			decrease_tailroom_need_count(sdata, 1);
		}
	}

	ieee80211_key_free_common(key);
}

static void ieee80211_key_destroy(struct ieee80211_key *key,
				  bool delay_tailroom)
{
	if (!key)
		return;

	/*
	 * Synchronize so the TX path and rcu key iterators
	 * can no longer be using this key before we free/remove it.
	 */
	synchronize_net();

	__ieee80211_key_destroy(key, delay_tailroom);
}

void ieee80211_key_free_unused(struct ieee80211_key *key)
{
	if (!key)
		return;

	WARN_ON(key->sdata || key->local);
	ieee80211_key_free_common(key);
}

static bool ieee80211_key_identical(struct ieee80211_sub_if_data *sdata,
				    struct ieee80211_key *old,
				    struct ieee80211_key *new)
{
	u8 tkip_old[WLAN_KEY_LEN_TKIP], tkip_new[WLAN_KEY_LEN_TKIP];
	u8 *tk_old, *tk_new;

	if (!old || new->conf.keylen != old->conf.keylen)
		return false;

	tk_old = old->conf.key;
	tk_new = new->conf.key;

	/*
	 * In station mode, don't compare the TX MIC key, as it's never used
	 * and offloaded rekeying may not care to send it to the host. This
	 * is the case in iwlwifi, for example.
	 */
	if (sdata->vif.type == NL80211_IFTYPE_STATION &&
	    new->conf.cipher == WLAN_CIPHER_SUITE_TKIP &&
	    new->conf.keylen == WLAN_KEY_LEN_TKIP &&
	    !(new->conf.flags & IEEE80211_KEY_FLAG_PAIRWISE)) {
		memcpy(tkip_old, tk_old, WLAN_KEY_LEN_TKIP);
		memcpy(tkip_new, tk_new, WLAN_KEY_LEN_TKIP);
		memset(tkip_old + NL80211_TKIP_DATA_OFFSET_TX_MIC_KEY, 0, 8);
		memset(tkip_new + NL80211_TKIP_DATA_OFFSET_TX_MIC_KEY, 0, 8);
		tk_old = tkip_old;
		tk_new = tkip_new;
	}

	return !crypto_memneq(tk_old, tk_new, new->conf.keylen);
}

int ieee80211_key_link(struct ieee80211_key *key,
		       struct ieee80211_link_data *link,
		       struct sta_info *sta)
{
	struct ieee80211_sub_if_data *sdata = link->sdata;
	static atomic_t key_color = ATOMIC_INIT(0);
	struct ieee80211_key *old_key = NULL;
	int idx = key->conf.keyidx;
	bool pairwise = key->conf.flags & IEEE80211_KEY_FLAG_PAIRWISE;
	/*
	 * We want to delay tailroom updates only for station - in that
	 * case it helps roaming speed, but in other cases it hurts and
	 * can cause warnings to appear.
	 */
	bool delay_tailroom = sdata->vif.type == NL80211_IFTYPE_STATION;
	int ret;

	lockdep_assert_wiphy(sdata->local->hw.wiphy);

	if (sta && pairwise) {
		struct ieee80211_key *alt_key;

		old_key = wiphy_dereference(sdata->local->hw.wiphy,
					    sta->ptk[idx]);
		alt_key = wiphy_dereference(sdata->local->hw.wiphy,
					    sta->ptk[idx ^ 1]);

		/* The rekey code assumes that the old and new key are using
		 * the same cipher. Enforce the assumption for pairwise keys.
		 */
		if ((alt_key && alt_key->conf.cipher != key->conf.cipher) ||
<<<<<<< HEAD
		    (old_key && old_key->conf.cipher != key->conf.cipher)) {
			ret = -EOPNOTSUPP;
			goto out;
		}
=======
		    (old_key && old_key->conf.cipher != key->conf.cipher))
			return -EOPNOTSUPP;
>>>>>>> 9896f060
	} else if (sta) {
		struct link_sta_info *link_sta = &sta->deflink;
		int link_id = key->conf.link_id;

		if (link_id >= 0) {
			link_sta = rcu_dereference_protected(sta->link[link_id],
							     lockdep_is_held(&sta->local->hw.wiphy->mtx));
			if (!link_sta)
				return -ENOLINK;
		}

		old_key = wiphy_dereference(sdata->local->hw.wiphy,
					    link_sta->gtk[idx]);
	} else {
		if (idx < NUM_DEFAULT_KEYS)
			old_key = wiphy_dereference(sdata->local->hw.wiphy,
						    sdata->keys[idx]);
		if (!old_key)
			old_key = wiphy_dereference(sdata->local->hw.wiphy,
						    link->gtk[idx]);
	}

	/* Non-pairwise keys must also not switch the cipher on rekey */
	if (!pairwise) {
<<<<<<< HEAD
		if (old_key && old_key->conf.cipher != key->conf.cipher) {
			ret = -EOPNOTSUPP;
			goto out;
		}
=======
		if (old_key && old_key->conf.cipher != key->conf.cipher)
			return -EOPNOTSUPP;
>>>>>>> 9896f060
	}

	/*
	 * Silently accept key re-installation without really installing the
	 * new version of the key to avoid nonce reuse or replay issues.
	 */
	if (ieee80211_key_identical(sdata, old_key, key)) {
<<<<<<< HEAD
		ret = -EALREADY;
		goto unlock;
=======
		ieee80211_key_free_unused(key);
		return 0;
>>>>>>> 9896f060
	}

	key->local = sdata->local;
	key->sdata = sdata;
	key->sta = sta;

	/*
	 * Assign a unique ID to every key so we can easily prevent mixed
	 * key and fragment cache attacks.
	 */
	key->color = atomic_inc_return(&key_color);

	increment_tailroom_need_count(sdata);

	ret = ieee80211_key_replace(sdata, link, sta, pairwise, old_key, key);

	if (!ret) {
		ieee80211_debugfs_key_add(key);
		ieee80211_key_destroy(old_key, delay_tailroom);
	} else {
		ieee80211_key_free(key, delay_tailroom);
	}

<<<<<<< HEAD
	key = NULL;

 out:
	ieee80211_key_free_unused(key);
 unlock:
	mutex_unlock(&sdata->local->key_mtx);

=======
>>>>>>> 9896f060
	return ret;
}

void ieee80211_key_free(struct ieee80211_key *key, bool delay_tailroom)
{
	if (!key)
		return;

	/*
	 * Replace key with nothingness if it was ever used.
	 */
	if (key->sdata)
		ieee80211_key_replace(key->sdata, NULL, key->sta,
				      key->conf.flags & IEEE80211_KEY_FLAG_PAIRWISE,
				      key, NULL);
	ieee80211_key_destroy(key, delay_tailroom);
}

void ieee80211_reenable_keys(struct ieee80211_sub_if_data *sdata)
{
	struct ieee80211_key *key;
	struct ieee80211_sub_if_data *vlan;

	lockdep_assert_wiphy(sdata->local->hw.wiphy);

	sdata->crypto_tx_tailroom_needed_cnt = 0;
	sdata->crypto_tx_tailroom_pending_dec = 0;

	if (sdata->vif.type == NL80211_IFTYPE_AP) {
		list_for_each_entry(vlan, &sdata->u.ap.vlans, u.vlan.list) {
			vlan->crypto_tx_tailroom_needed_cnt = 0;
			vlan->crypto_tx_tailroom_pending_dec = 0;
		}
	}

	if (ieee80211_sdata_running(sdata)) {
		list_for_each_entry(key, &sdata->key_list, list) {
			increment_tailroom_need_count(sdata);
			ieee80211_key_enable_hw_accel(key);
		}
	}
}

void ieee80211_iter_keys(struct ieee80211_hw *hw,
			 struct ieee80211_vif *vif,
			 void (*iter)(struct ieee80211_hw *hw,
				      struct ieee80211_vif *vif,
				      struct ieee80211_sta *sta,
				      struct ieee80211_key_conf *key,
				      void *data),
			 void *iter_data)
{
	struct ieee80211_local *local = hw_to_local(hw);
	struct ieee80211_key *key, *tmp;
	struct ieee80211_sub_if_data *sdata;

	lockdep_assert_wiphy(hw->wiphy);

	if (vif) {
		sdata = vif_to_sdata(vif);
		list_for_each_entry_safe(key, tmp, &sdata->key_list, list)
			iter(hw, &sdata->vif,
			     key->sta ? &key->sta->sta : NULL,
			     &key->conf, iter_data);
	} else {
		list_for_each_entry(sdata, &local->interfaces, list)
			list_for_each_entry_safe(key, tmp,
						 &sdata->key_list, list)
				iter(hw, &sdata->vif,
				     key->sta ? &key->sta->sta : NULL,
				     &key->conf, iter_data);
	}
}
EXPORT_SYMBOL(ieee80211_iter_keys);

static void
_ieee80211_iter_keys_rcu(struct ieee80211_hw *hw,
			 struct ieee80211_sub_if_data *sdata,
			 void (*iter)(struct ieee80211_hw *hw,
				      struct ieee80211_vif *vif,
				      struct ieee80211_sta *sta,
				      struct ieee80211_key_conf *key,
				      void *data),
			 void *iter_data)
{
	struct ieee80211_key *key;

	list_for_each_entry_rcu(key, &sdata->key_list, list) {
		/* skip keys of station in removal process */
		if (key->sta && key->sta->removed)
			continue;
		if (!(key->flags & KEY_FLAG_UPLOADED_TO_HARDWARE))
			continue;

		iter(hw, &sdata->vif,
		     key->sta ? &key->sta->sta : NULL,
		     &key->conf, iter_data);
	}
}

void ieee80211_iter_keys_rcu(struct ieee80211_hw *hw,
			     struct ieee80211_vif *vif,
			     void (*iter)(struct ieee80211_hw *hw,
					  struct ieee80211_vif *vif,
					  struct ieee80211_sta *sta,
					  struct ieee80211_key_conf *key,
					  void *data),
			     void *iter_data)
{
	struct ieee80211_local *local = hw_to_local(hw);
	struct ieee80211_sub_if_data *sdata;

	if (vif) {
		sdata = vif_to_sdata(vif);
		_ieee80211_iter_keys_rcu(hw, sdata, iter, iter_data);
	} else {
		list_for_each_entry_rcu(sdata, &local->interfaces, list)
			_ieee80211_iter_keys_rcu(hw, sdata, iter, iter_data);
	}
}
EXPORT_SYMBOL(ieee80211_iter_keys_rcu);

static void ieee80211_free_keys_iface(struct ieee80211_sub_if_data *sdata,
				      struct list_head *keys)
{
	struct ieee80211_key *key, *tmp;

	decrease_tailroom_need_count(sdata,
				     sdata->crypto_tx_tailroom_pending_dec);
	sdata->crypto_tx_tailroom_pending_dec = 0;

	ieee80211_debugfs_key_remove_mgmt_default(sdata);
	ieee80211_debugfs_key_remove_beacon_default(sdata);

	list_for_each_entry_safe(key, tmp, &sdata->key_list, list) {
		ieee80211_key_replace(key->sdata, NULL, key->sta,
				      key->conf.flags & IEEE80211_KEY_FLAG_PAIRWISE,
				      key, NULL);
		list_add_tail(&key->list, keys);
	}

	ieee80211_debugfs_key_update_default(sdata);
}

void ieee80211_remove_link_keys(struct ieee80211_link_data *link,
				struct list_head *keys)
{
	struct ieee80211_sub_if_data *sdata = link->sdata;
	struct ieee80211_local *local = sdata->local;
	struct ieee80211_key *key, *tmp;

	lockdep_assert_wiphy(local->hw.wiphy);

	list_for_each_entry_safe(key, tmp, &sdata->key_list, list) {
		if (key->conf.link_id != link->link_id)
			continue;
		ieee80211_key_replace(key->sdata, link, key->sta,
				      key->conf.flags & IEEE80211_KEY_FLAG_PAIRWISE,
				      key, NULL);
		list_add_tail(&key->list, keys);
	}
}

void ieee80211_free_key_list(struct ieee80211_local *local,
			     struct list_head *keys)
{
	struct ieee80211_key *key, *tmp;

	lockdep_assert_wiphy(local->hw.wiphy);

	list_for_each_entry_safe(key, tmp, keys, list)
		__ieee80211_key_destroy(key, false);
}

void ieee80211_free_keys(struct ieee80211_sub_if_data *sdata,
			 bool force_synchronize)
{
	struct ieee80211_local *local = sdata->local;
	struct ieee80211_sub_if_data *vlan;
	struct ieee80211_sub_if_data *master;
	struct ieee80211_key *key, *tmp;
	LIST_HEAD(keys);

	wiphy_delayed_work_cancel(local->hw.wiphy,
				  &sdata->dec_tailroom_needed_wk);

	lockdep_assert_wiphy(local->hw.wiphy);

	ieee80211_free_keys_iface(sdata, &keys);

	if (sdata->vif.type == NL80211_IFTYPE_AP) {
		list_for_each_entry(vlan, &sdata->u.ap.vlans, u.vlan.list)
			ieee80211_free_keys_iface(vlan, &keys);
	}

	if (!list_empty(&keys) || force_synchronize)
		synchronize_net();
	list_for_each_entry_safe(key, tmp, &keys, list)
		__ieee80211_key_destroy(key, false);

	if (sdata->vif.type == NL80211_IFTYPE_AP_VLAN) {
		if (sdata->bss) {
			master = container_of(sdata->bss,
					      struct ieee80211_sub_if_data,
					      u.ap);

			WARN_ON_ONCE(sdata->crypto_tx_tailroom_needed_cnt !=
				     master->crypto_tx_tailroom_needed_cnt);
		}
	} else {
		WARN_ON_ONCE(sdata->crypto_tx_tailroom_needed_cnt ||
			     sdata->crypto_tx_tailroom_pending_dec);
	}

	if (sdata->vif.type == NL80211_IFTYPE_AP) {
		list_for_each_entry(vlan, &sdata->u.ap.vlans, u.vlan.list)
			WARN_ON_ONCE(vlan->crypto_tx_tailroom_needed_cnt ||
				     vlan->crypto_tx_tailroom_pending_dec);
	}
}

void ieee80211_free_sta_keys(struct ieee80211_local *local,
			     struct sta_info *sta)
{
	struct ieee80211_key *key;
	int i;

	lockdep_assert_wiphy(local->hw.wiphy);

	for (i = 0; i < ARRAY_SIZE(sta->deflink.gtk); i++) {
		key = wiphy_dereference(local->hw.wiphy, sta->deflink.gtk[i]);
		if (!key)
			continue;
		ieee80211_key_replace(key->sdata, NULL, key->sta,
				      key->conf.flags & IEEE80211_KEY_FLAG_PAIRWISE,
				      key, NULL);
		__ieee80211_key_destroy(key, key->sdata->vif.type ==
					NL80211_IFTYPE_STATION);
	}

	for (i = 0; i < NUM_DEFAULT_KEYS; i++) {
		key = wiphy_dereference(local->hw.wiphy, sta->ptk[i]);
		if (!key)
			continue;
		ieee80211_key_replace(key->sdata, NULL, key->sta,
				      key->conf.flags & IEEE80211_KEY_FLAG_PAIRWISE,
				      key, NULL);
		__ieee80211_key_destroy(key, key->sdata->vif.type ==
					NL80211_IFTYPE_STATION);
	}
}

void ieee80211_delayed_tailroom_dec(struct wiphy *wiphy,
				    struct wiphy_work *wk)
{
	struct ieee80211_sub_if_data *sdata;

	sdata = container_of(wk, struct ieee80211_sub_if_data,
			     dec_tailroom_needed_wk.work);

	/*
	 * The reason for the delayed tailroom needed decrementing is to
	 * make roaming faster: during roaming, all keys are first deleted
	 * and then new keys are installed. The first new key causes the
	 * crypto_tx_tailroom_needed_cnt to go from 0 to 1, which invokes
	 * the cost of synchronize_net() (which can be slow). Avoid this
	 * by deferring the crypto_tx_tailroom_needed_cnt decrementing on
	 * key removal for a while, so if we roam the value is larger than
	 * zero and no 0->1 transition happens.
	 *
	 * The cost is that if the AP switching was from an AP with keys
	 * to one without, we still allocate tailroom while it would no
	 * longer be needed. However, in the typical (fast) roaming case
	 * within an ESS this usually won't happen.
	 */

	decrease_tailroom_need_count(sdata,
				     sdata->crypto_tx_tailroom_pending_dec);
	sdata->crypto_tx_tailroom_pending_dec = 0;
}

void ieee80211_gtk_rekey_notify(struct ieee80211_vif *vif, const u8 *bssid,
				const u8 *replay_ctr, gfp_t gfp)
{
	struct ieee80211_sub_if_data *sdata = vif_to_sdata(vif);

	trace_api_gtk_rekey_notify(sdata, bssid, replay_ctr);

	cfg80211_gtk_rekey_notify(sdata->dev, bssid, replay_ctr, gfp);
}
EXPORT_SYMBOL_GPL(ieee80211_gtk_rekey_notify);

void ieee80211_get_key_rx_seq(struct ieee80211_key_conf *keyconf,
			      int tid, struct ieee80211_key_seq *seq)
{
	struct ieee80211_key *key;
	const u8 *pn;

	key = container_of(keyconf, struct ieee80211_key, conf);

	switch (key->conf.cipher) {
	case WLAN_CIPHER_SUITE_TKIP:
		if (WARN_ON(tid < 0 || tid >= IEEE80211_NUM_TIDS))
			return;
		seq->tkip.iv32 = key->u.tkip.rx[tid].iv32;
		seq->tkip.iv16 = key->u.tkip.rx[tid].iv16;
		break;
	case WLAN_CIPHER_SUITE_CCMP:
	case WLAN_CIPHER_SUITE_CCMP_256:
		if (WARN_ON(tid < -1 || tid >= IEEE80211_NUM_TIDS))
			return;
		if (tid < 0)
			pn = key->u.ccmp.rx_pn[IEEE80211_NUM_TIDS];
		else
			pn = key->u.ccmp.rx_pn[tid];
		memcpy(seq->ccmp.pn, pn, IEEE80211_CCMP_PN_LEN);
		break;
	case WLAN_CIPHER_SUITE_AES_CMAC:
	case WLAN_CIPHER_SUITE_BIP_CMAC_256:
		if (WARN_ON(tid != 0))
			return;
		pn = key->u.aes_cmac.rx_pn;
		memcpy(seq->aes_cmac.pn, pn, IEEE80211_CMAC_PN_LEN);
		break;
	case WLAN_CIPHER_SUITE_BIP_GMAC_128:
	case WLAN_CIPHER_SUITE_BIP_GMAC_256:
		if (WARN_ON(tid != 0))
			return;
		pn = key->u.aes_gmac.rx_pn;
		memcpy(seq->aes_gmac.pn, pn, IEEE80211_GMAC_PN_LEN);
		break;
	case WLAN_CIPHER_SUITE_GCMP:
	case WLAN_CIPHER_SUITE_GCMP_256:
		if (WARN_ON(tid < -1 || tid >= IEEE80211_NUM_TIDS))
			return;
		if (tid < 0)
			pn = key->u.gcmp.rx_pn[IEEE80211_NUM_TIDS];
		else
			pn = key->u.gcmp.rx_pn[tid];
		memcpy(seq->gcmp.pn, pn, IEEE80211_GCMP_PN_LEN);
		break;
	}
}
EXPORT_SYMBOL(ieee80211_get_key_rx_seq);

void ieee80211_set_key_rx_seq(struct ieee80211_key_conf *keyconf,
			      int tid, struct ieee80211_key_seq *seq)
{
	struct ieee80211_key *key;
	u8 *pn;

	key = container_of(keyconf, struct ieee80211_key, conf);

	switch (key->conf.cipher) {
	case WLAN_CIPHER_SUITE_TKIP:
		if (WARN_ON(tid < 0 || tid >= IEEE80211_NUM_TIDS))
			return;
		key->u.tkip.rx[tid].iv32 = seq->tkip.iv32;
		key->u.tkip.rx[tid].iv16 = seq->tkip.iv16;
		break;
	case WLAN_CIPHER_SUITE_CCMP:
	case WLAN_CIPHER_SUITE_CCMP_256:
		if (WARN_ON(tid < -1 || tid >= IEEE80211_NUM_TIDS))
			return;
		if (tid < 0)
			pn = key->u.ccmp.rx_pn[IEEE80211_NUM_TIDS];
		else
			pn = key->u.ccmp.rx_pn[tid];
		memcpy(pn, seq->ccmp.pn, IEEE80211_CCMP_PN_LEN);
		break;
	case WLAN_CIPHER_SUITE_AES_CMAC:
	case WLAN_CIPHER_SUITE_BIP_CMAC_256:
		if (WARN_ON(tid != 0))
			return;
		pn = key->u.aes_cmac.rx_pn;
		memcpy(pn, seq->aes_cmac.pn, IEEE80211_CMAC_PN_LEN);
		break;
	case WLAN_CIPHER_SUITE_BIP_GMAC_128:
	case WLAN_CIPHER_SUITE_BIP_GMAC_256:
		if (WARN_ON(tid != 0))
			return;
		pn = key->u.aes_gmac.rx_pn;
		memcpy(pn, seq->aes_gmac.pn, IEEE80211_GMAC_PN_LEN);
		break;
	case WLAN_CIPHER_SUITE_GCMP:
	case WLAN_CIPHER_SUITE_GCMP_256:
		if (WARN_ON(tid < -1 || tid >= IEEE80211_NUM_TIDS))
			return;
		if (tid < 0)
			pn = key->u.gcmp.rx_pn[IEEE80211_NUM_TIDS];
		else
			pn = key->u.gcmp.rx_pn[tid];
		memcpy(pn, seq->gcmp.pn, IEEE80211_GCMP_PN_LEN);
		break;
	default:
		WARN_ON(1);
		break;
	}
}
EXPORT_SYMBOL_GPL(ieee80211_set_key_rx_seq);

void ieee80211_remove_key(struct ieee80211_key_conf *keyconf)
{
	struct ieee80211_key *key;

	key = container_of(keyconf, struct ieee80211_key, conf);

	lockdep_assert_wiphy(key->local->hw.wiphy);

	/*
	 * if key was uploaded, we assume the driver will/has remove(d)
	 * it, so adjust bookkeeping accordingly
	 */
	if (key->flags & KEY_FLAG_UPLOADED_TO_HARDWARE) {
		key->flags &= ~KEY_FLAG_UPLOADED_TO_HARDWARE;

		if (!(key->conf.flags & (IEEE80211_KEY_FLAG_GENERATE_MMIC |
					 IEEE80211_KEY_FLAG_PUT_MIC_SPACE |
					 IEEE80211_KEY_FLAG_RESERVE_TAILROOM)))
			increment_tailroom_need_count(key->sdata);
	}

	ieee80211_key_free(key, false);
}
EXPORT_SYMBOL_GPL(ieee80211_remove_key);

struct ieee80211_key_conf *
ieee80211_gtk_rekey_add(struct ieee80211_vif *vif,
			struct ieee80211_key_conf *keyconf)
{
	struct ieee80211_sub_if_data *sdata = vif_to_sdata(vif);
	struct ieee80211_local *local = sdata->local;
	struct ieee80211_key *key;
	int err;

	if (WARN_ON(!local->wowlan))
		return ERR_PTR(-EINVAL);

	if (WARN_ON(vif->type != NL80211_IFTYPE_STATION))
		return ERR_PTR(-EINVAL);

	key = ieee80211_key_alloc(keyconf->cipher, keyconf->keyidx,
				  keyconf->keylen, keyconf->key,
				  0, NULL);
	if (IS_ERR(key))
		return ERR_CAST(key);

	if (sdata->u.mgd.mfp != IEEE80211_MFP_DISABLED)
		key->conf.flags |= IEEE80211_KEY_FLAG_RX_MGMT;

	/* FIXME: this function needs to get a link ID */
	err = ieee80211_key_link(key, &sdata->deflink, NULL);
	if (err)
		return ERR_PTR(err);

	return &key->conf;
}
EXPORT_SYMBOL_GPL(ieee80211_gtk_rekey_add);

void ieee80211_key_mic_failure(struct ieee80211_key_conf *keyconf)
{
	struct ieee80211_key *key;

	key = container_of(keyconf, struct ieee80211_key, conf);

	switch (key->conf.cipher) {
	case WLAN_CIPHER_SUITE_AES_CMAC:
	case WLAN_CIPHER_SUITE_BIP_CMAC_256:
		key->u.aes_cmac.icverrors++;
		break;
	case WLAN_CIPHER_SUITE_BIP_GMAC_128:
	case WLAN_CIPHER_SUITE_BIP_GMAC_256:
		key->u.aes_gmac.icverrors++;
		break;
	default:
		/* ignore the others for now, we don't keep counters now */
		break;
	}
}
EXPORT_SYMBOL_GPL(ieee80211_key_mic_failure);

void ieee80211_key_replay(struct ieee80211_key_conf *keyconf)
{
	struct ieee80211_key *key;

	key = container_of(keyconf, struct ieee80211_key, conf);

	switch (key->conf.cipher) {
	case WLAN_CIPHER_SUITE_CCMP:
	case WLAN_CIPHER_SUITE_CCMP_256:
		key->u.ccmp.replays++;
		break;
	case WLAN_CIPHER_SUITE_AES_CMAC:
	case WLAN_CIPHER_SUITE_BIP_CMAC_256:
		key->u.aes_cmac.replays++;
		break;
	case WLAN_CIPHER_SUITE_BIP_GMAC_128:
	case WLAN_CIPHER_SUITE_BIP_GMAC_256:
		key->u.aes_gmac.replays++;
		break;
	case WLAN_CIPHER_SUITE_GCMP:
	case WLAN_CIPHER_SUITE_GCMP_256:
		key->u.gcmp.replays++;
		break;
	}
}
EXPORT_SYMBOL_GPL(ieee80211_key_replay);

int ieee80211_key_switch_links(struct ieee80211_sub_if_data *sdata,
			       unsigned long del_links_mask,
			       unsigned long add_links_mask)
{
	struct ieee80211_key *key;
	int ret;

	list_for_each_entry(key, &sdata->key_list, list) {
		if (key->conf.link_id < 0 ||
		    !(del_links_mask & BIT(key->conf.link_id)))
			continue;

		/* shouldn't happen for per-link keys */
		WARN_ON(key->sta);

		ieee80211_key_disable_hw_accel(key);
	}

	list_for_each_entry(key, &sdata->key_list, list) {
		if (key->conf.link_id < 0 ||
		    !(add_links_mask & BIT(key->conf.link_id)))
			continue;

		/* shouldn't happen for per-link keys */
		WARN_ON(key->sta);

		ret = ieee80211_key_enable_hw_accel(key);
		if (ret)
			return ret;
	}

	return 0;
}<|MERGE_RESOLUTION|>--- conflicted
+++ resolved
@@ -870,15 +870,10 @@
 		 * the same cipher. Enforce the assumption for pairwise keys.
 		 */
 		if ((alt_key && alt_key->conf.cipher != key->conf.cipher) ||
-<<<<<<< HEAD
 		    (old_key && old_key->conf.cipher != key->conf.cipher)) {
 			ret = -EOPNOTSUPP;
 			goto out;
 		}
-=======
-		    (old_key && old_key->conf.cipher != key->conf.cipher))
-			return -EOPNOTSUPP;
->>>>>>> 9896f060
 	} else if (sta) {
 		struct link_sta_info *link_sta = &sta->deflink;
 		int link_id = key->conf.link_id;
@@ -886,8 +881,10 @@
 		if (link_id >= 0) {
 			link_sta = rcu_dereference_protected(sta->link[link_id],
 							     lockdep_is_held(&sta->local->hw.wiphy->mtx));
-			if (!link_sta)
-				return -ENOLINK;
+			if (!link_sta) {
+				ret = -ENOLINK;
+				goto out;
+			}
 		}
 
 		old_key = wiphy_dereference(sdata->local->hw.wiphy,
@@ -903,30 +900,18 @@
 
 	/* Non-pairwise keys must also not switch the cipher on rekey */
 	if (!pairwise) {
-<<<<<<< HEAD
 		if (old_key && old_key->conf.cipher != key->conf.cipher) {
 			ret = -EOPNOTSUPP;
 			goto out;
 		}
-=======
-		if (old_key && old_key->conf.cipher != key->conf.cipher)
-			return -EOPNOTSUPP;
->>>>>>> 9896f060
 	}
 
 	/*
 	 * Silently accept key re-installation without really installing the
 	 * new version of the key to avoid nonce reuse or replay issues.
 	 */
-	if (ieee80211_key_identical(sdata, old_key, key)) {
-<<<<<<< HEAD
-		ret = -EALREADY;
-		goto unlock;
-=======
-		ieee80211_key_free_unused(key);
-		return 0;
->>>>>>> 9896f060
-	}
+	if (ieee80211_key_identical(sdata, old_key, key))
+		return -EALREADY;
 
 	key->local = sdata->local;
 	key->sdata = sdata;
@@ -949,16 +934,10 @@
 		ieee80211_key_free(key, delay_tailroom);
 	}
 
-<<<<<<< HEAD
 	key = NULL;
 
  out:
 	ieee80211_key_free_unused(key);
- unlock:
-	mutex_unlock(&sdata->local->key_mtx);
-
-=======
->>>>>>> 9896f060
 	return ret;
 }
 
