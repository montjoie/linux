--- conflicted
+++ resolved
@@ -394,14 +394,9 @@
 	if (!dname)
 		dname = sock->sk ? sock->sk->sk_prot_creator->name : "";
 
-<<<<<<< HEAD
-	file = alloc_file(&path, O_RDWR | (flags & O_NONBLOCK),
-		  &socket_file_ops);
-=======
 	file = alloc_file_pseudo(SOCK_INODE(sock), sock_mnt, dname,
 				O_RDWR | (flags & O_NONBLOCK),
 				&socket_file_ops);
->>>>>>> 74411a34
 	if (IS_ERR(file)) {
 		sock_release(sock);
 		return file;
